// SPDX-License-Identifier: GPL-3.0
pragma solidity 0.8.23;

/// @dev The minimum allowed sacrificial deposit amount.
uint256 constant MIN_SACRIFICIAL_DEPOSIT = 1_000;

/// @dev The Beacon Chain ETH strategy pseudo-address.
address constant BEACON_CHAIN_STRATEGY = 0xbeaC0eeEeeeeEEeEeEEEEeeEEeEeeeEeeEEBEaC0;

/// @dev The ETH pseudo-address.
address constant ETH_ADDRESS = 0xEeeeeEeeeEeEeeEeEeEeeEEEeeeeEeeeeeeeEEeE;

/// @dev The per-validator ETH deposit amount.
uint256 constant ETH_DEPOSIT_SIZE = 32 ether;

/// @dev The deposit amount in gwei, converted to little endian.
/// ETH_DEPOSIT_SIZE_IN_GWEI_LE64 = toLittleEndian64(32 ether / 1 gwei)
uint64 constant ETH_DEPOSIT_SIZE_IN_GWEI_LE64 = 0x0040597307000000;

/// @dev The conversion factor from gwei to wei.
uint256 constant GWEI_TO_WEI = 1e9;

<<<<<<< HEAD
/// @dev The length of a BLS12-381 public key.
uint256 constant BLS_PUBLIC_KEY_LENGTH = 48;

/// @dev The length of a BLS12-381 signature.
uint256 constant BLS_SIGNATURE_LENGTH = 96;
=======
/// @dev The maximum rebalance delay, in seconds.
uint256 constant MAX_REBALANCE_DELAY = 3 days;
>>>>>>> fea33246

/// @dev LRT supporting contract types.
enum ContractType {
    Coordinator,
    AssetRegistry,
    OperatorRegistry,
    AVSRegistry,
    DepositPool,
    WithdrawalQueue,
    RewardDistributor
}<|MERGE_RESOLUTION|>--- conflicted
+++ resolved
@@ -3,6 +3,9 @@
 
 /// @dev The minimum allowed sacrificial deposit amount.
 uint256 constant MIN_SACRIFICIAL_DEPOSIT = 1_000;
+
+/// @dev The maximum rebalance delay, in seconds.
+uint256 constant MAX_REBALANCE_DELAY = 3 days;
 
 /// @dev The Beacon Chain ETH strategy pseudo-address.
 address constant BEACON_CHAIN_STRATEGY = 0xbeaC0eeEeeeeEEeEeEEEEeeEEeEeeeEeeEEBEaC0;
@@ -20,16 +23,11 @@
 /// @dev The conversion factor from gwei to wei.
 uint256 constant GWEI_TO_WEI = 1e9;
 
-<<<<<<< HEAD
 /// @dev The length of a BLS12-381 public key.
 uint256 constant BLS_PUBLIC_KEY_LENGTH = 48;
 
 /// @dev The length of a BLS12-381 signature.
 uint256 constant BLS_SIGNATURE_LENGTH = 96;
-=======
-/// @dev The maximum rebalance delay, in seconds.
-uint256 constant MAX_REBALANCE_DELAY = 3 days;
->>>>>>> fea33246
 
 /// @dev LRT supporting contract types.
 enum ContractType {
