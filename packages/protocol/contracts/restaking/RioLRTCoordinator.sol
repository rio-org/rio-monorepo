// SPDX-License-Identifier: GPL-3.0
pragma solidity 0.8.23;

import {EIP712} from '@solady/utils/EIP712.sol';
import {IERC20} from '@openzeppelin/contracts/token/ERC20/IERC20.sol';
import {SignatureCheckerLib} from '@solady/utils/SignatureCheckerLib.sol';
import {SafeERC20} from '@openzeppelin/contracts/token/ERC20/utils/SafeERC20.sol';
import {IRioLRTWithdrawalQueue} from 'contracts/interfaces/IRioLRTWithdrawalQueue.sol';
import {UUPSUpgradeable} from '@openzeppelin/contracts-upgradeable/proxy/utils/UUPSUpgradeable.sol';
import {OwnableUpgradeable} from '@openzeppelin/contracts-upgradeable/access/OwnableUpgradeable.sol';
import {IRioLRTAssetRegistry} from 'contracts/interfaces/IRioLRTAssetRegistry.sol';
import {IETHPOSDeposit} from 'contracts/interfaces/ethereum/IETHPOSDeposit.sol';
import {ETH_ADDRESS, MAX_REBALANCE_DELAY} from 'contracts/utils/Constants.sol';
import {IRioLRTCoordinator} from 'contracts/interfaces/IRioLRTCoordinator.sol';
import {OperatorOperations} from 'contracts/utils/OperatorOperations.sol';
import {RioLRTCore} from 'contracts/restaking/base/RioLRTCore.sol';
import {ETH_ADDRESS} from 'contracts/utils/Constants.sol';
import {Asset} from 'contracts/utils/Asset.sol';

contract RioLRTCoordinator is IRioLRTCoordinator, OwnableUpgradeable, UUPSUpgradeable, EIP712, RioLRTCore {
    using SafeERC20 for *;
    using Asset for *;

    /// @notice EIP-712 typehash for `DepositRoot` message
    bytes32 public constant DEPOSIT_ROOT_TYPEHASH = keccak256('DepositRoot(bytes32 root)');

    /// @notice The Ethereum POS deposit contract address.
    IETHPOSDeposit public immutable ethPOS;

    /// @notice The required delay between rebalances.
    uint24 public rebalanceDelay;

    /// @notice The guardian signer address.
    address public guardianSigner;

    /// @notice Tracks the timestamp from which each asset is eligible for rebalancing, inclusive of the defined timestamp.
    mapping(address asset => uint40 timestamp) public assetNextRebalanceAfter;

    /// @notice Require that the asset is supported, the deposit amount is non-zero, and the
    /// deposit cap has not been reached.
    /// @param asset The asset being deposited.
    /// @param amountIn The amount of the asset being deposited.
    modifier checkDeposit(address asset, uint256 amountIn) {
        _checkAssetSupported(asset);
        _checkAmountGreaterThanZero(amountIn);
        _checkDepositCapReached(asset, amountIn);
        _;
    }

    /// @notice Require that the asset is supported and the withdrawal amount is non-zero.
    /// @param asset The asset being deposited.
    /// @param amountIn The amount of the asset being deposited.
    modifier checkWithdrawal(address asset, uint256 amountIn) {
        _checkAssetSupported(asset);
        _checkAmountGreaterThanZero(amountIn);
        _;
    }

    /// @notice Require that the rebalance delay has been met.
    /// @param asset The asset being rebalanced.
    modifier checkRebalanceDelayMet(address asset) {
        _checkRebalanceDelayMet(asset);
        _;
    }

    /// @param issuer_ The LRT issuer that's authorized to deploy this contract.
    /// @param ethPOS_ The Ethereum POS deposit contract address.
    constructor(address issuer_, address ethPOS_) RioLRTCore(issuer_) {
        ethPOS = IETHPOSDeposit(ethPOS_);
    }

    /// @dev Initializes the contract.
    /// @param initialOwner The owner of the contract.
    /// @param token_ The address of the liquid restaking token.
    function initialize(address initialOwner, address token_) external initializer {
        __Ownable_init(initialOwner);
        __UUPSUpgradeable_init();
        __RioLRTCore_init(token_);

        _setRebalanceDelay(24 hours);
    }

    /// @notice Returns the total value of all underlying assets in the unit of account.
    function getTVL() public view returns (uint256 value) {
        return assetRegistry().getTVL();
    }

    // forgefmt: disable-next-item
    /// @notice Deposits ERC20 tokens and mints restaking token(s) to the caller.
    /// @param asset The asset being deposited.
    /// @param amountIn The amount of the asset being deposited.
    /// @dev Reentrancy protection is omitted as tokens with transfer hooks are not supported.
    /// Future inclusion of such tokens could risk reentrancy attacks. Developers should remain vigilant
    /// and consider safeguards if this assumption changes.
    function deposit(address asset, uint256 amountIn) external checkDeposit(asset, amountIn) returns (uint256 amountOut) {
        // Convert deposited asset amount to restaking tokens.
        amountOut = convertFromAssetToRestakingTokens(asset, amountIn);

        // Pull tokens from the sender to the deposit pool.
        IERC20(asset).safeTransferFrom(msg.sender, address(depositPool()), amountIn);

        // Mint restaking tokens to the caller.
        token.mint(msg.sender, amountOut);

        emit Deposited(msg.sender, asset, amountIn, amountOut);
    }

    /// @notice Deposits ETH and mints restaking token(s) to the caller.
    function depositETH() external payable returns (uint256) {
        return _depositETH();
    }

    // forgefmt: disable-next-item
    /// @notice Requests a withdrawal to `asset` for `amountIn` restaking tokens.
    /// @param asset The asset being withdrawn.
    /// @param amountIn The amount of restaking tokens being redeemed.
    function requestWithdrawal(address asset, uint256 amountIn) external checkWithdrawal(asset, amountIn) returns (uint256 sharesOwed) {
        // Determine the amount of shares owed to the withdrawer using the current exchange rate.
        sharesOwed = convertToSharesFromRestakingTokens(asset, amountIn);

        // If requesting ETH, reduce the precision of the shares owed to the nearest Gwei,
        // which is the smallest unit of account supported by EigenLayer.
        if (asset == ETH_ADDRESS) sharesOwed = sharesOwed.reducePrecisionToGwei();

        // Pull restaking tokens from the sender to the withdrawal queue.
        token.safeTransferFrom(msg.sender, address(withdrawalQueue()), amountIn);

        // Ensure there are enough shares to cover the withdrawal request, and queue the withdrawal.
        uint256 availableShares = assetRegistry().convertToSharesFromAsset(asset, assetRegistry().getTotalBalanceForAsset(asset));
        if (sharesOwed > availableShares - withdrawalQueue().getSharesOwedInCurrentEpoch(asset)) {
            revert INSUFFICIENT_SHARES_FOR_WITHDRAWAL();
        }
        withdrawalQueue().queueWithdrawal(msg.sender, asset, sharesOwed, amountIn);
    }

    // forgefmt: disable-next-item
    /// @notice Rebalances ETH by processing outstanding withdrawals and depositing remaining
    /// ETH into EigenLayer.
    /// @param root The deposit merkle root.
    /// @param signature The guardian signature.
    /// @dev This function requires a guardian signature prior to depositing ETH into EigenLayer. If the
    /// guardian doesn't provide a signature within 24 hours, then the rebalance will be allowed without
    /// a signature, but only for withdrawals. In the future, this may be extended to allow a rebalance
    /// without a guardian signature without waiting 24 hours if withdrawals outnumber deposits.
    function rebalanceETH(bytes32 root, bytes calldata signature) external checkRebalanceDelayMet(ETH_ADDRESS) {
        if (!assetRegistry().isSupportedAsset(ETH_ADDRESS)) revert ASSET_NOT_SUPPORTED(ETH_ADDRESS);
        if (msg.sender != tx.origin) revert CALLER_MUST_BE_EOA();

        // If the guardian signature is verified, check if the deposit root is stale. Otherwise, check
        // the condition for a withdrawal-only rebalance.
        bool isGuardianSignatureVerified = _verifyGuardianSignature(root, signature);
        if (isGuardianSignatureVerified) {
            if (root != ethPOS.get_deposit_root()) {
                revert STALE_DEPOSIT_ROOT();
            }
        } else {
            bool isWithdrawalOnlyRebalanceAllowed = block.timestamp - assetNextRebalanceAfter[ETH_ADDRESS] >= 24 hours;
            if (!isWithdrawalOnlyRebalanceAllowed) {
                revert INVALID_GUARDIAN_SIGNATURE();
            }
        }

        // Process any outstanding withdrawals using funds from the deposit pool and EigenLayer.
        uint256 sharesOwed = withdrawalQueue().getSharesOwedInCurrentEpoch(ETH_ADDRESS);
        if (sharesOwed > 0) {
            _processUserWithdrawalsForCurrentEpoch(ETH_ADDRESS, sharesOwed);
        }

<<<<<<< HEAD
        // If the guardian signature is not verified, no rebalance should be attempted and the rebalance
        // should be considered complete, increasing the rebalance timestamp by the specified delay.
        if (!isGuardianSignatureVerified) {
            if (sharesOwed == 0) {
                revert NO_REBALANCE_NEEDED();
            }
            assetNextRebalanceAfter[ETH_ADDRESS] = uint40(block.timestamp) + rebalanceDelay;

            emit PartiallyRebalanced(ETH_ADDRESS);
            return;
        }

        // Deposit remaining ETH into EigenLayer if the guardian signature has been verified.
        (uint256 ethDeposited, bool isDepositCapped) = depositPool().depositBalanceIntoEigenLayer(ETH_ADDRESS);
        if (sharesOwed == 0 && ethDeposited == 0) {
=======
        // Deposit remaining assets into EigenLayer.
        (uint256 sharesReceived, bool canMakeAdditionalDeposit) = depositPool().depositBalanceIntoEigenLayer(asset);
        if (sharesOwed == 0 && sharesReceived == 0) {
>>>>>>> 82f66901
            revert NO_REBALANCE_NEEDED();
        }
        if (ethDeposited > 0) {
            assetRegistry().increaseUnverifiedValidatorETHBalance(ethDeposited);
        }

<<<<<<< HEAD
        // When the deposit is not capped, the rebalance is considered complete, and the asset rebalance
        // timestamp is increased by the specified delay. If capped, the asset may be rebalanced again
        // immediately as there are more assets to deposit.
        if (!isDepositCapped) {
            assetNextRebalanceAfter[ETH_ADDRESS] = uint40(block.timestamp) + rebalanceDelay;
=======
        // Additional funds may be available for deposit into EigenLayer, but the single transaction
        // deposit limit for ETH has been reached to avoid exceeding the block gas limit. In this scenario,
        // the rebalance timestamp is not updated to prevent unnecessary delays in the next rebalance.
        if (!canMakeAdditionalDeposit) {
            assetNextRebalanceAfter[asset] = uint40(block.timestamp) + rebalanceDelay;
>>>>>>> 82f66901
        }
        emit Rebalanced(ETH_ADDRESS);
    }

    /// @notice Rebalances the provided ERC20 `token` by processing outstanding withdrawals and
    /// depositing remaining tokens into EigenLayer.
    /// @param token The token to rebalance.
    function rebalanceERC20(address token) external checkRebalanceDelayMet(token) {
        if (!assetRegistry().isSupportedAsset(token)) revert ASSET_NOT_SUPPORTED(token);
        if (token == ETH_ADDRESS) revert INVALID_TOKEN_ADDRESS();
        if (msg.sender != tx.origin) revert CALLER_MUST_BE_EOA();

        // Process any outstanding withdrawals using funds from the deposit pool and EigenLayer.
        uint256 sharesOwed = withdrawalQueue().getSharesOwedInCurrentEpoch(token);
        if (sharesOwed > 0) {
            _processUserWithdrawalsForCurrentEpoch(token, sharesOwed);
        }

        // Deposit remaining tokens into EigenLayer.
        (uint256 sharesReceived,) = depositPool().depositBalanceIntoEigenLayer(token);
        if (sharesOwed == 0 && sharesReceived == 0) {
            revert NO_REBALANCE_NEEDED();
        }
        if (sharesReceived > 0) {
            assetRegistry().increaseSharesHeldForAsset(token, sharesReceived);
        }

        // ERC20 deposits are not currently capped, so the rebalance is considered complete.
        assetNextRebalanceAfter[token] = uint40(block.timestamp) + rebalanceDelay;

        emit Rebalanced(token);
    }

    /// @notice Sets the rebalance delay.
    /// @param newRebalanceDelay The new rebalance delay, in seconds.
    function setRebalanceDelay(uint24 newRebalanceDelay) external onlyOwner {
        _setRebalanceDelay(newRebalanceDelay);
    }

    /// @notice Set the guardian signer address.
    /// @param newGuardianSigner The address of the new guardian signer.
    /// @dev Only callable by the owner.
    function setGuardianSigner(address newGuardianSigner) external onlyOwner {
        guardianSigner = newGuardianSigner;
        emit GuardianSignerSet(newGuardianSigner);
    }

    /// @notice Converts the unit of account value to its equivalent in restaking tokens.
    /// The unit of account is the price feed's quote asset.
    /// @param value The restaking token's value in the unit of account.
    function convertFromUnitOfAccountToRestakingTokens(uint256 value) public view returns (uint256) {
        uint256 tvl = getTVL();
        uint256 supply = token.totalSupply();

        if (supply == 0) {
            return value;
        }
        return value * supply / tvl;
    }

    /// @notice Converts an amount of restaking tokens to its equivalent value in the unit of account.
    /// The unit of account is the price feed's quote asset.
    /// @param amount The amount of restaking tokens to convert.
    function convertToUnitOfAccountFromRestakingTokens(uint256 amount) public view returns (uint256) {
        uint256 tvl = getTVL();
        uint256 supply = token.totalSupply();

        if (supply == 0) {
            return amount;
        }
        return tvl * amount / supply;
    }

    /// @notice Converts an asset amount to its equivalent value in restaking tokens.
    /// @param asset The address of the asset to convert.
    /// @param amount The amount of the asset to convert.
    function convertFromAssetToRestakingTokens(address asset, uint256 amount) public view returns (uint256) {
        uint256 value = assetRegistry().convertToUnitOfAccountFromAsset(asset, amount);
        return convertFromUnitOfAccountToRestakingTokens(value);
    }

    /// @notice Converts an amount of restaking tokens to the equivalent in the asset.
    /// @param asset The address of the asset to convert to.
    /// @param amount The amount of restaking tokens to convert.
    function convertToAssetFromRestakingTokens(address asset, uint256 amount) public view returns (uint256) {
        uint256 value = convertToUnitOfAccountFromRestakingTokens(amount);
        return assetRegistry().convertFromUnitOfAccountToAsset(asset, value);
    }

    /// @notice Converts an amount of restaking tokens to the equivalent in the provided
    /// asset's EigenLayer shares.
    /// @param asset The address of the asset whose EigenLayer shares to convert to.
    /// @param amount The amount of restaking tokens to convert.
    function convertToSharesFromRestakingTokens(address asset, uint256 amount) public view returns (uint256 shares) {
        uint256 assetAmount = convertToAssetFromRestakingTokens(asset, amount);
        return assetRegistry().convertToSharesFromAsset(asset, assetAmount);
    }

    /// @notice EIP-712 helper.
    /// @param structHash The hash of the struct.
    function hashTypedData(bytes32 structHash) external view returns (bytes32) {
        return _hashTypedData(structHash);
    }

    /// @notice Deposits ETH and mints restaking token(s) to the caller.
    receive() external payable {
        _depositETH();
    }

    /// @notice Deposits ETH and mints restaking token(s) to the caller.
    /// @dev This function assumes that the quote asset is ETH.
    function _depositETH() internal checkDeposit(ETH_ADDRESS, msg.value) returns (uint256 amountOut) {
        // Convert deposited ETH to restaking tokens and mint to the caller.
        amountOut = convertFromUnitOfAccountToRestakingTokens(msg.value);

        // Forward ETH to the deposit pool.
        address(depositPool()).transferETH(msg.value);

        // Mint restaking tokens to the caller.
        token.mint(msg.sender, amountOut);

        emit Deposited(msg.sender, ETH_ADDRESS, msg.value, amountOut);
    }

    /// @dev Sets the rebalance delay.
    /// @param newRebalanceDelay The new rebalance delay, in seconds.
    function _setRebalanceDelay(uint24 newRebalanceDelay) internal {
        if (newRebalanceDelay > MAX_REBALANCE_DELAY) revert REBALANCE_DELAY_TOO_LONG();
        rebalanceDelay = newRebalanceDelay;

        emit RebalanceDelaySet(newRebalanceDelay);
    }

    // forgefmt: disable-next-item
    /// @dev Processes user withdrawals for the provided asset by transferring available
    /// assets from the deposit pool and queueing any remaining amount for withdrawal from
    /// EigenLayer.
    /// @param asset The asset being withdrawn.
    /// @param sharesOwed The amount of shares owed to users.
    function _processUserWithdrawalsForCurrentEpoch(address asset, uint256 sharesOwed) internal {
        IRioLRTWithdrawalQueue withdrawalQueue_ = withdrawalQueue();
        (uint256 assetsSent, uint256 sharesSent) = depositPool().transferMaxAssetsForShares(
            asset,
            sharesOwed,
            address(withdrawalQueue_)
        );
        uint256 sharesRemaining = sharesOwed - sharesSent;

        // Exit early if all pending withdrawals were paid from the deposit pool.
        if (sharesRemaining == 0) {
            withdrawalQueue_.settleCurrentEpoch(asset, assetsSent, sharesSent);
            return;
        }

        address strategy = assetRegistry().getAssetStrategy(asset);
        bytes32 aggregateRoot = OperatorOperations.queueWithdrawalFromOperatorsForUserSettlement(
            operatorRegistry(),
            strategy,
            sharesRemaining
        );
        withdrawalQueue_.queueCurrentEpochSettlement(asset, assetsSent, sharesSent, aggregateRoot);
    }

    /// @dev Returns the domain name and version for EIP-712 guardian signatures.
    function _domainNameAndVersion() internal pure override returns (string memory, string memory) {
        return ('Rio Network', '1');
    }

    /// @dev Verify EIP-712 `DepositDataRoot` signature.
    /// @param root The deposit data merkle root to verify.
    /// @param signature The guardian signature to verify.
    function _verifyGuardianSignature(bytes32 root, bytes calldata signature) internal view returns (bool) {
        bytes32 digest = _hashTypedData(keccak256(abi.encode(DEPOSIT_ROOT_TYPEHASH, root)));
        return SignatureCheckerLib.isValidSignatureNowCalldata(guardianSigner, digest, signature);
    }

    /// @dev Checks if the provided asset is supported.
    /// @param asset The address of the asset.
    function _checkAssetSupported(address asset) internal view {
        if (!assetRegistry().isSupportedAsset(asset)) revert ASSET_NOT_SUPPORTED(asset);
    }

    /// @dev Checks if the provided amount is greater than zero.
    /// @param amount The amount being checked.
    function _checkAmountGreaterThanZero(uint256 amount) internal pure {
        if (amount == 0) revert AMOUNT_MUST_BE_GREATER_THAN_ZERO();
    }

    /// @dev Checks if the deposit cap for the asset has been reached.
    /// @param asset The address of the asset.
    /// @param amountIn The amount of the asset being deposited.
    function _checkDepositCapReached(address asset, uint256 amountIn) internal view {
        IRioLRTAssetRegistry assetRegistry_ = assetRegistry();

        uint256 depositCap = assetRegistry_.getAssetDepositCap(asset);
        if (depositCap > 0) {
            uint256 existingBalance = assetRegistry_.getTotalBalanceForAsset(asset);
            if (existingBalance + amountIn > depositCap) {
                revert DEPOSIT_CAP_REACHED(asset, depositCap);
            }
        }
    }

    /// @dev Reverts if the rebalance delay has not been met.
    /// @param asset The asset being rebalanced.
    function _checkRebalanceDelayMet(address asset) internal view {
        if (block.timestamp < assetNextRebalanceAfter[asset]) revert REBALANCE_DELAY_NOT_MET();
    }

    /// @dev Allows the owner to upgrade the gateway implementation.
    /// @param newImplementation The implementation to upgrade to.
    function _authorizeUpgrade(address newImplementation) internal override onlyOwner {}
}<|MERGE_RESOLUTION|>--- conflicted
+++ resolved
@@ -166,7 +166,6 @@
             _processUserWithdrawalsForCurrentEpoch(ETH_ADDRESS, sharesOwed);
         }
 
-<<<<<<< HEAD
         // If the guardian signature is not verified, no rebalance should be attempted and the rebalance
         // should be considered complete, increasing the rebalance timestamp by the specified delay.
         if (!isGuardianSignatureVerified) {
@@ -180,32 +179,19 @@
         }
 
         // Deposit remaining ETH into EigenLayer if the guardian signature has been verified.
-        (uint256 ethDeposited, bool isDepositCapped) = depositPool().depositBalanceIntoEigenLayer(ETH_ADDRESS);
+        (uint256 ethDeposited, bool canMakeAdditionalDeposit) = depositPool().depositBalanceIntoEigenLayer(ETH_ADDRESS);
         if (sharesOwed == 0 && ethDeposited == 0) {
-=======
-        // Deposit remaining assets into EigenLayer.
-        (uint256 sharesReceived, bool canMakeAdditionalDeposit) = depositPool().depositBalanceIntoEigenLayer(asset);
-        if (sharesOwed == 0 && sharesReceived == 0) {
->>>>>>> 82f66901
             revert NO_REBALANCE_NEEDED();
         }
         if (ethDeposited > 0) {
             assetRegistry().increaseUnverifiedValidatorETHBalance(ethDeposited);
         }
 
-<<<<<<< HEAD
-        // When the deposit is not capped, the rebalance is considered complete, and the asset rebalance
-        // timestamp is increased by the specified delay. If capped, the asset may be rebalanced again
-        // immediately as there are more assets to deposit.
-        if (!isDepositCapped) {
-            assetNextRebalanceAfter[ETH_ADDRESS] = uint40(block.timestamp) + rebalanceDelay;
-=======
         // Additional funds may be available for deposit into EigenLayer, but the single transaction
         // deposit limit for ETH has been reached to avoid exceeding the block gas limit. In this scenario,
         // the rebalance timestamp is not updated to prevent unnecessary delays in the next rebalance.
         if (!canMakeAdditionalDeposit) {
-            assetNextRebalanceAfter[asset] = uint40(block.timestamp) + rebalanceDelay;
->>>>>>> 82f66901
+            assetNextRebalanceAfter[ETH_ADDRESS] = uint40(block.timestamp) + rebalanceDelay;
         }
         emit Rebalanced(ETH_ADDRESS);
     }
