--- conflicted
+++ resolved
@@ -335,18 +335,13 @@
             }
         }
 
-<<<<<<< HEAD
         // If the exited validators were not next in line to be exited, swap the position of the validators starting
         // at the `fromIndex` with the validators that were next in line to be exited.
         if (fromIndex > validators.exited) {
-            VALIDATOR_DETAILS_POSITION.swapValidatorDetails(operatorId, fromIndex, validators.exited, validatorCount);
-        }
-=======
-        // Swap the position of the validators starting from the `fromIndex` with the validators that were next in line to be exited.
-        OperatorRegistryV1Admin.VALIDATOR_DETAILS_POSITION.swapValidatorDetails(
-            operatorId, fromIndex, validators.exited, validatorCount
-        );
->>>>>>> 82f66901
+            OperatorRegistryV1Admin.VALIDATOR_DETAILS_POSITION.swapValidatorDetails(
+                operatorId, fromIndex, validators.exited, validatorCount
+            );
+        }
         operator.validatorDetails.exited += uint40(validatorCount);
 
         emit OperatorOutOfOrderValidatorExitsReported(operatorId, validatorCount);
