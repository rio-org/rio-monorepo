--- conflicted
+++ resolved
@@ -324,22 +324,16 @@
         uint256 OOO_EXIT_STARTING_INDEX = 150;
         uint256 OOO_EXIT_COUNT = 88;
 
-<<<<<<< HEAD
-        uint8 operatorId = addOperatorDelegator(
-            reETH.operatorRegistry, address(reETH.rewardDistributor), emptyStrategyShareCaps, DEPOSIT_COUNT
-        );
-=======
         // forgefmt: disable-next-item
         uint8 operatorId = addOperatorDelegator(reETH.operatorRegistry, address(reETH.rewardDistributor), emptyStrategyShareCaps, 0);
-        reETH.operatorRegistry.setOperatorValidatorCap(operatorId, UPLOADED_KEY_COUNT);
+        reETH.operatorRegistry.setOperatorValidatorCap(operatorId, DEPOSIT_COUNT);
 
         // Populate the keys and signatures with random bytes.
-        (bytes memory publicKeys, bytes memory signatures) = TestUtils.getRandomValidatorKeys(UPLOADED_KEY_COUNT);
-        reETH.operatorRegistry.addValidatorDetails(operatorId, UPLOADED_KEY_COUNT, publicKeys, signatures);
+        (bytes memory publicKeys, bytes memory signatures) = TestUtils.getRandomValidatorKeys(DEPOSIT_COUNT);
+        reETH.operatorRegistry.addValidatorDetails(operatorId, DEPOSIT_COUNT, publicKeys, signatures);
 
         // Fast forward to allow validator keys time to confirm.
         skip(reETH.operatorRegistry.validatorKeyReviewPeriod());
->>>>>>> b9ff0828
 
         IRioLRTOperatorRegistry.OperatorPublicDetails memory details =
             reETH.operatorRegistry.getOperatorDetails(operatorId);
@@ -357,10 +351,6 @@
 
         // Ensure the expected public keys are swapped.
         uint256 j = OOO_EXIT_STARTING_INDEX;
-<<<<<<< HEAD
-        (bytes memory expectedPublicKeys,) = TestUtils.getValidatorKeys(DEPOSIT_COUNT);
-=======
->>>>>>> b9ff0828
         for (uint256 i = 0; i < OOO_EXIT_COUNT; i++) {
             uint256 key1Start = j * ValidatorDetails.PUBKEY_LENGTH;
             uint256 key1End = (j + 1) * ValidatorDetails.PUBKEY_LENGTH;
