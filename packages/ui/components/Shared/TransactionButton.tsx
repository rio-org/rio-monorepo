--- conflicted
+++ resolved
@@ -1,9 +1,5 @@
 import { AnimatePresence, motion } from 'framer-motion';
-<<<<<<< HEAD
 import { useNetwork, useSwitchNetwork } from 'wagmi';
-=======
-import { useCallback, useEffect, useMemo, useState } from 'react';
->>>>>>> 7963dfd0
 import { Spinner } from '@material-tailwind/react';
 import { twJoin } from 'tailwind-merge';
 import { useAccountIfMounted } from '../../hooks/useAccountIfMounted';
@@ -41,33 +37,12 @@
 }: TransactionButtonProps) => {
   const wrongNetwork = useNetwork().chain?.unsupported;
   const { address } = useAccountIfMounted();
-<<<<<<< HEAD
   const { isLoading: isSwitchNetworkLoading } = useSwitchNetwork();
-=======
-  const pendingTxs = usePendingTransactions();
-  const addTransaction = useAddTransaction();
-  const { isLoading: isSwitchNetworkLoading, switchNetwork } =
-    useSwitchNetwork();
-  const [internalError, setInternalError] = useState<ContractError | null>(
-    error || null
-  );
-
-  const lastPendingTx = !pendingTxs.length
-    ? null
-    : pendingTxs[pendingTxs.length - 1];
-
-  const prevTx = useMemo(() => {
-    if (!lastPendingTx) return null;
-    return {
-      hash: lastPendingTx.hash,
-      isSame: lastPendingTx.type === type
-    };
-  }, [lastPendingTx]);
->>>>>>> 7963dfd0
 
   const {
     errorMessage,
     handleClick,
+    handleClearErrors,
     isDisabled,
     isTxSuccess,
     isTxLoading,
@@ -78,47 +53,11 @@
     hash,
     error,
     refetch,
+    clearErrors,
     write,
     isSigning
   });
 
-<<<<<<< HEAD
-=======
-  useEffect(() => {
-    if (!error && !txError) return;
-    setInternalError(error ?? txError);
-  }, [error, txError]);
-
-  const { isSuccess: isPrevTxSuccess } = useWaitForTransaction({
-    hash: prevTx?.isSame ? undefined : prevTx?.hash
-  });
-
-  const shouldRefetchData = isTxSuccess || isPrevTxSuccess;
-  useEffect(() => void (shouldRefetchData && refetch?.()), [shouldRefetchData]);
-
-  useEffect(() => {
-    if (!hash) return;
-    addTransaction({ hash, type });
-  }, [hash, type]);
-
-  const [, _errorMessage] = useMemo(() => {
-    const e = internalError;
-    return [e, e?.shortMessage ?? e?.message];
-  }, [internalError]);
-
-  const isDisabled = wrongNetwork
-    ? isSwitchNetworkLoading
-    : isTxLoading || isSigning || disabled || !write || !!prevTx?.hash;
-
-  const handleClick = useCallback((): void => {
-    if (isDisabled) return;
-    if (!address) return openWalletModal();
-    setInternalError(null);
-    clearErrors?.();
-    wrongNetwork ? switchNetwork?.(CHAIN_ID) : write?.();
-  }, [isDisabled, address, wrongNetwork, clearErrors, switchNetwork, write]);
-
->>>>>>> 7963dfd0
   return (
     <div className={cn('flex flex-col w-full max-w-full mt-4', className)}>
       <AnimatePresence>
@@ -146,10 +85,7 @@
                 </span>
               </div>
               <button
-                onClick={() => {
-                  clearErrors?.();
-                  setInternalError(null);
-                }}
+                onClick={handleClearErrors}
                 className="opacity-30 hover:opacity-90 active:hover:opacity-100"
               >
                 <IconX
