--- conflicted
+++ resolved
@@ -3108,8 +3108,6 @@
     resolution: {integrity: sha512-zGzFsgtZ44mgL4Xef2gOy1hrRVdrs9mcxCOOKZrIPsmbZW14yTkaF591GXxpQvjXiHtgZ/iA9qLyWH6oSReIxQ==}
     dev: false
 
-<<<<<<< HEAD
-=======
   /@rionetwork/sdk-react@0.1.0-alpha.16(graphql@16.8.1)(react@18.2.0)(typescript@5.2.2)(wagmi@1.4.5):
     resolution: {integrity: sha512-INo+/ToiKwz5CmoBFZ+TOIteAAUegH3yt8rkV0BNbGoMPS7hin/B59CYiC1wdx680WuS29+mWMhIeA7IGz+CjQ==}
     engines: {node: '>=16', pnpm: '>=7.5.1'}
@@ -3129,7 +3127,6 @@
       - zod
     dev: false
 
->>>>>>> 028459d5
   /@rionetwork/sdk@0.1.0-alpha.15(graphql@16.8.1)(typescript@5.2.2):
     resolution: {integrity: sha512-o76z5Xn/cIJXXP6ZXzYRABCQGsx/YCiG6CmA1HBzia4KdOtLYD61d+GjYrlczdiboBdkUQ9ETUIvCG9gg3XmXg==}
     engines: {node: '>=16', pnpm: '>=7.5.1'}
@@ -5115,14 +5112,11 @@
       tweetnacl: 0.14.5
     dev: false
 
-<<<<<<< HEAD
-=======
   /big-integer@1.6.52:
     resolution: {integrity: sha512-QxD8cf2eVqJOOz63z6JIN9BzvVs/dlySa5HGSBH5xtR8dPteIRQnBxxKqkNTiT6jbDTF6jAfrd4oMcND9RGbQg==}
     engines: {node: '>=0.6'}
     dev: false
 
->>>>>>> 028459d5
   /big.js@6.2.1:
     resolution: {integrity: sha512-bCtHMwL9LeDIozFn+oNhhFoq+yQ3BNdnsLSASUxLciOb1vgvpHsIO1dsENiGMgbb4SkP5TrzWzRiLddn8ahVOQ==}
     dev: false
