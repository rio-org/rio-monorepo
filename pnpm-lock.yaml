lockfileVersion: '6.0'

settings:
  autoInstallPeers: true
  excludeLinksFromLockfile: false

importers:

  .:
    devDependencies:
      '@jest/globals':
        specifier: ^29.6.2
        version: 29.6.2
      '@next/eslint-plugin-next':
        specifier: ^14.0.1
        version: 14.0.1
      '@swc/core':
        specifier: ^1.3.71
        version: 1.3.71
      '@swc/jest':
        specifier: ^0.2.27
        version: 0.2.27(@swc/core@1.3.71)
      '@tsconfig/node-lts':
        specifier: ^18.12.3
        version: 18.12.3
      '@types/node':
        specifier: ^18.17.1
        version: 18.17.1
      '@typescript-eslint/eslint-plugin':
        specifier: ^6.2.0
        version: 6.2.0(@typescript-eslint/parser@6.2.0)(eslint@8.46.0)(typescript@5.1.6)
      '@typescript-eslint/parser':
        specifier: ^6.2.0
        version: 6.2.0(eslint@8.46.0)(typescript@5.1.6)
      eslint:
        specifier: ^8.46.0
        version: 8.46.0
      eslint-config-prettier:
        specifier: ^8.9.0
        version: 8.9.0(eslint@8.46.0)
      husky:
        specifier: ^8.0.3
        version: 8.0.3
      jest:
        specifier: ^29.6.2
        version: 29.6.2(@types/node@18.17.1)
      lint-staged:
        specifier: ^13.2.3
        version: 13.2.3
      nodemon:
        specifier: ^3.0.1
        version: 3.0.1
      prettier:
        specifier: ^3.0.0
        version: 3.0.0
      rimraf:
        specifier: ^5.0.1
        version: 5.0.1
      turbo:
        specifier: ^1.10.12
        version: 1.10.12
      typescript:
        specifier: ^5.1.6
        version: 5.1.6

  packages/frontend:
    dependencies:
      '@apollo/client':
        specifier: ^3.8.7
        version: 3.8.7(graphql@16.8.1)(react-dom@18.2.0)(react@18.2.0)
      '@emotion/react':
        specifier: ^11.11.1
        version: 11.11.1(@types/react@18.2.37)(react@18.2.0)
      '@emotion/styled':
        specifier: ^11.11.0
        version: 11.11.0(@emotion/react@11.11.1)(@types/react@18.2.37)(react@18.2.0)
      '@heroicons/react':
        specifier: ^2.0.18
        version: 2.1.1(react@18.2.0)
      '@material-tailwind/react':
        specifier: ^2.1.4
        version: 2.1.8(react-dom@18.2.0)(react@18.2.0)
      '@mui/material':
        specifier: ^5.14.17
        version: 5.14.17(@emotion/react@11.11.1)(@emotion/styled@11.11.0)(@types/react@18.2.37)(react-dom@18.2.0)(react@18.2.0)
      '@rainbow-me/rainbowkit':
        specifier: ^1.2.0
        version: 1.2.0(@types/react@18.2.37)(react-dom@18.2.0)(react@18.2.0)(viem@1.18.8)(wagmi@1.4.5)
      '@rionetwork/sdk-react':
        specifier: 0.1.0-alpha.12
        version: 0.1.0-alpha.12(graphql@16.8.1)(react@18.2.0)(typescript@5.2.2)(wagmi@1.4.5)
      '@wagmi/core':
        specifier: ^1.4.5
        version: 1.4.5(@types/react@18.2.37)(react@18.2.0)(typescript@5.2.2)(viem@1.18.8)
      classnames:
        specifier: ^2.3.2
        version: 2.3.2
      dayjs:
        specifier: ^1.11.10
        version: 1.11.10
      formik:
        specifier: ^2.4.5
        version: 2.4.5(react@18.2.0)
      framer-motion:
        specifier: ^10.16.4
        version: 10.16.16(react-dom@18.2.0)(react@18.2.0)
      graphql:
        specifier: ^16.8.1
        version: 16.8.1
      js-big-decimal:
        specifier: ^2.0.4
        version: 2.0.4
      next:
        specifier: ^14.0.3
        version: 14.0.4(@babel/core@7.22.9)(react-dom@18.2.0)(react@18.2.0)(sass@1.69.5)
      react:
        specifier: ^18.2.0
        version: 18.2.0
      react-dom:
        specifier: ^18.2.0
        version: 18.2.0(react@18.2.0)
      react-loading-skeleton:
        specifier: ^3.3.1
        version: 3.3.1(react@18.2.0)
      react-responsive:
        specifier: ^9.0.2
        version: 9.0.2(react@18.2.0)
      sass:
        specifier: ^1.69.5
        version: 1.69.5
      sharp:
        specifier: ^0.32.6
        version: 0.32.6
      viem:
        specifier: ^1.18.8
        version: 1.18.8(typescript@5.2.2)
      wagmi:
        specifier: ^1.4.5
        version: 1.4.5(@types/react@18.2.37)(react-dom@18.2.0)(react@18.2.0)(typescript@5.2.2)(viem@1.18.8)
      yup:
        specifier: ^1.3.2
        version: 1.3.2
    devDependencies:
      '@types/react':
        specifier: ^18.2.37
        version: 18.2.37
      autoprefixer:
        specifier: ^10.4.16
        version: 10.4.16(postcss@8.4.31)
      eslint-config-next:
        specifier: ^13.5.6
        version: 13.5.6(eslint@8.53.0)(typescript@5.2.2)
      postcss:
        specifier: ^8.4.31
        version: 8.4.31
      tailwindcss:
        specifier: ^3.3.5
        version: 3.3.5
      typescript:
        specifier: 5.2.2
        version: 5.2.2

  packages/protocol: {}

  packages/sdk:
    dependencies:
      '@graphql-typed-document-node/core':
        specifier: ^3.2.0
        version: 3.2.0(graphql@16.8.1)
      abitype:
        specifier: ^0.10.3
        version: 0.10.3(typescript@5.1.6)
      graphql-request:
        specifier: ^6.1.0
        version: 6.1.0(graphql@16.8.1)
      viem:
        specifier: ^1.18.8
        version: 1.19.9(typescript@5.1.6)
    devDependencies:
      '@graphql-codegen/cli':
        specifier: ^5.0.0
        version: 5.0.0(@types/node@18.17.1)(graphql@16.8.1)(typescript@5.1.6)
      '@graphql-codegen/client-preset':
        specifier: ^4.1.0
        version: 4.1.0(graphql@16.8.1)

  packages/sdk-react:
    dependencies:
      '@rionetwork/sdk':
        specifier: 0.1.0-alpha.11
        version: link:../sdk
    devDependencies:
      '@types/react':
        specifier: ^18.2.37
        version: 18.2.37
      react:
        specifier: ^18.2.0
        version: 18.2.0
      wagmi:
        specifier: ~1.4.5
        version: 1.4.5(@types/react@18.2.37)(react@18.2.0)(typescript@5.2.2)(viem@1.19.9)

  packages/subgraph:
    dependencies:
      '@graphprotocol/graph-cli':
        specifier: 0.47.0
        version: 0.47.0(@swc/core@1.3.71)(@types/node@18.18.9)(node-fetch@2.7.0)(typescript@5.2.2)
      '@graphprotocol/graph-ts':
        specifier: 0.29.3
        version: 0.29.3
    devDependencies:
      matchstick-as:
        specifier: 0.5.0
        version: 0.5.0

packages:

  /@aashutoshrathi/word-wrap@1.2.6:
    resolution: {integrity: sha512-1Yjs2SvM8TflER/OD3cOjhWWOZb58A2t7wpE2S9XfBYTiIl+XFhQG2bjy4Pu1I+EAlCNUzRDYDdFwFYUKvXcIA==}
    engines: {node: '>=0.10.0'}
    dev: true

  /@adraffy/ens-normalize@1.10.0:
    resolution: {integrity: sha512-nA9XHtlAkYfJxY7bce8DcN7eKxWWCWkU+1GR9d+U6MbNpfwQp8TI7vqOsBsMcHoT4mBu2kypKoSKnghEzOOq5Q==}

  /@adraffy/ens-normalize@1.9.4:
    resolution: {integrity: sha512-UK0bHA7hh9cR39V+4gl2/NnBBjoXIxkuWAPCaY4X7fbH4L/azIi7ilWOCjMUYfpJgraLUAqkRi2BqrjME8Rynw==}
    dev: false

  /@alloc/quick-lru@5.2.0:
    resolution: {integrity: sha512-UrcABB+4bUrFABwbluTIBErXwvbsU/V7TZWfmbgJfbkwiBuziS9gxdODUyuiecfdGQ85jglMW6juS3+z5TsKLw==}
    engines: {node: '>=10'}
    dev: true

  /@ampproject/remapping@2.2.1:
    resolution: {integrity: sha512-lFMjJTrFL3j7L9yBxwYfCq2k6qqwHyzuUl/XBnif78PWTJYyL/dfowQHWE3sp6U6ZzqWiiIZnpTMO96zhkjwtg==}
    engines: {node: '>=6.0.0'}
    dependencies:
      '@jridgewell/gen-mapping': 0.3.3
      '@jridgewell/trace-mapping': 0.3.18

  /@apollo/client@3.8.7(graphql@16.8.1)(react-dom@18.2.0)(react@18.2.0):
    resolution: {integrity: sha512-DnQtFkQrCyxHTSa9gR84YRLmU/al6HeXcLZazVe+VxKBmx/Hj4rV8xWtzfWYX5ijartsqDR7SJgV037MATEecA==}
    peerDependencies:
      graphql: ^14.0.0 || ^15.0.0 || ^16.0.0
      graphql-ws: ^5.5.5
      react: ^16.8.0 || ^17.0.0 || ^18.0.0
      react-dom: ^16.8.0 || ^17.0.0 || ^18.0.0
      subscriptions-transport-ws: ^0.9.0 || ^0.11.0
    peerDependenciesMeta:
      graphql-ws:
        optional: true
      react:
        optional: true
      react-dom:
        optional: true
      subscriptions-transport-ws:
        optional: true
    dependencies:
      '@graphql-typed-document-node/core': 3.2.0(graphql@16.8.1)
      '@wry/context': 0.7.4
      '@wry/equality': 0.5.7
      '@wry/trie': 0.4.3
      graphql: 16.8.1
      graphql-tag: 2.12.6(graphql@16.8.1)
      hoist-non-react-statics: 3.3.2
      optimism: 0.17.5
      prop-types: 15.8.1
      react: 18.2.0
      react-dom: 18.2.0(react@18.2.0)
      response-iterator: 0.2.6
      symbol-observable: 4.0.0
      ts-invariant: 0.10.3
      tslib: 2.6.2
      zen-observable-ts: 1.2.5
    dev: false

  /@ardatan/relay-compiler@12.0.0(graphql@16.8.1):
    resolution: {integrity: sha512-9anThAaj1dQr6IGmzBMcfzOQKTa5artjuPmw8NYK/fiGEMjADbSguBY2FMDykt+QhilR3wc9VA/3yVju7JHg7Q==}
    hasBin: true
    peerDependencies:
      graphql: '*'
    dependencies:
      '@babel/core': 7.22.9
      '@babel/generator': 7.22.9
      '@babel/parser': 7.23.5
      '@babel/runtime': 7.23.2
      '@babel/traverse': 7.22.8
      '@babel/types': 7.23.5
      babel-preset-fbjs: 3.4.0(@babel/core@7.22.9)
      chalk: 4.1.2
      fb-watchman: 2.0.2
      fbjs: 3.0.5
      glob: 7.2.3
      graphql: 16.8.1
      immutable: 3.7.6
      invariant: 2.2.4
      nullthrows: 1.1.1
      relay-runtime: 12.0.0
      signedsource: 1.0.0
      yargs: 15.4.1
    transitivePeerDependencies:
      - encoding
      - supports-color
    dev: true

  /@ardatan/sync-fetch@0.0.1:
    resolution: {integrity: sha512-xhlTqH0m31mnsG0tIP4ETgfSB6gXDaYYsUWTrlUV93fFQPI9dd8hE0Ot6MHLCtqgB32hwJAC3YZMWlXZw7AleA==}
    engines: {node: '>=14'}
    dependencies:
      node-fetch: 2.7.0
    transitivePeerDependencies:
      - encoding
    dev: true

  /@babel/code-frame@7.22.5:
    resolution: {integrity: sha512-Xmwn266vad+6DAqEB2A6V/CcZVp62BbwVmcOJc2RPuwih1kw02TjQvWVWlcKGbBPd+8/0V5DEkOcizRGYsspYQ==}
    engines: {node: '>=6.9.0'}
    dependencies:
      '@babel/highlight': 7.22.5

  /@babel/code-frame@7.23.5:
    resolution: {integrity: sha512-CgH3s1a96LipHCmSUmYFPwY7MNx8C3avkq7i4Wl3cfa662ldtUe4VM1TPXX70pfmrlWTb6jLqTYrZyT2ZTJBgA==}
    engines: {node: '>=6.9.0'}
    dependencies:
      '@babel/highlight': 7.23.4
      chalk: 2.4.2
    dev: true

  /@babel/compat-data@7.22.9:
    resolution: {integrity: sha512-5UamI7xkUcJ3i9qVDS+KFDEK8/7oJ55/sJMB1Ge7IEapr7KfdfV/HErR+koZwOfd+SgtFKOKRhRakdg++DcJpQ==}
    engines: {node: '>=6.9.0'}

  /@babel/core@7.22.9:
    resolution: {integrity: sha512-G2EgeufBcYw27U4hhoIwFcgc1XU7TlXJ3mv04oOv1WCuo900U/anZSPzEqNjwdjgffkk2Gs0AN0dW1CKVLcG7w==}
    engines: {node: '>=6.9.0'}
    dependencies:
      '@ampproject/remapping': 2.2.1
      '@babel/code-frame': 7.22.5
      '@babel/generator': 7.22.9
      '@babel/helper-compilation-targets': 7.22.9(@babel/core@7.22.9)
      '@babel/helper-module-transforms': 7.22.9(@babel/core@7.22.9)
      '@babel/helpers': 7.22.6
      '@babel/parser': 7.22.7
      '@babel/template': 7.22.5
      '@babel/traverse': 7.22.8
      '@babel/types': 7.22.5
      convert-source-map: 1.9.0
      debug: 4.3.4(supports-color@8.1.1)
      gensync: 1.0.0-beta.2
      json5: 2.2.3
      semver: 6.3.1
    transitivePeerDependencies:
      - supports-color

  /@babel/generator@7.22.9:
    resolution: {integrity: sha512-KtLMbmicyuK2Ak/FTCJVbDnkN1SlT8/kceFTiuDiiRUUSMnHMidxSCdG4ndkTOHHpoomWe/4xkvHkEOncwjYIw==}
    engines: {node: '>=6.9.0'}
    dependencies:
      '@babel/types': 7.23.5
      '@jridgewell/gen-mapping': 0.3.3
      '@jridgewell/trace-mapping': 0.3.18
      jsesc: 2.5.2

  /@babel/helper-annotate-as-pure@7.22.5:
    resolution: {integrity: sha512-LvBTxu8bQSQkcyKOU+a1btnNFQ1dMAd0R6PyW3arXes06F6QLWLIrd681bxRPIXlrMGR3XYnW9JyML7dP3qgxg==}
    engines: {node: '>=6.9.0'}
    dependencies:
      '@babel/types': 7.23.5
    dev: true

  /@babel/helper-compilation-targets@7.22.15:
    resolution: {integrity: sha512-y6EEzULok0Qvz8yyLkCvVX+02ic+By2UdOhylwUOvOn9dvYc9mKICJuuU1n1XBI02YWsNsnrY1kc6DVbjcXbtw==}
    engines: {node: '>=6.9.0'}
    dependencies:
      '@babel/compat-data': 7.22.9
      '@babel/helper-validator-option': 7.23.5
      browserslist: 4.22.1
      lru-cache: 5.1.1
      semver: 6.3.1
    dev: true

  /@babel/helper-compilation-targets@7.22.9(@babel/core@7.22.9):
    resolution: {integrity: sha512-7qYrNM6HjpnPHJbopxmb8hSPoZ0gsX8IvUS32JGVoy+pU9e5N0nLr1VjJoR6kA4d9dmGLxNYOjeB8sUDal2WMw==}
    engines: {node: '>=6.9.0'}
    peerDependencies:
      '@babel/core': ^7.0.0
    dependencies:
      '@babel/compat-data': 7.22.9
      '@babel/core': 7.22.9
      '@babel/helper-validator-option': 7.22.5
      browserslist: 4.21.9
      lru-cache: 5.1.1
      semver: 6.3.1

  /@babel/helper-create-class-features-plugin@7.23.5(@babel/core@7.22.9):
    resolution: {integrity: sha512-QELlRWxSpgdwdJzSJn4WAhKC+hvw/AtHbbrIoncKHkhKKR/luAlKkgBDcri1EzWAo8f8VvYVryEHN4tax/V67A==}
    engines: {node: '>=6.9.0'}
    peerDependencies:
      '@babel/core': ^7.0.0
    dependencies:
      '@babel/core': 7.22.9
      '@babel/helper-annotate-as-pure': 7.22.5
      '@babel/helper-environment-visitor': 7.22.20
      '@babel/helper-function-name': 7.23.0
      '@babel/helper-member-expression-to-functions': 7.23.0
      '@babel/helper-optimise-call-expression': 7.22.5
      '@babel/helper-replace-supers': 7.22.20(@babel/core@7.22.9)
      '@babel/helper-skip-transparent-expression-wrappers': 7.22.5
      '@babel/helper-split-export-declaration': 7.22.6
      semver: 6.3.1
    dev: true

  /@babel/helper-environment-visitor@7.22.20:
    resolution: {integrity: sha512-zfedSIzFhat/gFhWfHtgWvlec0nqB9YEIVrpuwjruLlXfUSnA8cJB0miHKwqDnQ7d32aKo2xt88/xZptwxbfhA==}
    engines: {node: '>=6.9.0'}
    dev: true

  /@babel/helper-environment-visitor@7.22.5:
    resolution: {integrity: sha512-XGmhECfVA/5sAt+H+xpSg0mfrHq6FzNr9Oxh7PSEBBRUb/mL7Kz3NICXb194rCqAEdxkhPT1a88teizAFyvk8Q==}
    engines: {node: '>=6.9.0'}

  /@babel/helper-function-name@7.22.5:
    resolution: {integrity: sha512-wtHSq6jMRE3uF2otvfuD3DIvVhOsSNshQl0Qrd7qC9oQJzHvOL4qQXlQn2916+CXGywIjpGuIkoyZRRxHPiNQQ==}
    engines: {node: '>=6.9.0'}
    dependencies:
      '@babel/template': 7.22.5
      '@babel/types': 7.22.5

  /@babel/helper-function-name@7.23.0:
    resolution: {integrity: sha512-OErEqsrxjZTJciZ4Oo+eoZqeW9UIiOcuYKRJA4ZAgV9myA+pOXhhmpfNCKjEH/auVfEYVFJ6y1Tc4r0eIApqiw==}
    engines: {node: '>=6.9.0'}
    dependencies:
      '@babel/template': 7.22.15
      '@babel/types': 7.23.5
    dev: true

  /@babel/helper-hoist-variables@7.22.5:
    resolution: {integrity: sha512-wGjk9QZVzvknA6yKIUURb8zY3grXCcOZt+/7Wcy8O2uctxhplmUPkOdlgoNhmdVee2c92JXbf1xpMtVNbfoxRw==}
    engines: {node: '>=6.9.0'}
    dependencies:
      '@babel/types': 7.22.5

  /@babel/helper-member-expression-to-functions@7.23.0:
    resolution: {integrity: sha512-6gfrPwh7OuT6gZyJZvd6WbTfrqAo7vm4xCzAXOusKqq/vWdKXphTpj5klHKNmRUU6/QRGlBsyU9mAIPaWHlqJA==}
    engines: {node: '>=6.9.0'}
    dependencies:
      '@babel/types': 7.23.5
    dev: true

  /@babel/helper-module-imports@7.22.15:
    resolution: {integrity: sha512-0pYVBnDKZO2fnSPCrgM/6WMc7eS20Fbok+0r88fp+YtWVLZrp4CkafFGIp+W0VKw4a22sgebPT99y+FDNMdP4w==}
    engines: {node: '>=6.9.0'}
    dependencies:
      '@babel/types': 7.23.0

  /@babel/helper-module-imports@7.22.5:
    resolution: {integrity: sha512-8Dl6+HD/cKifutF5qGd/8ZJi84QeAKh+CEe1sBzz8UayBBGg1dAIJrdHOcOM5b2MpzWL2yuotJTtGjETq0qjXg==}
    engines: {node: '>=6.9.0'}
    dependencies:
      '@babel/types': 7.22.5

  /@babel/helper-module-transforms@7.22.9(@babel/core@7.22.9):
    resolution: {integrity: sha512-t+WA2Xn5K+rTeGtC8jCsdAH52bjggG5TKRuRrAGNM/mjIbO4GxvlLMFOEz9wXY5I2XQ60PMFsAG2WIcG82dQMQ==}
    engines: {node: '>=6.9.0'}
    peerDependencies:
      '@babel/core': ^7.0.0
    dependencies:
      '@babel/core': 7.22.9
      '@babel/helper-environment-visitor': 7.22.5
      '@babel/helper-module-imports': 7.22.5
      '@babel/helper-simple-access': 7.22.5
      '@babel/helper-split-export-declaration': 7.22.6
      '@babel/helper-validator-identifier': 7.22.5

  /@babel/helper-module-transforms@7.23.3(@babel/core@7.22.9):
    resolution: {integrity: sha512-7bBs4ED9OmswdfDzpz4MpWgSrV7FXlc3zIagvLFjS5H+Mk7Snr21vQ6QwrsoCGMfNC4e4LQPdoULEt4ykz0SRQ==}
    engines: {node: '>=6.9.0'}
    peerDependencies:
      '@babel/core': ^7.0.0
    dependencies:
      '@babel/core': 7.22.9
      '@babel/helper-environment-visitor': 7.22.20
      '@babel/helper-module-imports': 7.22.15
      '@babel/helper-simple-access': 7.22.5
      '@babel/helper-split-export-declaration': 7.22.6
      '@babel/helper-validator-identifier': 7.22.20
    dev: true

  /@babel/helper-optimise-call-expression@7.22.5:
    resolution: {integrity: sha512-HBwaojN0xFRx4yIvpwGqxiV2tUfl7401jlok564NgB9EHS1y6QT17FmKWm4ztqjeVdXLuC4fSvHc5ePpQjoTbw==}
    engines: {node: '>=6.9.0'}
    dependencies:
      '@babel/types': 7.23.5
    dev: true

  /@babel/helper-plugin-utils@7.22.5:
    resolution: {integrity: sha512-uLls06UVKgFG9QD4OeFYLEGteMIAa5kpTPcFL28yuCIIzsf6ZyKZMllKVOCZFhiZ5ptnwX4mtKdWCBE/uT4amg==}
    engines: {node: '>=6.9.0'}
    dev: true

  /@babel/helper-replace-supers@7.22.20(@babel/core@7.22.9):
    resolution: {integrity: sha512-qsW0In3dbwQUbK8kejJ4R7IHVGwHJlV6lpG6UA7a9hSa2YEiAib+N1T2kr6PEeUT+Fl7najmSOS6SmAwCHK6Tw==}
    engines: {node: '>=6.9.0'}
    peerDependencies:
      '@babel/core': ^7.0.0
    dependencies:
      '@babel/core': 7.22.9
      '@babel/helper-environment-visitor': 7.22.20
      '@babel/helper-member-expression-to-functions': 7.23.0
      '@babel/helper-optimise-call-expression': 7.22.5
    dev: true

  /@babel/helper-simple-access@7.22.5:
    resolution: {integrity: sha512-n0H99E/K+Bika3++WNL17POvo4rKWZ7lZEp1Q+fStVbUi8nxPQEBOlTmCOxW/0JsS56SKKQ+ojAe2pHKJHN35w==}
    engines: {node: '>=6.9.0'}
    dependencies:
      '@babel/types': 7.22.5

  /@babel/helper-skip-transparent-expression-wrappers@7.22.5:
    resolution: {integrity: sha512-tK14r66JZKiC43p8Ki33yLBVJKlQDFoA8GYN67lWCDCqoL6EMMSuM9b+Iff2jHaM/RRFYl7K+iiru7hbRqNx8Q==}
    engines: {node: '>=6.9.0'}
    dependencies:
      '@babel/types': 7.23.5
    dev: true

  /@babel/helper-split-export-declaration@7.22.6:
    resolution: {integrity: sha512-AsUnxuLhRYsisFiaJwvp1QF+I3KjD5FOxut14q/GzovUe6orHLesW2C7d754kRm53h5gqrz6sFl6sxc4BVtE/g==}
    engines: {node: '>=6.9.0'}
    dependencies:
      '@babel/types': 7.22.5

  /@babel/helper-string-parser@7.22.5:
    resolution: {integrity: sha512-mM4COjgZox8U+JcXQwPijIZLElkgEpO5rsERVDJTc2qfCDfERyob6k5WegS14SX18IIjv+XD+GrqNumY5JRCDw==}
    engines: {node: '>=6.9.0'}

  /@babel/helper-string-parser@7.23.4:
    resolution: {integrity: sha512-803gmbQdqwdf4olxrX4AJyFBV/RTr3rSmOj0rKwesmzlfhYNDEs+/iOcznzpNWlJlIlTJC2QfPFcHB6DlzdVLQ==}
    engines: {node: '>=6.9.0'}

  /@babel/helper-validator-identifier@7.22.20:
    resolution: {integrity: sha512-Y4OZ+ytlatR8AI+8KZfKuL5urKp7qey08ha31L8b3BwewJAoJamTzyvxPR/5D+KkdJCGPq/+8TukHBlY10FX9A==}
    engines: {node: '>=6.9.0'}

  /@babel/helper-validator-identifier@7.22.5:
    resolution: {integrity: sha512-aJXu+6lErq8ltp+JhkJUfk1MTGyuA4v7f3pA+BJ5HLfNC6nAQ0Cpi9uOquUj8Hehg0aUiHzWQbOVJGao6ztBAQ==}
    engines: {node: '>=6.9.0'}

  /@babel/helper-validator-option@7.22.5:
    resolution: {integrity: sha512-R3oB6xlIVKUnxNUxbmgq7pKjxpru24zlimpE8WK47fACIlM0II/Hm1RS8IaOI7NgCr6LNS+jl5l75m20npAziw==}
    engines: {node: '>=6.9.0'}

  /@babel/helper-validator-option@7.23.5:
    resolution: {integrity: sha512-85ttAOMLsr53VgXkTbkx8oA6YTfT4q7/HzXSLEYmjcSTJPMPQtvq1BD79Byep5xMUYbGRzEpDsjUf3dyp54IKw==}
    engines: {node: '>=6.9.0'}
    dev: true

  /@babel/helpers@7.22.6:
    resolution: {integrity: sha512-YjDs6y/fVOYFV8hAf1rxd1QvR9wJe1pDBZ2AREKq/SDayfPzgk0PBnVuTCE5X1acEpMMNOVUqoe+OwiZGJ+OaA==}
    engines: {node: '>=6.9.0'}
    dependencies:
      '@babel/template': 7.22.5
      '@babel/traverse': 7.22.8
      '@babel/types': 7.22.5
    transitivePeerDependencies:
      - supports-color

  /@babel/highlight@7.22.5:
    resolution: {integrity: sha512-BSKlD1hgnedS5XRnGOljZawtag7H1yPfQp0tdNJCHoH6AZ+Pcm9VvkrK59/Yy593Ypg0zMxH2BxD1VPYUQ7UIw==}
    engines: {node: '>=6.9.0'}
    dependencies:
      '@babel/helper-validator-identifier': 7.22.5
      chalk: 2.4.2
      js-tokens: 4.0.0

  /@babel/highlight@7.23.4:
    resolution: {integrity: sha512-acGdbYSfp2WheJoJm/EBBBLh/ID8KDc64ISZ9DYtBmC8/Q204PZJLHyzeB5qMzJ5trcOkybd78M4x2KWsUq++A==}
    engines: {node: '>=6.9.0'}
    dependencies:
      '@babel/helper-validator-identifier': 7.22.20
      chalk: 2.4.2
      js-tokens: 4.0.0
    dev: true

  /@babel/parser@7.22.7:
    resolution: {integrity: sha512-7NF8pOkHP5o2vpmGgNGcfAeCvOYhGLyA3Z4eBQkT1RJlWu47n63bCs93QfJ2hIAFCil7L5P2IWhs1oToVgrL0Q==}
    engines: {node: '>=6.0.0'}
    hasBin: true
    dependencies:
      '@babel/types': 7.22.5

  /@babel/parser@7.23.5:
    resolution: {integrity: sha512-hOOqoiNXrmGdFbhgCzu6GiURxUgM27Xwd/aPuu8RfHEZPBzL1Z54okAHAQjXfcQNwvrlkAmAp4SlRTZ45vlthQ==}
    engines: {node: '>=6.0.0'}
    hasBin: true
    dependencies:
      '@babel/types': 7.23.5
    dev: true

  /@babel/plugin-proposal-class-properties@7.18.6(@babel/core@7.22.9):
    resolution: {integrity: sha512-cumfXOF0+nzZrrN8Rf0t7M+tF6sZc7vhQwYQck9q1/5w2OExlD+b4v4RpMJFaV1Z7WcDRgO6FqvxqxGlwo+RHQ==}
    engines: {node: '>=6.9.0'}
    deprecated: This proposal has been merged to the ECMAScript standard and thus this plugin is no longer maintained. Please use @babel/plugin-transform-class-properties instead.
    peerDependencies:
      '@babel/core': ^7.0.0-0
    dependencies:
      '@babel/core': 7.22.9
      '@babel/helper-create-class-features-plugin': 7.23.5(@babel/core@7.22.9)
      '@babel/helper-plugin-utils': 7.22.5
    dev: true

  /@babel/plugin-proposal-object-rest-spread@7.20.7(@babel/core@7.22.9):
    resolution: {integrity: sha512-d2S98yCiLxDVmBmE8UjGcfPvNEUbA1U5q5WxaWFUGRzJSVAZqm5W6MbPct0jxnegUZ0niLeNX+IOzEs7wYg9Dg==}
    engines: {node: '>=6.9.0'}
    deprecated: This proposal has been merged to the ECMAScript standard and thus this plugin is no longer maintained. Please use @babel/plugin-transform-object-rest-spread instead.
    peerDependencies:
      '@babel/core': ^7.0.0-0
    dependencies:
      '@babel/compat-data': 7.22.9
      '@babel/core': 7.22.9
      '@babel/helper-compilation-targets': 7.22.15
      '@babel/helper-plugin-utils': 7.22.5
      '@babel/plugin-syntax-object-rest-spread': 7.8.3(@babel/core@7.22.9)
      '@babel/plugin-transform-parameters': 7.23.3(@babel/core@7.22.9)
    dev: true

  /@babel/plugin-syntax-async-generators@7.8.4(@babel/core@7.22.9):
    resolution: {integrity: sha512-tycmZxkGfZaxhMRbXlPXuVFpdWlXpir2W4AMhSJgRKzk/eDlIXOhb2LHWoLpDF7TEHylV5zNhykX6KAgHJmTNw==}
    peerDependencies:
      '@babel/core': ^7.0.0-0
    dependencies:
      '@babel/core': 7.22.9
      '@babel/helper-plugin-utils': 7.22.5
    dev: true

  /@babel/plugin-syntax-bigint@7.8.3(@babel/core@7.22.9):
    resolution: {integrity: sha512-wnTnFlG+YxQm3vDxpGE57Pj0srRU4sHE/mDkt1qv2YJJSeUAec2ma4WLUnUPeKjyrfntVwe/N6dCXpU+zL3Npg==}
    peerDependencies:
      '@babel/core': ^7.0.0-0
    dependencies:
      '@babel/core': 7.22.9
      '@babel/helper-plugin-utils': 7.22.5
    dev: true

  /@babel/plugin-syntax-class-properties@7.12.13(@babel/core@7.22.9):
    resolution: {integrity: sha512-fm4idjKla0YahUNgFNLCB0qySdsoPiZP3iQE3rky0mBUtMZ23yDJ9SJdg6dXTSDnulOVqiF3Hgr9nbXvXTQZYA==}
    peerDependencies:
      '@babel/core': ^7.0.0-0
    dependencies:
      '@babel/core': 7.22.9
      '@babel/helper-plugin-utils': 7.22.5
    dev: true

  /@babel/plugin-syntax-flow@7.23.3(@babel/core@7.22.9):
    resolution: {integrity: sha512-YZiAIpkJAwQXBJLIQbRFayR5c+gJ35Vcz3bg954k7cd73zqjvhacJuL9RbrzPz8qPmZdgqP6EUKwy0PCNhaaPA==}
    engines: {node: '>=6.9.0'}
    peerDependencies:
      '@babel/core': ^7.0.0-0
    dependencies:
      '@babel/core': 7.22.9
      '@babel/helper-plugin-utils': 7.22.5
    dev: true

  /@babel/plugin-syntax-import-assertions@7.23.3(@babel/core@7.22.9):
    resolution: {integrity: sha512-lPgDSU+SJLK3xmFDTV2ZRQAiM7UuUjGidwBywFavObCiZc1BeAAcMtHJKUya92hPHO+at63JJPLygilZard8jw==}
    engines: {node: '>=6.9.0'}
    peerDependencies:
      '@babel/core': ^7.0.0-0
    dependencies:
      '@babel/core': 7.22.9
      '@babel/helper-plugin-utils': 7.22.5
    dev: true

  /@babel/plugin-syntax-import-meta@7.10.4(@babel/core@7.22.9):
    resolution: {integrity: sha512-Yqfm+XDx0+Prh3VSeEQCPU81yC+JWZ2pDPFSS4ZdpfZhp4MkFMaDC1UqseovEKwSUpnIL7+vK+Clp7bfh0iD7g==}
    peerDependencies:
      '@babel/core': ^7.0.0-0
    dependencies:
      '@babel/core': 7.22.9
      '@babel/helper-plugin-utils': 7.22.5
    dev: true

  /@babel/plugin-syntax-json-strings@7.8.3(@babel/core@7.22.9):
    resolution: {integrity: sha512-lY6kdGpWHvjoe2vk4WrAapEuBR69EMxZl+RoGRhrFGNYVK8mOPAW8VfbT/ZgrFbXlDNiiaxQnAtgVCZ6jv30EA==}
    peerDependencies:
      '@babel/core': ^7.0.0-0
    dependencies:
      '@babel/core': 7.22.9
      '@babel/helper-plugin-utils': 7.22.5
    dev: true

  /@babel/plugin-syntax-jsx@7.22.5(@babel/core@7.22.9):
    resolution: {integrity: sha512-gvyP4hZrgrs/wWMaocvxZ44Hw0b3W8Pe+cMxc8V1ULQ07oh8VNbIRaoD1LRZVTvD+0nieDKjfgKg89sD7rrKrg==}
    engines: {node: '>=6.9.0'}
    peerDependencies:
      '@babel/core': ^7.0.0-0
    dependencies:
      '@babel/core': 7.22.9
      '@babel/helper-plugin-utils': 7.22.5
    dev: true

  /@babel/plugin-syntax-jsx@7.23.3(@babel/core@7.22.9):
    resolution: {integrity: sha512-EB2MELswq55OHUoRZLGg/zC7QWUKfNLpE57m/S2yr1uEneIgsTgrSzXP3NXEsMkVn76OlaVVnzN+ugObuYGwhg==}
    engines: {node: '>=6.9.0'}
    peerDependencies:
      '@babel/core': ^7.0.0-0
    dependencies:
      '@babel/core': 7.22.9
      '@babel/helper-plugin-utils': 7.22.5
    dev: true

  /@babel/plugin-syntax-logical-assignment-operators@7.10.4(@babel/core@7.22.9):
    resolution: {integrity: sha512-d8waShlpFDinQ5MtvGU9xDAOzKH47+FFoney2baFIoMr952hKOLp1HR7VszoZvOsV/4+RRszNY7D17ba0te0ig==}
    peerDependencies:
      '@babel/core': ^7.0.0-0
    dependencies:
      '@babel/core': 7.22.9
      '@babel/helper-plugin-utils': 7.22.5
    dev: true

  /@babel/plugin-syntax-nullish-coalescing-operator@7.8.3(@babel/core@7.22.9):
    resolution: {integrity: sha512-aSff4zPII1u2QD7y+F8oDsz19ew4IGEJg9SVW+bqwpwtfFleiQDMdzA/R+UlWDzfnHFCxxleFT0PMIrR36XLNQ==}
    peerDependencies:
      '@babel/core': ^7.0.0-0
    dependencies:
      '@babel/core': 7.22.9
      '@babel/helper-plugin-utils': 7.22.5
    dev: true

  /@babel/plugin-syntax-numeric-separator@7.10.4(@babel/core@7.22.9):
    resolution: {integrity: sha512-9H6YdfkcK/uOnY/K7/aA2xpzaAgkQn37yzWUMRK7OaPOqOpGS1+n0H5hxT9AUw9EsSjPW8SVyMJwYRtWs3X3ug==}
    peerDependencies:
      '@babel/core': ^7.0.0-0
    dependencies:
      '@babel/core': 7.22.9
      '@babel/helper-plugin-utils': 7.22.5
    dev: true

  /@babel/plugin-syntax-object-rest-spread@7.8.3(@babel/core@7.22.9):
    resolution: {integrity: sha512-XoqMijGZb9y3y2XskN+P1wUGiVwWZ5JmoDRwx5+3GmEplNyVM2s2Dg8ILFQm8rWM48orGy5YpI5Bl8U1y7ydlA==}
    peerDependencies:
      '@babel/core': ^7.0.0-0
    dependencies:
      '@babel/core': 7.22.9
      '@babel/helper-plugin-utils': 7.22.5
    dev: true

  /@babel/plugin-syntax-optional-catch-binding@7.8.3(@babel/core@7.22.9):
    resolution: {integrity: sha512-6VPD0Pc1lpTqw0aKoeRTMiB+kWhAoT24PA+ksWSBrFtl5SIRVpZlwN3NNPQjehA2E/91FV3RjLWoVTglWcSV3Q==}
    peerDependencies:
      '@babel/core': ^7.0.0-0
    dependencies:
      '@babel/core': 7.22.9
      '@babel/helper-plugin-utils': 7.22.5
    dev: true

  /@babel/plugin-syntax-optional-chaining@7.8.3(@babel/core@7.22.9):
    resolution: {integrity: sha512-KoK9ErH1MBlCPxV0VANkXW2/dw4vlbGDrFgz8bmUsBGYkFRcbRwMh6cIJubdPrkxRwuGdtCk0v/wPTKbQgBjkg==}
    peerDependencies:
      '@babel/core': ^7.0.0-0
    dependencies:
      '@babel/core': 7.22.9
      '@babel/helper-plugin-utils': 7.22.5
    dev: true

  /@babel/plugin-syntax-top-level-await@7.14.5(@babel/core@7.22.9):
    resolution: {integrity: sha512-hx++upLv5U1rgYfwe1xBQUhRmU41NEvpUvrp8jkrSCdvGSnM5/qdRMtylJ6PG5OFkBaHkbTAKTnd3/YyESRHFw==}
    engines: {node: '>=6.9.0'}
    peerDependencies:
      '@babel/core': ^7.0.0-0
    dependencies:
      '@babel/core': 7.22.9
      '@babel/helper-plugin-utils': 7.22.5
    dev: true

  /@babel/plugin-syntax-typescript@7.22.5(@babel/core@7.22.9):
    resolution: {integrity: sha512-1mS2o03i7t1c6VzH6fdQ3OA8tcEIxwG18zIPRp+UY1Ihv6W+XZzBCVxExF9upussPXJ0xE9XRHwMoNs1ep/nRQ==}
    engines: {node: '>=6.9.0'}
    peerDependencies:
      '@babel/core': ^7.0.0-0
    dependencies:
      '@babel/core': 7.22.9
      '@babel/helper-plugin-utils': 7.22.5
    dev: true

  /@babel/plugin-transform-arrow-functions@7.23.3(@babel/core@7.22.9):
    resolution: {integrity: sha512-NzQcQrzaQPkaEwoTm4Mhyl8jI1huEL/WWIEvudjTCMJ9aBZNpsJbMASx7EQECtQQPS/DcnFpo0FIh3LvEO9cxQ==}
    engines: {node: '>=6.9.0'}
    peerDependencies:
      '@babel/core': ^7.0.0-0
    dependencies:
      '@babel/core': 7.22.9
      '@babel/helper-plugin-utils': 7.22.5
    dev: true

  /@babel/plugin-transform-block-scoped-functions@7.23.3(@babel/core@7.22.9):
    resolution: {integrity: sha512-vI+0sIaPIO6CNuM9Kk5VmXcMVRiOpDh7w2zZt9GXzmE/9KD70CUEVhvPR/etAeNK/FAEkhxQtXOzVF3EuRL41A==}
    engines: {node: '>=6.9.0'}
    peerDependencies:
      '@babel/core': ^7.0.0-0
    dependencies:
      '@babel/core': 7.22.9
      '@babel/helper-plugin-utils': 7.22.5
    dev: true

  /@babel/plugin-transform-block-scoping@7.23.4(@babel/core@7.22.9):
    resolution: {integrity: sha512-0QqbP6B6HOh7/8iNR4CQU2Th/bbRtBp4KS9vcaZd1fZ0wSh5Fyssg0UCIHwxh+ka+pNDREbVLQnHCMHKZfPwfw==}
    engines: {node: '>=6.9.0'}
    peerDependencies:
      '@babel/core': ^7.0.0-0
    dependencies:
      '@babel/core': 7.22.9
      '@babel/helper-plugin-utils': 7.22.5
    dev: true

  /@babel/plugin-transform-classes@7.23.5(@babel/core@7.22.9):
    resolution: {integrity: sha512-jvOTR4nicqYC9yzOHIhXG5emiFEOpappSJAl73SDSEDcybD+Puuze8Tnpb9p9qEyYup24tq891gkaygIFvWDqg==}
    engines: {node: '>=6.9.0'}
    peerDependencies:
      '@babel/core': ^7.0.0-0
    dependencies:
      '@babel/core': 7.22.9
      '@babel/helper-annotate-as-pure': 7.22.5
      '@babel/helper-compilation-targets': 7.22.15
      '@babel/helper-environment-visitor': 7.22.20
      '@babel/helper-function-name': 7.23.0
      '@babel/helper-optimise-call-expression': 7.22.5
      '@babel/helper-plugin-utils': 7.22.5
      '@babel/helper-replace-supers': 7.22.20(@babel/core@7.22.9)
      '@babel/helper-split-export-declaration': 7.22.6
      globals: 11.12.0
    dev: true

  /@babel/plugin-transform-computed-properties@7.23.3(@babel/core@7.22.9):
    resolution: {integrity: sha512-dTj83UVTLw/+nbiHqQSFdwO9CbTtwq1DsDqm3CUEtDrZNET5rT5E6bIdTlOftDTDLMYxvxHNEYO4B9SLl8SLZw==}
    engines: {node: '>=6.9.0'}
    peerDependencies:
      '@babel/core': ^7.0.0-0
    dependencies:
      '@babel/core': 7.22.9
      '@babel/helper-plugin-utils': 7.22.5
      '@babel/template': 7.22.15
    dev: true

  /@babel/plugin-transform-destructuring@7.23.3(@babel/core@7.22.9):
    resolution: {integrity: sha512-n225npDqjDIr967cMScVKHXJs7rout1q+tt50inyBCPkyZ8KxeI6d+GIbSBTT/w/9WdlWDOej3V9HE5Lgk57gw==}
    engines: {node: '>=6.9.0'}
    peerDependencies:
      '@babel/core': ^7.0.0-0
    dependencies:
      '@babel/core': 7.22.9
      '@babel/helper-plugin-utils': 7.22.5
    dev: true

  /@babel/plugin-transform-flow-strip-types@7.23.3(@babel/core@7.22.9):
    resolution: {integrity: sha512-26/pQTf9nQSNVJCrLB1IkHUKyPxR+lMrH2QDPG89+Znu9rAMbtrybdbWeE9bb7gzjmE5iXHEY+e0HUwM6Co93Q==}
    engines: {node: '>=6.9.0'}
    peerDependencies:
      '@babel/core': ^7.0.0-0
    dependencies:
      '@babel/core': 7.22.9
      '@babel/helper-plugin-utils': 7.22.5
      '@babel/plugin-syntax-flow': 7.23.3(@babel/core@7.22.9)
    dev: true

  /@babel/plugin-transform-for-of@7.23.3(@babel/core@7.22.9):
    resolution: {integrity: sha512-X8jSm8X1CMwxmK878qsUGJRmbysKNbdpTv/O1/v0LuY/ZkZrng5WYiekYSdg9m09OTmDDUWeEDsTE+17WYbAZw==}
    engines: {node: '>=6.9.0'}
    peerDependencies:
      '@babel/core': ^7.0.0-0
    dependencies:
      '@babel/core': 7.22.9
      '@babel/helper-plugin-utils': 7.22.5
    dev: true

  /@babel/plugin-transform-function-name@7.23.3(@babel/core@7.22.9):
    resolution: {integrity: sha512-I1QXp1LxIvt8yLaib49dRW5Okt7Q4oaxao6tFVKS/anCdEOMtYwWVKoiOA1p34GOWIZjUK0E+zCp7+l1pfQyiw==}
    engines: {node: '>=6.9.0'}
    peerDependencies:
      '@babel/core': ^7.0.0-0
    dependencies:
      '@babel/core': 7.22.9
      '@babel/helper-compilation-targets': 7.22.15
      '@babel/helper-function-name': 7.23.0
      '@babel/helper-plugin-utils': 7.22.5
    dev: true

  /@babel/plugin-transform-literals@7.23.3(@babel/core@7.22.9):
    resolution: {integrity: sha512-wZ0PIXRxnwZvl9AYpqNUxpZ5BiTGrYt7kueGQ+N5FiQ7RCOD4cm8iShd6S6ggfVIWaJf2EMk8eRzAh52RfP4rQ==}
    engines: {node: '>=6.9.0'}
    peerDependencies:
      '@babel/core': ^7.0.0-0
    dependencies:
      '@babel/core': 7.22.9
      '@babel/helper-plugin-utils': 7.22.5
    dev: true

  /@babel/plugin-transform-member-expression-literals@7.23.3(@babel/core@7.22.9):
    resolution: {integrity: sha512-sC3LdDBDi5x96LA+Ytekz2ZPk8i/Ck+DEuDbRAll5rknJ5XRTSaPKEYwomLcs1AA8wg9b3KjIQRsnApj+q51Ag==}
    engines: {node: '>=6.9.0'}
    peerDependencies:
      '@babel/core': ^7.0.0-0
    dependencies:
      '@babel/core': 7.22.9
      '@babel/helper-plugin-utils': 7.22.5
    dev: true

  /@babel/plugin-transform-modules-commonjs@7.23.3(@babel/core@7.22.9):
    resolution: {integrity: sha512-aVS0F65LKsdNOtcz6FRCpE4OgsP2OFnW46qNxNIX9h3wuzaNcSQsJysuMwqSibC98HPrf2vCgtxKNwS0DAlgcA==}
    engines: {node: '>=6.9.0'}
    peerDependencies:
      '@babel/core': ^7.0.0-0
    dependencies:
      '@babel/core': 7.22.9
      '@babel/helper-module-transforms': 7.23.3(@babel/core@7.22.9)
      '@babel/helper-plugin-utils': 7.22.5
      '@babel/helper-simple-access': 7.22.5
    dev: true

  /@babel/plugin-transform-object-super@7.23.3(@babel/core@7.22.9):
    resolution: {integrity: sha512-BwQ8q0x2JG+3lxCVFohg+KbQM7plfpBwThdW9A6TMtWwLsbDA01Ek2Zb/AgDN39BiZsExm4qrXxjk+P1/fzGrA==}
    engines: {node: '>=6.9.0'}
    peerDependencies:
      '@babel/core': ^7.0.0-0
    dependencies:
      '@babel/core': 7.22.9
      '@babel/helper-plugin-utils': 7.22.5
      '@babel/helper-replace-supers': 7.22.20(@babel/core@7.22.9)
    dev: true

  /@babel/plugin-transform-parameters@7.23.3(@babel/core@7.22.9):
    resolution: {integrity: sha512-09lMt6UsUb3/34BbECKVbVwrT9bO6lILWln237z7sLaWnMsTi7Yc9fhX5DLpkJzAGfaReXI22wP41SZmnAA3Vw==}
    engines: {node: '>=6.9.0'}
    peerDependencies:
      '@babel/core': ^7.0.0-0
    dependencies:
      '@babel/core': 7.22.9
      '@babel/helper-plugin-utils': 7.22.5
    dev: true

  /@babel/plugin-transform-property-literals@7.23.3(@babel/core@7.22.9):
    resolution: {integrity: sha512-jR3Jn3y7cZp4oEWPFAlRsSWjxKe4PZILGBSd4nis1TsC5qeSpb+nrtihJuDhNI7QHiVbUaiXa0X2RZY3/TI6Nw==}
    engines: {node: '>=6.9.0'}
    peerDependencies:
      '@babel/core': ^7.0.0-0
    dependencies:
      '@babel/core': 7.22.9
      '@babel/helper-plugin-utils': 7.22.5
    dev: true

  /@babel/plugin-transform-react-display-name@7.23.3(@babel/core@7.22.9):
    resolution: {integrity: sha512-GnvhtVfA2OAtzdX58FJxU19rhoGeQzyVndw3GgtdECQvQFXPEZIOVULHVZGAYmOgmqjXpVpfocAbSjh99V/Fqw==}
    engines: {node: '>=6.9.0'}
    peerDependencies:
      '@babel/core': ^7.0.0-0
    dependencies:
      '@babel/core': 7.22.9
      '@babel/helper-plugin-utils': 7.22.5
    dev: true

  /@babel/plugin-transform-react-jsx@7.23.4(@babel/core@7.22.9):
    resolution: {integrity: sha512-5xOpoPguCZCRbo/JeHlloSkTA8Bld1J/E1/kLfD1nsuiW1m8tduTA1ERCgIZokDflX/IBzKcqR3l7VlRgiIfHA==}
    engines: {node: '>=6.9.0'}
    peerDependencies:
      '@babel/core': ^7.0.0-0
    dependencies:
      '@babel/core': 7.22.9
      '@babel/helper-annotate-as-pure': 7.22.5
      '@babel/helper-module-imports': 7.22.15
      '@babel/helper-plugin-utils': 7.22.5
      '@babel/plugin-syntax-jsx': 7.23.3(@babel/core@7.22.9)
      '@babel/types': 7.23.5
    dev: true

  /@babel/plugin-transform-shorthand-properties@7.23.3(@babel/core@7.22.9):
    resolution: {integrity: sha512-ED2fgqZLmexWiN+YNFX26fx4gh5qHDhn1O2gvEhreLW2iI63Sqm4llRLCXALKrCnbN4Jy0VcMQZl/SAzqug/jg==}
    engines: {node: '>=6.9.0'}
    peerDependencies:
      '@babel/core': ^7.0.0-0
    dependencies:
      '@babel/core': 7.22.9
      '@babel/helper-plugin-utils': 7.22.5
    dev: true

  /@babel/plugin-transform-spread@7.23.3(@babel/core@7.22.9):
    resolution: {integrity: sha512-VvfVYlrlBVu+77xVTOAoxQ6mZbnIq5FM0aGBSFEcIh03qHf+zNqA4DC/3XMUozTg7bZV3e3mZQ0i13VB6v5yUg==}
    engines: {node: '>=6.9.0'}
    peerDependencies:
      '@babel/core': ^7.0.0-0
    dependencies:
      '@babel/core': 7.22.9
      '@babel/helper-plugin-utils': 7.22.5
      '@babel/helper-skip-transparent-expression-wrappers': 7.22.5
    dev: true

  /@babel/plugin-transform-template-literals@7.23.3(@babel/core@7.22.9):
    resolution: {integrity: sha512-Flok06AYNp7GV2oJPZZcP9vZdszev6vPBkHLwxwSpaIqx75wn6mUd3UFWsSsA0l8nXAKkyCmL/sR02m8RYGeHg==}
    engines: {node: '>=6.9.0'}
    peerDependencies:
      '@babel/core': ^7.0.0-0
    dependencies:
      '@babel/core': 7.22.9
      '@babel/helper-plugin-utils': 7.22.5
    dev: true

  /@babel/runtime@7.23.2:
    resolution: {integrity: sha512-mM8eg4yl5D6i3lu2QKPuPH4FArvJ8KhTofbE7jwMUv9KX5mBvwPAqnV3MlyBNqdp9RyRKP6Yck8TrfYrPvX3bg==}
    engines: {node: '>=6.9.0'}
    dependencies:
      regenerator-runtime: 0.14.0

  /@babel/template@7.22.15:
    resolution: {integrity: sha512-QPErUVm4uyJa60rkI73qneDacvdvzxshT3kksGqlGWYdOTIUOwJ7RDUL8sGqslY1uXWSL6xMFKEXDS3ox2uF0w==}
    engines: {node: '>=6.9.0'}
    dependencies:
      '@babel/code-frame': 7.23.5
      '@babel/parser': 7.23.5
      '@babel/types': 7.23.5
    dev: true

  /@babel/template@7.22.5:
    resolution: {integrity: sha512-X7yV7eiwAxdj9k94NEylvbVHLiVG1nvzCV2EAowhxLTwODV1jl9UzZ48leOC0sH7OnuHrIkllaBgneUykIcZaw==}
    engines: {node: '>=6.9.0'}
    dependencies:
      '@babel/code-frame': 7.22.5
      '@babel/parser': 7.22.7
      '@babel/types': 7.23.0

  /@babel/traverse@7.22.8:
    resolution: {integrity: sha512-y6LPR+wpM2I3qJrsheCTwhIinzkETbplIgPBbwvqPKc+uljeA5gP+3nP8irdYt1mjQaDnlIcG+dw8OjAco4GXw==}
    engines: {node: '>=6.9.0'}
    dependencies:
      '@babel/code-frame': 7.22.5
      '@babel/generator': 7.22.9
      '@babel/helper-environment-visitor': 7.22.5
      '@babel/helper-function-name': 7.22.5
      '@babel/helper-hoist-variables': 7.22.5
      '@babel/helper-split-export-declaration': 7.22.6
      '@babel/parser': 7.22.7
      '@babel/types': 7.22.5
      debug: 4.3.4(supports-color@8.1.1)
      globals: 11.12.0
    transitivePeerDependencies:
      - supports-color

  /@babel/types@7.22.5:
    resolution: {integrity: sha512-zo3MIHGOkPOfoRXitsgHLjEXmlDaD/5KU1Uzuc9GNiZPhSqVxVRtxuPaSBZDsYZ9qV88AjtMtWW7ww98loJ9KA==}
    engines: {node: '>=6.9.0'}
    dependencies:
      '@babel/helper-string-parser': 7.22.5
      '@babel/helper-validator-identifier': 7.22.5
      to-fast-properties: 2.0.0

  /@babel/types@7.23.0:
    resolution: {integrity: sha512-0oIyUfKoI3mSqMvsxBdclDwxXKXAUA8v/apZbc+iSyARYou1o8ZGDxbUYyLFoW2arqS2jDGqJuZvv1d/io1axg==}
    engines: {node: '>=6.9.0'}
    dependencies:
      '@babel/helper-string-parser': 7.22.5
      '@babel/helper-validator-identifier': 7.22.20
      to-fast-properties: 2.0.0

  /@babel/types@7.23.5:
    resolution: {integrity: sha512-ON5kSOJwVO6xXVRTvOI0eOnWe7VdUcIpsovGo9U/Br4Ie4UVFQTboO2cYnDhAGU6Fp+UxSiT+pMft0SMHfuq6w==}
    engines: {node: '>=6.9.0'}
    dependencies:
      '@babel/helper-string-parser': 7.23.4
      '@babel/helper-validator-identifier': 7.22.20
      to-fast-properties: 2.0.0

  /@bcoe/v8-coverage@0.2.3:
    resolution: {integrity: sha512-0hYQ8SB4Db5zvZB4axdMHGwEaQjkZzFjQiN9LVYvIFB2nSUHW9tYpxWriPrWDASIxiaXax83REcLxuSdnGPZtw==}
    dev: true

  /@coinbase/wallet-sdk@3.7.2:
    resolution: {integrity: sha512-lIGvXMsgpsQWci/XOMQIJ2nIZ8JUy/L+bvC0wkRaYarr0YylwpXrJ2gRM3hCXPS477pkyO7N/kSiAoRgEXUdJQ==}
    engines: {node: '>= 10.0.0'}
    dependencies:
      '@metamask/safe-event-emitter': 2.0.0
      '@solana/web3.js': 1.87.5
      bind-decorator: 1.0.11
      bn.js: 5.2.1
      buffer: 6.0.3
      clsx: 1.2.1
      eth-block-tracker: 6.1.0
      eth-json-rpc-filters: 5.1.0
      eth-rpc-errors: 4.0.2
      json-rpc-engine: 6.1.0
      keccak: 3.0.4
      preact: 10.18.2
      qs: 6.11.2
      rxjs: 6.6.7
      sha.js: 2.4.11
      stream-browserify: 3.0.0
      util: 0.12.5
    transitivePeerDependencies:
      - bufferutil
      - encoding
      - supports-color
      - utf-8-validate

  /@cspotcode/source-map-support@0.8.1:
    resolution: {integrity: sha512-IchNf6dN4tHoMFIn/7OE8LWZ19Y6q/67Bmf6vnGREv8RSbBVb9LPJxEcnwrcwX6ixSvaiGoomAUvu4YSxXrVgw==}
    engines: {node: '>=12'}
    dependencies:
      '@jridgewell/trace-mapping': 0.3.9
    dev: false

  /@emotion/babel-plugin@11.11.0:
    resolution: {integrity: sha512-m4HEDZleaaCH+XgDDsPF15Ht6wTLsgDTeR3WYj9Q/k76JtWhrJjcP4+/XlG8LGT/Rol9qUfOIztXeA84ATpqPQ==}
    dependencies:
      '@babel/helper-module-imports': 7.22.15
      '@babel/runtime': 7.23.2
      '@emotion/hash': 0.9.1
      '@emotion/memoize': 0.8.1
      '@emotion/serialize': 1.1.2
      babel-plugin-macros: 3.1.0
      convert-source-map: 1.9.0
      escape-string-regexp: 4.0.0
      find-root: 1.1.0
      source-map: 0.5.7
      stylis: 4.2.0
    dev: false

  /@emotion/cache@11.11.0:
    resolution: {integrity: sha512-P34z9ssTCBi3e9EI1ZsWpNHcfY1r09ZO0rZbRO2ob3ZQMnFI35jB536qoXbkdesr5EUhYi22anuEJuyxifaqAQ==}
    dependencies:
      '@emotion/memoize': 0.8.1
      '@emotion/sheet': 1.2.2
      '@emotion/utils': 1.2.1
      '@emotion/weak-memoize': 0.3.1
      stylis: 4.2.0
    dev: false

  /@emotion/hash@0.8.0:
    resolution: {integrity: sha512-kBJtf7PH6aWwZ6fka3zQ0p6SBYzx4fl1LoZXE2RrnYST9Xljm7WfKJrU4g/Xr3Beg72MLrp1AWNUmuYJTL7Cow==}
    dev: false

  /@emotion/hash@0.9.1:
    resolution: {integrity: sha512-gJB6HLm5rYwSLI6PQa+X1t5CFGrv1J1TWG+sOyMCeKz2ojaj6Fnl/rZEspogG+cvqbt4AE/2eIyD2QfLKTBNlQ==}
    dev: false

  /@emotion/is-prop-valid@0.8.8:
    resolution: {integrity: sha512-u5WtneEAr5IDG2Wv65yhunPSMLIpuKsbuOktRojfrEiEvRyC85LgPMZI63cr7NUqT8ZIGdSVg8ZKGxIug4lXcA==}
    requiresBuild: true
    dependencies:
      '@emotion/memoize': 0.7.4
    dev: false
    optional: true

  /@emotion/is-prop-valid@1.2.1:
    resolution: {integrity: sha512-61Mf7Ufx4aDxx1xlDeOm8aFFigGHE4z+0sKCa+IHCeZKiyP9RLD0Mmx7m8b9/Cf37f7NAvQOOJAbQQGVr5uERw==}
    dependencies:
      '@emotion/memoize': 0.8.1
    dev: false

  /@emotion/memoize@0.7.4:
    resolution: {integrity: sha512-Ja/Vfqe3HpuzRsG1oBtWTHk2PGZ7GR+2Vz5iYGelAw8dx32K0y7PjVuxK6z1nMpZOqAFsRUPCkK1YjJ56qJlgw==}
    requiresBuild: true
    dev: false
    optional: true

  /@emotion/memoize@0.8.1:
    resolution: {integrity: sha512-W2P2c/VRW1/1tLox0mVUalvnWXxavmv/Oum2aPsRcoDJuob75FC3Y8FbpfLwUegRcxINtGUMPq0tFCvYNTBXNA==}
    dev: false

  /@emotion/react@11.11.1(@types/react@18.2.37)(react@18.2.0):
    resolution: {integrity: sha512-5mlW1DquU5HaxjLkfkGN1GA/fvVGdyHURRiX/0FHl2cfIfRxSOfmxEH5YS43edp0OldZrZ+dkBKbngxcNCdZvA==}
    peerDependencies:
      '@types/react': '*'
      react: '>=16.8.0'
    peerDependenciesMeta:
      '@types/react':
        optional: true
    dependencies:
      '@babel/runtime': 7.23.2
      '@emotion/babel-plugin': 11.11.0
      '@emotion/cache': 11.11.0
      '@emotion/serialize': 1.1.2
      '@emotion/use-insertion-effect-with-fallbacks': 1.0.1(react@18.2.0)
      '@emotion/utils': 1.2.1
      '@emotion/weak-memoize': 0.3.1
      '@types/react': 18.2.37
      hoist-non-react-statics: 3.3.2
      react: 18.2.0
    dev: false

  /@emotion/serialize@1.1.2:
    resolution: {integrity: sha512-zR6a/fkFP4EAcCMQtLOhIgpprZOwNmCldtpaISpvz348+DP4Mz8ZoKaGGCQpbzepNIUWbq4w6hNZkwDyKoS+HA==}
    dependencies:
      '@emotion/hash': 0.9.1
      '@emotion/memoize': 0.8.1
      '@emotion/unitless': 0.8.1
      '@emotion/utils': 1.2.1
      csstype: 3.1.2
    dev: false

  /@emotion/sheet@1.2.2:
    resolution: {integrity: sha512-0QBtGvaqtWi+nx6doRwDdBIzhNdZrXUppvTM4dtZZWEGTXL/XE/yJxLMGlDT1Gt+UHH5IX1n+jkXyytE/av7OA==}
    dev: false

  /@emotion/styled@11.11.0(@emotion/react@11.11.1)(@types/react@18.2.37)(react@18.2.0):
    resolution: {integrity: sha512-hM5Nnvu9P3midq5aaXj4I+lnSfNi7Pmd4EWk1fOZ3pxookaQTNew6bp4JaCBYM4HVFZF9g7UjJmsUmC2JlxOng==}
    peerDependencies:
      '@emotion/react': ^11.0.0-rc.0
      '@types/react': '*'
      react: '>=16.8.0'
    peerDependenciesMeta:
      '@types/react':
        optional: true
    dependencies:
      '@babel/runtime': 7.23.2
      '@emotion/babel-plugin': 11.11.0
      '@emotion/is-prop-valid': 1.2.1
      '@emotion/react': 11.11.1(@types/react@18.2.37)(react@18.2.0)
      '@emotion/serialize': 1.1.2
      '@emotion/use-insertion-effect-with-fallbacks': 1.0.1(react@18.2.0)
      '@emotion/utils': 1.2.1
      '@types/react': 18.2.37
      react: 18.2.0
    dev: false

  /@emotion/unitless@0.8.1:
    resolution: {integrity: sha512-KOEGMu6dmJZtpadb476IsZBclKvILjopjUii3V+7MnXIQCYh8W3NgNcgwo21n9LXZX6EDIKvqfjYxXebDwxKmQ==}
    dev: false

  /@emotion/use-insertion-effect-with-fallbacks@1.0.1(react@18.2.0):
    resolution: {integrity: sha512-jT/qyKZ9rzLErtrjGgdkMBn2OP8wl0G3sQlBb3YPryvKHsjvINUhVaPFfP+fpBcOkmrVOVEEHQFJ7nbj2TH2gw==}
    peerDependencies:
      react: '>=16.8.0'
    dependencies:
      react: 18.2.0
    dev: false

  /@emotion/utils@1.2.1:
    resolution: {integrity: sha512-Y2tGf3I+XVnajdItskUCn6LX+VUDmP6lTL4fcqsXAv43dnlbZiuW4MWQW38rW/BVWSE7Q/7+XQocmpnRYILUmg==}
    dev: false

  /@emotion/weak-memoize@0.3.1:
    resolution: {integrity: sha512-EsBwpc7hBUJWAsNPBmJy4hxWx12v6bshQsldrVmjxJoc3isbxhOrF2IcCpaXxfvq03NwkI7sbsOLXbYuqF/8Ww==}
    dev: false

  /@eslint-community/eslint-utils@4.4.0(eslint@8.46.0):
    resolution: {integrity: sha512-1/sA4dwrzBAyeUoQ6oxahHKmrZvsnLCg4RfxW3ZFGGmQkSNQPFNLV9CUEFQP1x9EYXHTo5p6xdhZM1Ne9p/AfA==}
    engines: {node: ^12.22.0 || ^14.17.0 || >=16.0.0}
    peerDependencies:
      eslint: ^6.0.0 || ^7.0.0 || >=8.0.0
    dependencies:
      eslint: 8.46.0
      eslint-visitor-keys: 3.4.2
    dev: true

  /@eslint-community/eslint-utils@4.4.0(eslint@8.53.0):
    resolution: {integrity: sha512-1/sA4dwrzBAyeUoQ6oxahHKmrZvsnLCg4RfxW3ZFGGmQkSNQPFNLV9CUEFQP1x9EYXHTo5p6xdhZM1Ne9p/AfA==}
    engines: {node: ^12.22.0 || ^14.17.0 || >=16.0.0}
    peerDependencies:
      eslint: ^6.0.0 || ^7.0.0 || >=8.0.0
    dependencies:
      eslint: 8.53.0
      eslint-visitor-keys: 3.4.2
    dev: true

  /@eslint-community/regexpp@4.10.0:
    resolution: {integrity: sha512-Cu96Sd2By9mCNTx2iyKOmq10v22jUVQv0lQnlGNy16oE9589yE+QADPbrMGCkA51cKZSg3Pu/aTJVTGfL/qjUA==}
    engines: {node: ^12.0.0 || ^14.0.0 || >=16.0.0}
    dev: true

  /@eslint-community/regexpp@4.6.2:
    resolution: {integrity: sha512-pPTNuaAG3QMH+buKyBIGJs3g/S5y0caxw0ygM3YyE6yJFySwiGGSzA+mM3KJ8QQvzeLh3blwgSonkFjgQdxzMw==}
    engines: {node: ^12.0.0 || ^14.0.0 || >=16.0.0}
    dev: true

  /@eslint/eslintrc@2.1.1:
    resolution: {integrity: sha512-9t7ZA7NGGK8ckelF0PQCfcxIUzs1Md5rrO6U/c+FIQNanea5UZC0wqKXH4vHBccmu4ZJgZ2idtPeW7+Q2npOEA==}
    engines: {node: ^12.22.0 || ^14.17.0 || >=16.0.0}
    dependencies:
      ajv: 6.12.6
      debug: 4.3.4(supports-color@8.1.1)
      espree: 9.6.1
      globals: 13.20.0
      ignore: 5.2.4
      import-fresh: 3.3.0
      js-yaml: 4.1.0
      minimatch: 3.1.2
      strip-json-comments: 3.1.1
    transitivePeerDependencies:
      - supports-color
    dev: true

  /@eslint/eslintrc@2.1.3:
    resolution: {integrity: sha512-yZzuIG+jnVu6hNSzFEN07e8BxF3uAzYtQb6uDkaYZLo6oYZDCq454c5kB8zxnzfCYyP4MIuyBn10L0DqwujTmA==}
    engines: {node: ^12.22.0 || ^14.17.0 || >=16.0.0}
    dependencies:
      ajv: 6.12.6
      debug: 4.3.4(supports-color@8.1.1)
      espree: 9.6.1
      globals: 13.23.0
      ignore: 5.2.4
      import-fresh: 3.3.0
      js-yaml: 4.1.0
      minimatch: 3.1.2
      strip-json-comments: 3.1.1
    transitivePeerDependencies:
      - supports-color
    dev: true

  /@eslint/js@8.46.0:
    resolution: {integrity: sha512-a8TLtmPi8xzPkCbp/OGFUo5yhRkHM2Ko9kOWP4znJr0WAhWyThaw3PnwX4vOTWOAMsV2uRt32PPDcEz63esSaA==}
    engines: {node: ^12.22.0 || ^14.17.0 || >=16.0.0}
    dev: true

  /@eslint/js@8.53.0:
    resolution: {integrity: sha512-Kn7K8dx/5U6+cT1yEhpX1w4PCSg0M+XyRILPgvwcEBjerFWCwQj5sbr3/VmxqV0JGHCBCzyd6LxypEuehypY1w==}
    engines: {node: ^12.22.0 || ^14.17.0 || >=16.0.0}
    dev: true

  /@ethersproject/abi@5.0.7:
    resolution: {integrity: sha512-Cqktk+hSIckwP/W8O47Eef60VwmoSC/L3lY0+dIBhQPCNn9E4V7rwmm2aFrNRRDJfFlGuZ1khkQUOc3oBX+niw==}
    dependencies:
      '@ethersproject/address': 5.7.0
      '@ethersproject/bignumber': 5.7.0
      '@ethersproject/bytes': 5.7.0
      '@ethersproject/constants': 5.7.0
      '@ethersproject/hash': 5.7.0
      '@ethersproject/keccak256': 5.7.0
      '@ethersproject/logger': 5.7.0
      '@ethersproject/properties': 5.7.0
      '@ethersproject/strings': 5.7.0
    dev: false

  /@ethersproject/abstract-provider@5.7.0:
    resolution: {integrity: sha512-R41c9UkchKCpAqStMYUpdunjo3pkEvZC3FAwZn5S5MGbXoMQOHIdHItezTETxAO5bevtMApSyEhn9+CHcDsWBw==}
    dependencies:
      '@ethersproject/bignumber': 5.7.0
      '@ethersproject/bytes': 5.7.0
      '@ethersproject/logger': 5.7.0
      '@ethersproject/networks': 5.7.1
      '@ethersproject/properties': 5.7.0
      '@ethersproject/transactions': 5.7.0
      '@ethersproject/web': 5.7.1
    dev: false

  /@ethersproject/abstract-signer@5.7.0:
    resolution: {integrity: sha512-a16V8bq1/Cz+TGCkE2OPMTOUDLS3grCpdjoJCYNnVBbdYEMSgKrU0+B90s8b6H+ByYTBZN7a3g76jdIJi7UfKQ==}
    dependencies:
      '@ethersproject/abstract-provider': 5.7.0
      '@ethersproject/bignumber': 5.7.0
      '@ethersproject/bytes': 5.7.0
      '@ethersproject/logger': 5.7.0
      '@ethersproject/properties': 5.7.0
    dev: false

  /@ethersproject/address@5.7.0:
    resolution: {integrity: sha512-9wYhYt7aghVGo758POM5nqcOMaE168Q6aRLJZwUmiqSrAungkG74gSSeKEIR7ukixesdRZGPgVqme6vmxs1fkA==}
    dependencies:
      '@ethersproject/bignumber': 5.7.0
      '@ethersproject/bytes': 5.7.0
      '@ethersproject/keccak256': 5.7.0
      '@ethersproject/logger': 5.7.0
      '@ethersproject/rlp': 5.7.0
    dev: false

  /@ethersproject/base64@5.7.0:
    resolution: {integrity: sha512-Dr8tcHt2mEbsZr/mwTPIQAf3Ai0Bks/7gTw9dSqk1mQvhW3XvRlmDJr/4n+wg1JmCl16NZue17CDh8xb/vZ0sQ==}
    dependencies:
      '@ethersproject/bytes': 5.7.0
    dev: false

  /@ethersproject/bignumber@5.7.0:
    resolution: {integrity: sha512-n1CAdIHRWjSucQO3MC1zPSVgV/6dy/fjL9pMrPP9peL+QxEg9wOsVqwD4+818B6LUEtaXzVHQiuivzRoxPxUGw==}
    dependencies:
      '@ethersproject/bytes': 5.7.0
      '@ethersproject/logger': 5.7.0
      bn.js: 5.2.1
    dev: false

  /@ethersproject/bytes@5.7.0:
    resolution: {integrity: sha512-nsbxwgFXWh9NyYWo+U8atvmMsSdKJprTcICAkvbBffT75qDocbuggBU0SJiVK2MuTrp0q+xvLkTnGMPK1+uA9A==}
    dependencies:
      '@ethersproject/logger': 5.7.0
    dev: false

  /@ethersproject/constants@5.7.0:
    resolution: {integrity: sha512-DHI+y5dBNvkpYUMiRQyxRBYBefZkJfo70VUkUAsRjcPs47muV9evftfZ0PJVCXYbAiCgght0DtcF9srFQmIgWA==}
    dependencies:
      '@ethersproject/bignumber': 5.7.0
    dev: false

  /@ethersproject/hash@5.7.0:
    resolution: {integrity: sha512-qX5WrQfnah1EFnO5zJv1v46a8HW0+E5xuBBDTwMFZLuVTx0tbU2kkx15NqdjxecrLGatQN9FGQKpb1FKdHCt+g==}
    dependencies:
      '@ethersproject/abstract-signer': 5.7.0
      '@ethersproject/address': 5.7.0
      '@ethersproject/base64': 5.7.0
      '@ethersproject/bignumber': 5.7.0
      '@ethersproject/bytes': 5.7.0
      '@ethersproject/keccak256': 5.7.0
      '@ethersproject/logger': 5.7.0
      '@ethersproject/properties': 5.7.0
      '@ethersproject/strings': 5.7.0
    dev: false

  /@ethersproject/keccak256@5.7.0:
    resolution: {integrity: sha512-2UcPboeL/iW+pSg6vZ6ydF8tCnv3Iu/8tUmLLzWWGzxWKFFqOBQFLo6uLUv6BDrLgCDfN28RJ/wtByx+jZ4KBg==}
    dependencies:
      '@ethersproject/bytes': 5.7.0
      js-sha3: 0.8.0
    dev: false

  /@ethersproject/logger@5.7.0:
    resolution: {integrity: sha512-0odtFdXu/XHtjQXJYA3u9G0G8btm0ND5Cu8M7i5vhEcE8/HmF4Lbdqanwyv4uQTr2tx6b7fQRmgLrsnpQlmnig==}
    dev: false

  /@ethersproject/networks@5.7.1:
    resolution: {integrity: sha512-n/MufjFYv3yFcUyfhnXotyDlNdFb7onmkSy8aQERi2PjNcnWQ66xXxa3XlS8nCcA8aJKJjIIMNJTC7tu80GwpQ==}
    dependencies:
      '@ethersproject/logger': 5.7.0
    dev: false

  /@ethersproject/properties@5.7.0:
    resolution: {integrity: sha512-J87jy8suntrAkIZtecpxEPxY//szqr1mlBaYlQ0r4RCaiD2hjheqF9s1LVE8vVuJCXisjIP+JgtK/Do54ej4Sw==}
    dependencies:
      '@ethersproject/logger': 5.7.0
    dev: false

  /@ethersproject/rlp@5.7.0:
    resolution: {integrity: sha512-rBxzX2vK8mVF7b0Tol44t5Tb8gomOHkj5guL+HhzQ1yBh/ydjGnpw6at+X6Iw0Kp3OzzzkcKp8N9r0W4kYSs9w==}
    dependencies:
      '@ethersproject/bytes': 5.7.0
      '@ethersproject/logger': 5.7.0
    dev: false

  /@ethersproject/signing-key@5.7.0:
    resolution: {integrity: sha512-MZdy2nL3wO0u7gkB4nA/pEf8lu1TlFswPNmy8AiYkfKTdO6eXBJyUdmHO/ehm/htHw9K/qF8ujnTyUAD+Ry54Q==}
    dependencies:
      '@ethersproject/bytes': 5.7.0
      '@ethersproject/logger': 5.7.0
      '@ethersproject/properties': 5.7.0
      bn.js: 5.2.1
      elliptic: 6.5.4
      hash.js: 1.1.7
    dev: false

  /@ethersproject/strings@5.7.0:
    resolution: {integrity: sha512-/9nu+lj0YswRNSH0NXYqrh8775XNyEdUQAuf3f+SmOrnVewcJ5SBNAjF7lpgehKi4abvNNXyf+HX86czCdJ8Mg==}
    dependencies:
      '@ethersproject/bytes': 5.7.0
      '@ethersproject/constants': 5.7.0
      '@ethersproject/logger': 5.7.0
    dev: false

  /@ethersproject/transactions@5.7.0:
    resolution: {integrity: sha512-kmcNicCp1lp8qanMTC3RIikGgoJ80ztTyvtsFvCYpSCfkjhD0jZ2LOrnbcuxuToLIUYYf+4XwD1rP+B/erDIhQ==}
    dependencies:
      '@ethersproject/address': 5.7.0
      '@ethersproject/bignumber': 5.7.0
      '@ethersproject/bytes': 5.7.0
      '@ethersproject/constants': 5.7.0
      '@ethersproject/keccak256': 5.7.0
      '@ethersproject/logger': 5.7.0
      '@ethersproject/properties': 5.7.0
      '@ethersproject/rlp': 5.7.0
      '@ethersproject/signing-key': 5.7.0
    dev: false

  /@ethersproject/web@5.7.1:
    resolution: {integrity: sha512-Gueu8lSvyjBWL4cYsWsjh6MtMwM0+H4HvqFPZfB6dV8ctbP9zFAO73VG1cMWae0FLPCtz0peKPpZY8/ugJJX2w==}
    dependencies:
      '@ethersproject/base64': 5.7.0
      '@ethersproject/bytes': 5.7.0
      '@ethersproject/logger': 5.7.0
      '@ethersproject/properties': 5.7.0
      '@ethersproject/strings': 5.7.0
    dev: false

  /@float-capital/float-subgraph-uncrashable@0.0.0-internal-testing.5:
    resolution: {integrity: sha512-yZ0H5e3EpAYKokX/AbtplzlvSxEJY7ZfpvQyDzyODkks0hakAAlDG6fQu1SlDJMWorY7bbq1j7fCiFeTWci6TA==}
    hasBin: true
    dependencies:
      '@rescript/std': 9.0.0
      graphql: 16.8.1
      graphql-import-node: 0.0.5(graphql@16.8.1)
      js-yaml: 4.1.0
    dev: false

  /@floating-ui/core@1.5.0:
    resolution: {integrity: sha512-kK1h4m36DQ0UHGj5Ah4db7R0rHemTqqO0QLvUqi1/mUUp3LuAWbWxdxSIf/XsnH9VS6rRVPLJCncjRzUvyCLXg==}
    dependencies:
      '@floating-ui/utils': 0.1.6
    dev: false

  /@floating-ui/dom@1.5.3:
    resolution: {integrity: sha512-ClAbQnEqJAKCJOEbbLo5IUlZHkNszqhuxS4fHAVxRPXPya6Ysf2G8KypnYcOTpx6I8xcgF9bbHb6g/2KpbV8qA==}
    dependencies:
      '@floating-ui/core': 1.5.0
      '@floating-ui/utils': 0.1.6
    dev: false

  /@floating-ui/react-dom@1.3.0(react-dom@18.2.0)(react@18.2.0):
    resolution: {integrity: sha512-htwHm67Ji5E/pROEAr7f8IKFShuiCKHwUC/UY4vC3I5jiSvGFAYnSYiZO5MlGmads+QqvUkR9ANHEguGrDv72g==}
    peerDependencies:
      react: '>=16.8.0'
      react-dom: '>=16.8.0'
    dependencies:
      '@floating-ui/dom': 1.5.3
      react: 18.2.0
      react-dom: 18.2.0(react@18.2.0)
    dev: false

  /@floating-ui/react-dom@2.0.2(react-dom@18.2.0)(react@18.2.0):
    resolution: {integrity: sha512-5qhlDvjaLmAst/rKb3VdlCinwTF4EYMiVxuuc/HVUjs46W0zgtbMmAZ1UTsDrRTxRmUEzl92mOtWbeeXL26lSQ==}
    peerDependencies:
      react: '>=16.8.0'
      react-dom: '>=16.8.0'
    dependencies:
      '@floating-ui/dom': 1.5.3
      react: 18.2.0
      react-dom: 18.2.0(react@18.2.0)
    dev: false

  /@floating-ui/react@0.19.0(react-dom@18.2.0)(react@18.2.0):
    resolution: {integrity: sha512-fgYvN4ksCi5OvmPXkyOT8o5a8PSKHMzPHt+9mR6KYWdF16IAjWRLZPAAziI2sznaWT23drRFrYw64wdvYqqaQw==}
    peerDependencies:
      react: '>=16.8.0'
      react-dom: '>=16.8.0'
    dependencies:
      '@floating-ui/react-dom': 1.3.0(react-dom@18.2.0)(react@18.2.0)
      aria-hidden: 1.2.3
      react: 18.2.0
      react-dom: 18.2.0(react@18.2.0)
      tabbable: 6.2.0
    dev: false

  /@floating-ui/utils@0.1.6:
    resolution: {integrity: sha512-OfX7E2oUDYxtBvsuS4e/jSn4Q9Qb6DzgeYtsAdkPZ47znpoNsMgZw0+tVijiv3uGNR6dgNlty6r9rzIzHjtd/A==}
    dev: false

  /@graphprotocol/graph-cli@0.47.0(@swc/core@1.3.71)(@types/node@18.18.9)(node-fetch@2.7.0)(typescript@5.2.2):
    resolution: {integrity: sha512-gw45k0iz+6hgKE2g+OjjLkAd3uS4J+xs83H3YymctNrA4Ml3/er0h9rOns/4gpyIwC65jkAlcQcM5tT+39kOkw==}
    engines: {node: '>=14'}
    hasBin: true
    dependencies:
      '@float-capital/float-subgraph-uncrashable': 0.0.0-internal-testing.5
      '@oclif/core': 2.8.2(@swc/core@1.3.71)(@types/node@18.18.9)(typescript@5.2.2)
      '@whatwg-node/fetch': 0.8.8
      assemblyscript: 0.19.23
      binary-install-raw: 0.0.13(debug@4.3.4)
      chalk: 3.0.0
      chokidar: 3.5.3
      debug: 4.3.4(supports-color@8.1.1)
      docker-compose: 0.23.19
      dockerode: 2.5.8
      fs-extra: 9.1.0
      glob: 9.3.5
      gluegun: github.com/edgeandnode/gluegun/b34b9003d7bf556836da41b57ef36eb21570620a(debug@4.3.4)
      graphql: 15.5.0
      immutable: 4.2.1
      ipfs-http-client: 55.0.0(node-fetch@2.7.0)
      jayson: 4.0.0
      js-yaml: 3.14.1
      prettier: 1.19.1
      request: 2.88.2
      semver: 7.4.0
      sync-request: 6.1.0
      tmp-promise: 3.0.3
      web3-eth-abi: 1.7.0
      which: 2.0.2
      yaml: 1.10.2
    transitivePeerDependencies:
      - '@swc/core'
      - '@swc/wasm'
      - '@types/node'
      - bufferutil
      - encoding
      - node-fetch
      - supports-color
      - typescript
      - utf-8-validate
    dev: false

  /@graphprotocol/graph-ts@0.27.0:
    resolution: {integrity: sha512-r1SPDIZVQiGMxcY8rhFSM0y7d/xAbQf5vHMWUf59js1KgoyWpM6P3tczZqmQd7JTmeyNsDGIPzd9FeaxllsU4w==}
    dependencies:
      assemblyscript: 0.19.10
    dev: true

  /@graphprotocol/graph-ts@0.29.3:
    resolution: {integrity: sha512-FXBLGlunOSwjiUXYEz1J9J/I2D/myldyib/9v0R+gn/NJaYqUkXD39UmIuRxqj9cBzB/FYojHzoHidIG5nYZDw==}
    dependencies:
      assemblyscript: 0.19.10
    dev: false

  /@graphql-codegen/add@5.0.0(graphql@16.8.1):
    resolution: {integrity: sha512-ynWDOsK2yxtFHwcJTB9shoSkUd7YXd6ZE57f0nk7W5cu/nAgxZZpEsnTPEpZB/Mjf14YRGe2uJHQ7AfElHjqUQ==}
    peerDependencies:
      graphql: ^0.8.0 || ^0.9.0 || ^0.10.0 || ^0.11.0 || ^0.12.0 || ^0.13.0 || ^14.0.0 || ^15.0.0 || ^16.0.0
    dependencies:
      '@graphql-codegen/plugin-helpers': 5.0.1(graphql@16.8.1)
      graphql: 16.8.1
      tslib: 2.5.3
    dev: true

  /@graphql-codegen/cli@5.0.0(@types/node@18.17.1)(graphql@16.8.1)(typescript@5.1.6):
    resolution: {integrity: sha512-A7J7+be/a6e+/ul2KI5sfJlpoqeqwX8EzktaKCeduyVKgOLA6W5t+NUGf6QumBDXU8PEOqXk3o3F+RAwCWOiqA==}
    hasBin: true
    peerDependencies:
      '@parcel/watcher': ^2.1.0
      graphql: ^0.8.0 || ^0.9.0 || ^0.10.0 || ^0.11.0 || ^0.12.0 || ^0.13.0 || ^14.0.0 || ^15.0.0 || ^16.0.0
    peerDependenciesMeta:
      '@parcel/watcher':
        optional: true
    dependencies:
      '@babel/generator': 7.22.9
      '@babel/template': 7.22.15
      '@babel/types': 7.23.5
      '@graphql-codegen/core': 4.0.0(graphql@16.8.1)
      '@graphql-codegen/plugin-helpers': 5.0.1(graphql@16.8.1)
      '@graphql-tools/apollo-engine-loader': 8.0.0(graphql@16.8.1)
      '@graphql-tools/code-file-loader': 8.0.3(graphql@16.8.1)
      '@graphql-tools/git-loader': 8.0.3(graphql@16.8.1)
      '@graphql-tools/github-loader': 8.0.0(@types/node@18.17.1)(graphql@16.8.1)
      '@graphql-tools/graphql-file-loader': 8.0.0(graphql@16.8.1)
      '@graphql-tools/json-file-loader': 8.0.0(graphql@16.8.1)
      '@graphql-tools/load': 8.0.1(graphql@16.8.1)
      '@graphql-tools/prisma-loader': 8.0.2(@types/node@18.17.1)(graphql@16.8.1)
      '@graphql-tools/url-loader': 8.0.0(@types/node@18.17.1)(graphql@16.8.1)
      '@graphql-tools/utils': 10.0.11(graphql@16.8.1)
      '@whatwg-node/fetch': 0.8.8
      chalk: 4.1.2
      cosmiconfig: 8.3.6(typescript@5.1.6)
      debounce: 1.2.1
      detect-indent: 6.1.0
      graphql: 16.8.1
      graphql-config: 5.0.3(@types/node@18.17.1)(graphql@16.8.1)(typescript@5.1.6)
      inquirer: 8.2.6
      is-glob: 4.0.3
      jiti: 1.21.0
      json-to-pretty-yaml: 1.2.2
      listr2: 4.0.5
      log-symbols: 4.1.0
      micromatch: 4.0.5
      shell-quote: 1.8.1
      string-env-interpolation: 1.0.1
      ts-log: 2.2.5
      tslib: 2.6.2
      yaml: 2.3.4
      yargs: 17.7.2
    transitivePeerDependencies:
      - '@types/node'
      - bufferutil
      - cosmiconfig-toml-loader
      - encoding
      - enquirer
      - supports-color
      - typescript
      - utf-8-validate
    dev: true

  /@graphql-codegen/client-preset@4.1.0(graphql@16.8.1):
    resolution: {integrity: sha512-/3Ymb/fjxIF1+HGmaI1YwSZbWsrZAWMSQjh3dU425eBjctjsVQ6gzGRr+l/gE5F1mtmCf+vlbTAT03heAc/QIw==}
    peerDependencies:
      graphql: ^0.8.0 || ^0.9.0 || ^0.10.0 || ^0.11.0 || ^0.12.0 || ^0.13.0 || ^14.0.0 || ^15.0.0 || ^16.0.0
    dependencies:
      '@babel/helper-plugin-utils': 7.22.5
      '@babel/template': 7.22.15
      '@graphql-codegen/add': 5.0.0(graphql@16.8.1)
      '@graphql-codegen/gql-tag-operations': 4.0.1(graphql@16.8.1)
      '@graphql-codegen/plugin-helpers': 5.0.1(graphql@16.8.1)
      '@graphql-codegen/typed-document-node': 5.0.1(graphql@16.8.1)
      '@graphql-codegen/typescript': 4.0.1(graphql@16.8.1)
      '@graphql-codegen/typescript-operations': 4.0.1(graphql@16.8.1)
      '@graphql-codegen/visitor-plugin-common': 4.0.1(graphql@16.8.1)
      '@graphql-tools/documents': 1.0.0(graphql@16.8.1)
      '@graphql-tools/utils': 10.0.11(graphql@16.8.1)
      '@graphql-typed-document-node/core': 3.2.0(graphql@16.8.1)
      graphql: 16.8.1
      tslib: 2.5.3
    transitivePeerDependencies:
      - encoding
      - supports-color
    dev: true

  /@graphql-codegen/core@4.0.0(graphql@16.8.1):
    resolution: {integrity: sha512-JAGRn49lEtSsZVxeIlFVIRxts2lWObR+OQo7V2LHDJ7ohYYw3ilv7nJ8pf8P4GTg/w6ptcYdSdVVdkI8kUHB/Q==}
    peerDependencies:
      graphql: ^0.8.0 || ^0.9.0 || ^0.10.0 || ^0.11.0 || ^0.12.0 || ^0.13.0 || ^14.0.0 || ^15.0.0 || ^16.0.0
    dependencies:
      '@graphql-codegen/plugin-helpers': 5.0.1(graphql@16.8.1)
      '@graphql-tools/schema': 10.0.2(graphql@16.8.1)
      '@graphql-tools/utils': 10.0.11(graphql@16.8.1)
      graphql: 16.8.1
      tslib: 2.5.3
    dev: true

  /@graphql-codegen/gql-tag-operations@4.0.1(graphql@16.8.1):
    resolution: {integrity: sha512-qF6wIbBzW8BNT+wiVsBxrYOs2oYcsxQ7mRvCpfEI3HnNZMAST/uX76W8MqFEJvj4mw7NIDv7xYJAcAZIWM5LWw==}
    peerDependencies:
      graphql: ^0.8.0 || ^0.9.0 || ^0.10.0 || ^0.11.0 || ^0.12.0 || ^0.13.0 || ^14.0.0 || ^15.0.0 || ^16.0.0
    dependencies:
      '@graphql-codegen/plugin-helpers': 5.0.1(graphql@16.8.1)
      '@graphql-codegen/visitor-plugin-common': 4.0.1(graphql@16.8.1)
      '@graphql-tools/utils': 10.0.11(graphql@16.8.1)
      auto-bind: 4.0.0
      graphql: 16.8.1
      tslib: 2.5.3
    transitivePeerDependencies:
      - encoding
      - supports-color
    dev: true

  /@graphql-codegen/plugin-helpers@5.0.1(graphql@16.8.1):
    resolution: {integrity: sha512-6L5sb9D8wptZhnhLLBcheSPU7Tg//DGWgc5tQBWX46KYTOTQHGqDpv50FxAJJOyFVJrveN9otWk9UT9/yfY4ww==}
    peerDependencies:
      graphql: ^0.8.0 || ^0.9.0 || ^0.10.0 || ^0.11.0 || ^0.12.0 || ^0.13.0 || ^14.0.0 || ^15.0.0 || ^16.0.0
    dependencies:
      '@graphql-tools/utils': 10.0.11(graphql@16.8.1)
      change-case-all: 1.0.15
      common-tags: 1.8.2
      graphql: 16.8.1
      import-from: 4.0.0
      lodash: 4.17.21
      tslib: 2.5.3
    dev: true

  /@graphql-codegen/schema-ast@4.0.0(graphql@16.8.1):
    resolution: {integrity: sha512-WIzkJFa9Gz28FITAPILbt+7A8+yzOyd1NxgwFh7ie+EmO9a5zQK6UQ3U/BviirguXCYnn+AR4dXsoDrSrtRA1g==}
    peerDependencies:
      graphql: ^0.8.0 || ^0.9.0 || ^0.10.0 || ^0.11.0 || ^0.12.0 || ^0.13.0 || ^14.0.0 || ^15.0.0 || ^16.0.0
    dependencies:
      '@graphql-codegen/plugin-helpers': 5.0.1(graphql@16.8.1)
      '@graphql-tools/utils': 10.0.11(graphql@16.8.1)
      graphql: 16.8.1
      tslib: 2.5.3
    dev: true

  /@graphql-codegen/typed-document-node@5.0.1(graphql@16.8.1):
    resolution: {integrity: sha512-VFkhCuJnkgtbbgzoCAwTdJe2G1H6sd3LfCrDqWUrQe53y2ukfSb5Ov1PhAIkCBStKCMQBUY9YgGz9GKR40qQ8g==}
    peerDependencies:
      graphql: ^0.8.0 || ^0.9.0 || ^0.10.0 || ^0.11.0 || ^0.12.0 || ^0.13.0 || ^14.0.0 || ^15.0.0 || ^16.0.0
    dependencies:
      '@graphql-codegen/plugin-helpers': 5.0.1(graphql@16.8.1)
      '@graphql-codegen/visitor-plugin-common': 4.0.1(graphql@16.8.1)
      auto-bind: 4.0.0
      change-case-all: 1.0.15
      graphql: 16.8.1
      tslib: 2.5.3
    transitivePeerDependencies:
      - encoding
      - supports-color
    dev: true

  /@graphql-codegen/typescript-operations@4.0.1(graphql@16.8.1):
    resolution: {integrity: sha512-GpUWWdBVUec/Zqo23aFLBMrXYxN2irypHqDcKjN78JclDPdreasAEPcIpMfqf4MClvpmvDLy4ql+djVAwmkjbw==}
    peerDependencies:
      graphql: ^0.8.0 || ^0.9.0 || ^0.10.0 || ^0.11.0 || ^0.12.0 || ^0.13.0 || ^14.0.0 || ^15.0.0 || ^16.0.0
    dependencies:
      '@graphql-codegen/plugin-helpers': 5.0.1(graphql@16.8.1)
      '@graphql-codegen/typescript': 4.0.1(graphql@16.8.1)
      '@graphql-codegen/visitor-plugin-common': 4.0.1(graphql@16.8.1)
      auto-bind: 4.0.0
      graphql: 16.8.1
      tslib: 2.5.3
    transitivePeerDependencies:
      - encoding
      - supports-color
    dev: true

  /@graphql-codegen/typescript@4.0.1(graphql@16.8.1):
    resolution: {integrity: sha512-3YziQ21dCVdnHb+Us1uDb3pA6eG5Chjv0uTK+bt9dXeMlwYBU8MbtzvQTo4qvzWVC1AxSOKj0rgfNu1xCXqJyA==}
    peerDependencies:
      graphql: ^0.12.0 || ^0.13.0 || ^14.0.0 || ^15.0.0 || ^16.0.0
    dependencies:
      '@graphql-codegen/plugin-helpers': 5.0.1(graphql@16.8.1)
      '@graphql-codegen/schema-ast': 4.0.0(graphql@16.8.1)
      '@graphql-codegen/visitor-plugin-common': 4.0.1(graphql@16.8.1)
      auto-bind: 4.0.0
      graphql: 16.8.1
      tslib: 2.5.3
    transitivePeerDependencies:
      - encoding
      - supports-color
    dev: true

  /@graphql-codegen/visitor-plugin-common@4.0.1(graphql@16.8.1):
    resolution: {integrity: sha512-Bi/1z0nHg4QMsAqAJhds+ForyLtk7A3HQOlkrZNm3xEkY7lcBzPtiOTLBtvziwopBsXUxqeSwVjOOFPLS5Yw1Q==}
    peerDependencies:
      graphql: ^0.8.0 || ^0.9.0 || ^0.10.0 || ^0.11.0 || ^0.12.0 || ^0.13.0 || ^14.0.0 || ^15.0.0 || ^16.0.0
    dependencies:
      '@graphql-codegen/plugin-helpers': 5.0.1(graphql@16.8.1)
      '@graphql-tools/optimize': 2.0.0(graphql@16.8.1)
      '@graphql-tools/relay-operation-optimizer': 7.0.0(graphql@16.8.1)
      '@graphql-tools/utils': 10.0.11(graphql@16.8.1)
      auto-bind: 4.0.0
      change-case-all: 1.0.15
      dependency-graph: 0.11.0
      graphql: 16.8.1
      graphql-tag: 2.12.6(graphql@16.8.1)
      parse-filepath: 1.0.2
      tslib: 2.5.3
    transitivePeerDependencies:
      - encoding
      - supports-color
    dev: true

  /@graphql-tools/apollo-engine-loader@8.0.0(graphql@16.8.1):
    resolution: {integrity: sha512-axQTbN5+Yxs1rJ6cWQBOfw3AEeC+fvIuZSfJLPLLvFJLj4pUm9fhxey/g6oQZAAQJqKPfw+tLDUQvnfvRK8Kmg==}
    engines: {node: '>=16.0.0'}
    peerDependencies:
      graphql: ^14.0.0 || ^15.0.0 || ^16.0.0 || ^17.0.0
    dependencies:
      '@ardatan/sync-fetch': 0.0.1
      '@graphql-tools/utils': 10.0.11(graphql@16.8.1)
      '@whatwg-node/fetch': 0.9.14
      graphql: 16.8.1
      tslib: 2.6.2
    transitivePeerDependencies:
      - encoding
    dev: true

  /@graphql-tools/batch-execute@9.0.2(graphql@16.8.1):
    resolution: {integrity: sha512-Y2uwdZI6ZnatopD/SYfZ1eGuQFI7OU2KGZ2/B/7G9ISmgMl5K+ZZWz/PfIEXeiHirIDhyk54s4uka5rj2xwKqQ==}
    engines: {node: '>=16.0.0'}
    peerDependencies:
      graphql: ^14.0.0 || ^15.0.0 || ^16.0.0 || ^17.0.0
    dependencies:
      '@graphql-tools/utils': 10.0.11(graphql@16.8.1)
      dataloader: 2.2.2
      graphql: 16.8.1
      tslib: 2.6.2
      value-or-promise: 1.0.12
    dev: true

  /@graphql-tools/code-file-loader@8.0.3(graphql@16.8.1):
    resolution: {integrity: sha512-gVnnlWs0Ua+5FkuHHEriFUOI3OIbHv6DS1utxf28n6NkfGMJldC4j0xlJRY0LS6dWK34IGYgD4HelKYz2l8KiA==}
    engines: {node: '>=16.0.0'}
    peerDependencies:
      graphql: ^14.0.0 || ^15.0.0 || ^16.0.0 || ^17.0.0
    dependencies:
      '@graphql-tools/graphql-tag-pluck': 8.1.0(graphql@16.8.1)
      '@graphql-tools/utils': 10.0.11(graphql@16.8.1)
      globby: 11.1.0
      graphql: 16.8.1
      tslib: 2.6.2
      unixify: 1.0.0
    transitivePeerDependencies:
      - supports-color
    dev: true

  /@graphql-tools/delegate@10.0.3(graphql@16.8.1):
    resolution: {integrity: sha512-Jor9oazZ07zuWkykD3OOhT/2XD74Zm6Ar0ENZMk75MDD51wB2UWUIMljtHxbJhV5A6UBC2v8x6iY0xdCGiIlyw==}
    engines: {node: '>=16.0.0'}
    peerDependencies:
      graphql: ^14.0.0 || ^15.0.0 || ^16.0.0 || ^17.0.0
    dependencies:
      '@graphql-tools/batch-execute': 9.0.2(graphql@16.8.1)
      '@graphql-tools/executor': 1.2.0(graphql@16.8.1)
      '@graphql-tools/schema': 10.0.2(graphql@16.8.1)
      '@graphql-tools/utils': 10.0.11(graphql@16.8.1)
      dataloader: 2.2.2
      graphql: 16.8.1
      tslib: 2.6.2
    dev: true

  /@graphql-tools/documents@1.0.0(graphql@16.8.1):
    resolution: {integrity: sha512-rHGjX1vg/nZ2DKqRGfDPNC55CWZBMldEVcH+91BThRa6JeT80NqXknffLLEZLRUxyikCfkwMsk6xR3UNMqG0Rg==}
    engines: {node: '>=16.0.0'}
    peerDependencies:
      graphql: ^14.0.0 || ^15.0.0 || ^16.0.0 || ^17.0.0
    dependencies:
      graphql: 16.8.1
      lodash.sortby: 4.7.0
      tslib: 2.6.2
    dev: true

  /@graphql-tools/executor-graphql-ws@1.1.0(graphql@16.8.1):
    resolution: {integrity: sha512-yM67SzwE8rYRpm4z4AuGtABlOp9mXXVy6sxXnTJRoYIdZrmDbKVfIY+CpZUJCqS0FX3xf2+GoHlsj7Qswaxgcg==}
    engines: {node: '>=16.0.0'}
    peerDependencies:
      graphql: ^14.0.0 || ^15.0.0 || ^16.0.0 || ^17.0.0
    dependencies:
      '@graphql-tools/utils': 10.0.11(graphql@16.8.1)
      '@types/ws': 8.5.10
      graphql: 16.8.1
      graphql-ws: 5.14.2(graphql@16.8.1)
      isomorphic-ws: 5.0.0(ws@8.14.2)
      tslib: 2.6.2
      ws: 8.14.2(bufferutil@4.0.8)(utf-8-validate@5.0.10)
    transitivePeerDependencies:
      - bufferutil
      - utf-8-validate
    dev: true

  /@graphql-tools/executor-http@1.0.4(@types/node@18.17.1)(graphql@16.8.1):
    resolution: {integrity: sha512-lSoPFWrGU6XT9nGGBogUI8bSOtP0yce2FhXTrU5akMZ35BDCNWbkmgryzRhxoAH/yDOaZtKkHQB3xrYX3uo5zA==}
    engines: {node: '>=16.0.0'}
    peerDependencies:
      graphql: ^14.0.0 || ^15.0.0 || ^16.0.0 || ^17.0.0
    dependencies:
      '@graphql-tools/utils': 10.0.11(graphql@16.8.1)
      '@repeaterjs/repeater': 3.0.5
      '@whatwg-node/fetch': 0.9.14
      extract-files: 11.0.0
      graphql: 16.8.1
      meros: 1.3.0(@types/node@18.17.1)
      tslib: 2.6.2
      value-or-promise: 1.0.12
    transitivePeerDependencies:
      - '@types/node'
    dev: true

  /@graphql-tools/executor-legacy-ws@1.0.4(graphql@16.8.1):
    resolution: {integrity: sha512-b7aGuRekZDS+m3af3BIvMKxu15bmVPMt5eGQVuP2v5pxmbaPTh+iv5mx9b3Plt32z5Ke5tycBnNm5urSFtW8ng==}
    engines: {node: '>=16.0.0'}
    peerDependencies:
      graphql: ^14.0.0 || ^15.0.0 || ^16.0.0 || ^17.0.0
    dependencies:
      '@graphql-tools/utils': 10.0.11(graphql@16.8.1)
      '@types/ws': 8.5.10
      graphql: 16.8.1
      isomorphic-ws: 5.0.0(ws@8.14.2)
      tslib: 2.6.2
      ws: 8.14.2(bufferutil@4.0.8)(utf-8-validate@5.0.10)
    transitivePeerDependencies:
      - bufferutil
      - utf-8-validate
    dev: true

  /@graphql-tools/executor@1.2.0(graphql@16.8.1):
    resolution: {integrity: sha512-SKlIcMA71Dha5JnEWlw4XxcaJ+YupuXg0QCZgl2TOLFz4SkGCwU/geAsJvUJFwK2RbVLpQv/UMq67lOaBuwDtg==}
    engines: {node: '>=16.0.0'}
    peerDependencies:
      graphql: ^14.0.0 || ^15.0.0 || ^16.0.0 || ^17.0.0
    dependencies:
      '@graphql-tools/utils': 10.0.11(graphql@16.8.1)
      '@graphql-typed-document-node/core': 3.2.0(graphql@16.8.1)
      '@repeaterjs/repeater': 3.0.5
      graphql: 16.8.1
      tslib: 2.6.2
      value-or-promise: 1.0.12
    dev: true

  /@graphql-tools/git-loader@8.0.3(graphql@16.8.1):
    resolution: {integrity: sha512-Iz9KbRUAkuOe8JGTS0qssyJ+D5Snle17W+z9anwWrLFrkBhHrRFUy5AdjZqgJuhls0x30QkZBnnCtnHDBdQ4nA==}
    engines: {node: '>=16.0.0'}
    peerDependencies:
      graphql: ^14.0.0 || ^15.0.0 || ^16.0.0 || ^17.0.0
    dependencies:
      '@graphql-tools/graphql-tag-pluck': 8.1.0(graphql@16.8.1)
      '@graphql-tools/utils': 10.0.11(graphql@16.8.1)
      graphql: 16.8.1
      is-glob: 4.0.3
      micromatch: 4.0.5
      tslib: 2.6.2
      unixify: 1.0.0
    transitivePeerDependencies:
      - supports-color
    dev: true

  /@graphql-tools/github-loader@8.0.0(@types/node@18.17.1)(graphql@16.8.1):
    resolution: {integrity: sha512-VuroArWKcG4yaOWzV0r19ElVIV6iH6UKDQn1MXemND0xu5TzrFme0kf3U9o0YwNo0kUYEk9CyFM0BYg4he17FA==}
    engines: {node: '>=16.0.0'}
    peerDependencies:
      graphql: ^14.0.0 || ^15.0.0 || ^16.0.0 || ^17.0.0
    dependencies:
      '@ardatan/sync-fetch': 0.0.1
      '@graphql-tools/executor-http': 1.0.4(@types/node@18.17.1)(graphql@16.8.1)
      '@graphql-tools/graphql-tag-pluck': 8.1.0(graphql@16.8.1)
      '@graphql-tools/utils': 10.0.11(graphql@16.8.1)
      '@whatwg-node/fetch': 0.9.14
      graphql: 16.8.1
      tslib: 2.6.2
      value-or-promise: 1.0.12
    transitivePeerDependencies:
      - '@types/node'
      - encoding
      - supports-color
    dev: true

  /@graphql-tools/graphql-file-loader@8.0.0(graphql@16.8.1):
    resolution: {integrity: sha512-wRXj9Z1IFL3+zJG1HWEY0S4TXal7+s1vVhbZva96MSp0kbb/3JBF7j0cnJ44Eq0ClccMgGCDFqPFXty4JlpaPg==}
    engines: {node: '>=16.0.0'}
    peerDependencies:
      graphql: ^14.0.0 || ^15.0.0 || ^16.0.0 || ^17.0.0
    dependencies:
      '@graphql-tools/import': 7.0.0(graphql@16.8.1)
      '@graphql-tools/utils': 10.0.11(graphql@16.8.1)
      globby: 11.1.0
      graphql: 16.8.1
      tslib: 2.6.2
      unixify: 1.0.0
    dev: true

  /@graphql-tools/graphql-tag-pluck@8.1.0(graphql@16.8.1):
    resolution: {integrity: sha512-kt5l6H/7QxQcIaewInTcune6NpATojdFEW98/8xWcgmy7dgXx5vU9e0AicFZIH+ewGyZzTpwFqO2RI03roxj2w==}
    engines: {node: '>=16.0.0'}
    peerDependencies:
      graphql: ^14.0.0 || ^15.0.0 || ^16.0.0 || ^17.0.0
    dependencies:
      '@babel/core': 7.22.9
      '@babel/parser': 7.23.5
      '@babel/plugin-syntax-import-assertions': 7.23.3(@babel/core@7.22.9)
      '@babel/traverse': 7.22.8
      '@babel/types': 7.23.5
      '@graphql-tools/utils': 10.0.11(graphql@16.8.1)
      graphql: 16.8.1
      tslib: 2.6.2
    transitivePeerDependencies:
      - supports-color
    dev: true

  /@graphql-tools/import@7.0.0(graphql@16.8.1):
    resolution: {integrity: sha512-NVZiTO8o1GZs6OXzNfjB+5CtQtqsZZpQOq+Uu0w57kdUkT4RlQKlwhT8T81arEsbV55KpzkpFsOZP7J1wdmhBw==}
    engines: {node: '>=16.0.0'}
    peerDependencies:
      graphql: ^14.0.0 || ^15.0.0 || ^16.0.0 || ^17.0.0
    dependencies:
      '@graphql-tools/utils': 10.0.11(graphql@16.8.1)
      graphql: 16.8.1
      resolve-from: 5.0.0
      tslib: 2.6.2
    dev: true

  /@graphql-tools/json-file-loader@8.0.0(graphql@16.8.1):
    resolution: {integrity: sha512-ki6EF/mobBWJjAAC84xNrFMhNfnUFD6Y0rQMGXekrUgY0NdeYXHU0ZUgHzC9O5+55FslqUmAUHABePDHTyZsLg==}
    engines: {node: '>=16.0.0'}
    peerDependencies:
      graphql: ^14.0.0 || ^15.0.0 || ^16.0.0 || ^17.0.0
    dependencies:
      '@graphql-tools/utils': 10.0.11(graphql@16.8.1)
      globby: 11.1.0
      graphql: 16.8.1
      tslib: 2.6.2
      unixify: 1.0.0
    dev: true

  /@graphql-tools/load@8.0.1(graphql@16.8.1):
    resolution: {integrity: sha512-qSMsKngJhDqRbuWyo3NvakEFqFL6+eSjy8ooJ1o5qYD26N7dqXkKzIMycQsX7rBK19hOuINAUSaRcVWH6hTccw==}
    engines: {node: '>=16.0.0'}
    peerDependencies:
      graphql: ^14.0.0 || ^15.0.0 || ^16.0.0 || ^17.0.0
    dependencies:
      '@graphql-tools/schema': 10.0.2(graphql@16.8.1)
      '@graphql-tools/utils': 10.0.11(graphql@16.8.1)
      graphql: 16.8.1
      p-limit: 3.1.0
      tslib: 2.6.2
    dev: true

  /@graphql-tools/merge@9.0.1(graphql@16.8.1):
    resolution: {integrity: sha512-hIEExWO9fjA6vzsVjJ3s0cCQ+Q/BEeMVJZtMXd7nbaVefVy0YDyYlEkeoYYNV3NVVvu1G9lr6DM1Qd0DGo9Caw==}
    engines: {node: '>=16.0.0'}
    peerDependencies:
      graphql: ^14.0.0 || ^15.0.0 || ^16.0.0 || ^17.0.0
    dependencies:
      '@graphql-tools/utils': 10.0.11(graphql@16.8.1)
      graphql: 16.8.1
      tslib: 2.6.2
    dev: true

  /@graphql-tools/optimize@2.0.0(graphql@16.8.1):
    resolution: {integrity: sha512-nhdT+CRGDZ+bk68ic+Jw1OZ99YCDIKYA5AlVAnBHJvMawSx9YQqQAIj4refNc1/LRieGiuWvhbG3jvPVYho0Dg==}
    engines: {node: '>=16.0.0'}
    peerDependencies:
      graphql: ^14.0.0 || ^15.0.0 || ^16.0.0 || ^17.0.0
    dependencies:
      graphql: 16.8.1
      tslib: 2.6.2
    dev: true

  /@graphql-tools/prisma-loader@8.0.2(@types/node@18.17.1)(graphql@16.8.1):
    resolution: {integrity: sha512-8d28bIB0bZ9Bj0UOz9sHagVPW+6AHeqvGljjERtwCnWl8OCQw2c2pNboYXISLYUG5ub76r4lDciLLTU+Ks7Q0w==}
    engines: {node: '>=16.0.0'}
    peerDependencies:
      graphql: ^14.0.0 || ^15.0.0 || ^16.0.0 || ^17.0.0
    dependencies:
      '@graphql-tools/url-loader': 8.0.0(@types/node@18.17.1)(graphql@16.8.1)
      '@graphql-tools/utils': 10.0.11(graphql@16.8.1)
      '@types/js-yaml': 4.0.9
      '@types/json-stable-stringify': 1.0.36
      '@whatwg-node/fetch': 0.9.14
      chalk: 4.1.2
      debug: 4.3.4(supports-color@8.1.1)
      dotenv: 16.3.1
      graphql: 16.8.1
      graphql-request: 6.1.0(graphql@16.8.1)
      http-proxy-agent: 7.0.0
      https-proxy-agent: 7.0.2
      jose: 5.1.3
      js-yaml: 4.1.0
      json-stable-stringify: 1.1.0
      lodash: 4.17.21
      scuid: 1.1.0
      tslib: 2.6.2
      yaml-ast-parser: 0.0.43
    transitivePeerDependencies:
      - '@types/node'
      - bufferutil
      - encoding
      - supports-color
      - utf-8-validate
    dev: true

  /@graphql-tools/relay-operation-optimizer@7.0.0(graphql@16.8.1):
    resolution: {integrity: sha512-UNlJi5y3JylhVWU4MBpL0Hun4Q7IoJwv9xYtmAz+CgRa066szzY7dcuPfxrA7cIGgG/Q6TVsKsYaiF4OHPs1Fw==}
    engines: {node: '>=16.0.0'}
    peerDependencies:
      graphql: ^14.0.0 || ^15.0.0 || ^16.0.0 || ^17.0.0
    dependencies:
      '@ardatan/relay-compiler': 12.0.0(graphql@16.8.1)
      '@graphql-tools/utils': 10.0.11(graphql@16.8.1)
      graphql: 16.8.1
      tslib: 2.6.2
    transitivePeerDependencies:
      - encoding
      - supports-color
    dev: true

  /@graphql-tools/schema@10.0.2(graphql@16.8.1):
    resolution: {integrity: sha512-TbPsIZnWyDCLhgPGnDjt4hosiNU2mF/rNtSk5BVaXWnZqvKJ6gzJV4fcHcvhRIwtscDMW2/YTnK6dLVnk8pc4w==}
    engines: {node: '>=16.0.0'}
    peerDependencies:
      graphql: ^14.0.0 || ^15.0.0 || ^16.0.0 || ^17.0.0
    dependencies:
      '@graphql-tools/merge': 9.0.1(graphql@16.8.1)
      '@graphql-tools/utils': 10.0.11(graphql@16.8.1)
      graphql: 16.8.1
      tslib: 2.6.2
      value-or-promise: 1.0.12
    dev: true

  /@graphql-tools/url-loader@8.0.0(@types/node@18.17.1)(graphql@16.8.1):
    resolution: {integrity: sha512-rPc9oDzMnycvz+X+wrN3PLrhMBQkG4+sd8EzaFN6dypcssiefgWKToXtRKI8HHK68n2xEq1PyrOpkjHFJB+GwA==}
    engines: {node: '>=16.0.0'}
    peerDependencies:
      graphql: ^14.0.0 || ^15.0.0 || ^16.0.0 || ^17.0.0
    dependencies:
      '@ardatan/sync-fetch': 0.0.1
      '@graphql-tools/delegate': 10.0.3(graphql@16.8.1)
      '@graphql-tools/executor-graphql-ws': 1.1.0(graphql@16.8.1)
      '@graphql-tools/executor-http': 1.0.4(@types/node@18.17.1)(graphql@16.8.1)
      '@graphql-tools/executor-legacy-ws': 1.0.4(graphql@16.8.1)
      '@graphql-tools/utils': 10.0.11(graphql@16.8.1)
      '@graphql-tools/wrap': 10.0.1(graphql@16.8.1)
      '@types/ws': 8.5.10
      '@whatwg-node/fetch': 0.9.14
      graphql: 16.8.1
      isomorphic-ws: 5.0.0(ws@8.14.2)
      tslib: 2.6.2
      value-or-promise: 1.0.12
      ws: 8.14.2(bufferutil@4.0.8)(utf-8-validate@5.0.10)
    transitivePeerDependencies:
      - '@types/node'
      - bufferutil
      - encoding
      - utf-8-validate
    dev: true

  /@graphql-tools/utils@10.0.11(graphql@16.8.1):
    resolution: {integrity: sha512-vVjXgKn6zjXIlYBd7yJxCVMYGb5j18gE3hx3Qw3mNsSEsYQXbJbPdlwb7Fc9FogsJei5AaqiQerqH4kAosp1nQ==}
    engines: {node: '>=16.0.0'}
    peerDependencies:
      graphql: ^14.0.0 || ^15.0.0 || ^16.0.0 || ^17.0.0
    dependencies:
      '@graphql-typed-document-node/core': 3.2.0(graphql@16.8.1)
      cross-inspect: 1.0.0
      dset: 3.1.3
      graphql: 16.8.1
      tslib: 2.6.2
    dev: true

  /@graphql-tools/wrap@10.0.1(graphql@16.8.1):
    resolution: {integrity: sha512-Cw6hVrKGM2OKBXeuAGltgy4tzuqQE0Nt7t/uAqnuokSXZhMHXJUb124Bnvxc2gPZn5chfJSDafDe4Cp8ZAVJgg==}
    engines: {node: '>=16.0.0'}
    peerDependencies:
      graphql: ^14.0.0 || ^15.0.0 || ^16.0.0 || ^17.0.0
    dependencies:
      '@graphql-tools/delegate': 10.0.3(graphql@16.8.1)
      '@graphql-tools/schema': 10.0.2(graphql@16.8.1)
      '@graphql-tools/utils': 10.0.11(graphql@16.8.1)
      graphql: 16.8.1
      tslib: 2.6.2
      value-or-promise: 1.0.12
    dev: true

  /@graphql-typed-document-node/core@3.2.0(graphql@16.8.1):
    resolution: {integrity: sha512-mB9oAsNCm9aM3/SOv4YtBMqZbYj10R7dkq8byBqxGY/ncFwhf2oQzMV+LCRlWoDSEBJ3COiR1yeDvMtsoOsuFQ==}
    peerDependencies:
      graphql: ^0.8.0 || ^0.9.0 || ^0.10.0 || ^0.11.0 || ^0.12.0 || ^0.13.0 || ^14.0.0 || ^15.0.0 || ^16.0.0 || ^17.0.0
    dependencies:
      graphql: 16.8.1

  /@heroicons/react@2.1.1(react@18.2.0):
    resolution: {integrity: sha512-JyyN9Lo66kirbCMuMMRPtJxtKJoIsXKS569ebHGGRKbl8s4CtUfLnyKJxteA+vIKySocO4s1SkTkGS4xtG/yEA==}
    peerDependencies:
      react: '>= 16'
    dependencies:
      react: 18.2.0
    dev: false

  /@humanwhocodes/config-array@0.11.10:
    resolution: {integrity: sha512-KVVjQmNUepDVGXNuoRRdmmEjruj0KfiGSbS8LVc12LMsWDQzRXJ0qdhN8L8uUigKpfEHRhlaQFY0ib1tnUbNeQ==}
    engines: {node: '>=10.10.0'}
    dependencies:
      '@humanwhocodes/object-schema': 1.2.1
      debug: 4.3.4(supports-color@8.1.1)
      minimatch: 3.1.2
    transitivePeerDependencies:
      - supports-color
    dev: true

  /@humanwhocodes/config-array@0.11.13:
    resolution: {integrity: sha512-JSBDMiDKSzQVngfRjOdFXgFfklaXI4K9nLF49Auh21lmBWRLIK3+xTErTWD4KU54pb6coM6ESE7Awz/FNU3zgQ==}
    engines: {node: '>=10.10.0'}
    dependencies:
      '@humanwhocodes/object-schema': 2.0.1
      debug: 4.3.4(supports-color@8.1.1)
      minimatch: 3.1.2
    transitivePeerDependencies:
      - supports-color
    dev: true

  /@humanwhocodes/module-importer@1.0.1:
    resolution: {integrity: sha512-bxveV4V8v5Yb4ncFTT3rPSgZBOpCkjfK0y4oVVVJwIuDVBRMDXrPyXRL988i5ap9m9bnyEEjWfm5WkBmtffLfA==}
    engines: {node: '>=12.22'}
    dev: true

  /@humanwhocodes/object-schema@1.2.1:
    resolution: {integrity: sha512-ZnQMnLV4e7hDlUvw8H+U8ASL02SS2Gn6+9Ac3wGGLIe7+je2AeAOxPY+izIPJDfFDb7eDjev0Us8MO1iFRN8hA==}
    dev: true

  /@humanwhocodes/object-schema@2.0.1:
    resolution: {integrity: sha512-dvuCeX5fC9dXgJn9t+X5atfmgQAzUOWqS1254Gh0m6i8wKd10ebXkfNKiRK+1GWi/yTvvLDHpoxLr0xxxeslWw==}
    dev: true

  /@ipld/dag-cbor@7.0.3:
    resolution: {integrity: sha512-1VVh2huHsuohdXC1bGJNE8WR72slZ9XE2T3wbBBq31dm7ZBatmKLLxrB+XAqafxfRFjv08RZmj/W/ZqaM13AuA==}
    dependencies:
      cborg: 1.10.2
      multiformats: 9.9.0
    dev: false

  /@ipld/dag-json@8.0.11:
    resolution: {integrity: sha512-Pea7JXeYHTWXRTIhBqBlhw7G53PJ7yta3G/sizGEZyzdeEwhZRr0od5IQ0r2ZxOt1Do+2czddjeEPp+YTxDwCA==}
    dependencies:
      cborg: 1.10.2
      multiformats: 9.9.0
    dev: false

  /@ipld/dag-pb@2.1.18:
    resolution: {integrity: sha512-ZBnf2fuX9y3KccADURG5vb9FaOeMjFkCrNysB0PtftME/4iCTjxfaLoNq/IAh5fTqUOMXvryN6Jyka4ZGuMLIg==}
    dependencies:
      multiformats: 9.9.0
    dev: false

  /@isaacs/cliui@8.0.2:
    resolution: {integrity: sha512-O8jcjabXaleOG9DQ0+ARXWZBTfnP4WNAqzuiJK7ll44AmxGKv/J2M4TPjxjY3znBCfvBXFzucm1twdyFybFqEA==}
    engines: {node: '>=12'}
    dependencies:
      string-width: 5.1.2
      string-width-cjs: /string-width@4.2.3
      strip-ansi: 7.1.0
      strip-ansi-cjs: /strip-ansi@6.0.1
      wrap-ansi: 8.1.0
      wrap-ansi-cjs: /wrap-ansi@7.0.0
    dev: true

  /@istanbuljs/load-nyc-config@1.1.0:
    resolution: {integrity: sha512-VjeHSlIzpv/NyD3N0YuHfXOPDIixcA1q2ZV98wsMqcYlPmv2n3Yb2lYP9XMElnaFVXg5A7YLTeLu6V84uQDjmQ==}
    engines: {node: '>=8'}
    dependencies:
      camelcase: 5.3.1
      find-up: 4.1.0
      get-package-type: 0.1.0
      js-yaml: 3.14.1
      resolve-from: 5.0.0
    dev: true

  /@istanbuljs/schema@0.1.3:
    resolution: {integrity: sha512-ZXRY4jNvVgSVQ8DL3LTcakaAtXwTVUxE81hslsyD2AtoXW/wVob10HkOJ1X/pAlcI7D+2YoZKg5do8G/w6RYgA==}
    engines: {node: '>=8'}
    dev: true

  /@jest/console@29.6.2:
    resolution: {integrity: sha512-0N0yZof5hi44HAR2pPS+ikJ3nzKNoZdVu8FffRf3wy47I7Dm7etk/3KetMdRUqzVd16V4O2m2ISpNTbnIuqy1w==}
    engines: {node: ^14.15.0 || ^16.10.0 || >=18.0.0}
    dependencies:
      '@jest/types': 29.6.1
      '@types/node': 18.17.1
      chalk: 4.1.2
      jest-message-util: 29.6.2
      jest-util: 29.6.2
      slash: 3.0.0
    dev: true

  /@jest/core@29.6.2:
    resolution: {integrity: sha512-Oj+5B+sDMiMWLhPFF+4/DvHOf+U10rgvCLGPHP8Xlsy/7QxS51aU/eBngudHlJXnaWD5EohAgJ4js+T6pa+zOg==}
    engines: {node: ^14.15.0 || ^16.10.0 || >=18.0.0}
    peerDependencies:
      node-notifier: ^8.0.1 || ^9.0.0 || ^10.0.0
    peerDependenciesMeta:
      node-notifier:
        optional: true
    dependencies:
      '@jest/console': 29.6.2
      '@jest/reporters': 29.6.2
      '@jest/test-result': 29.6.2
      '@jest/transform': 29.6.2
      '@jest/types': 29.6.1
      '@types/node': 18.17.1
      ansi-escapes: 4.3.2
      chalk: 4.1.2
      ci-info: 3.8.0
      exit: 0.1.2
      graceful-fs: 4.2.11
      jest-changed-files: 29.5.0
      jest-config: 29.6.2(@types/node@18.17.1)
      jest-haste-map: 29.6.2
      jest-message-util: 29.6.2
      jest-regex-util: 29.4.3
      jest-resolve: 29.6.2
      jest-resolve-dependencies: 29.6.2
      jest-runner: 29.6.2
      jest-runtime: 29.6.2
      jest-snapshot: 29.6.2
      jest-util: 29.6.2
      jest-validate: 29.6.2
      jest-watcher: 29.6.2
      micromatch: 4.0.5
      pretty-format: 29.6.2
      slash: 3.0.0
      strip-ansi: 6.0.1
    transitivePeerDependencies:
      - babel-plugin-macros
      - supports-color
      - ts-node
    dev: true

  /@jest/create-cache-key-function@27.5.1:
    resolution: {integrity: sha512-dmH1yW+makpTSURTy8VzdUwFnfQh1G8R+DxO2Ho2FFmBbKFEVm+3jWdvFhE2VqB/LATCTokkP0dotjyQyw5/AQ==}
    engines: {node: ^10.13.0 || ^12.13.0 || ^14.15.0 || >=15.0.0}
    dependencies:
      '@jest/types': 27.5.1
    dev: true

  /@jest/environment@29.6.2:
    resolution: {integrity: sha512-AEcW43C7huGd/vogTddNNTDRpO6vQ2zaQNrttvWV18ArBx9Z56h7BIsXkNFJVOO4/kblWEQz30ckw0+L3izc+Q==}
    engines: {node: ^14.15.0 || ^16.10.0 || >=18.0.0}
    dependencies:
      '@jest/fake-timers': 29.6.2
      '@jest/types': 29.6.1
      '@types/node': 18.17.1
      jest-mock: 29.6.2
    dev: true

  /@jest/expect-utils@29.6.2:
    resolution: {integrity: sha512-6zIhM8go3RV2IG4aIZaZbxwpOzz3ZiM23oxAlkquOIole+G6TrbeXnykxWYlqF7kz2HlBjdKtca20x9atkEQYg==}
    engines: {node: ^14.15.0 || ^16.10.0 || >=18.0.0}
    dependencies:
      jest-get-type: 29.4.3
    dev: true

  /@jest/expect@29.6.2:
    resolution: {integrity: sha512-m6DrEJxVKjkELTVAztTLyS/7C92Y2b0VYqmDROYKLLALHn8T/04yPs70NADUYPrV3ruI+H3J0iUIuhkjp7vkfg==}
    engines: {node: ^14.15.0 || ^16.10.0 || >=18.0.0}
    dependencies:
      expect: 29.6.2
      jest-snapshot: 29.6.2
    transitivePeerDependencies:
      - supports-color
    dev: true

  /@jest/fake-timers@29.6.2:
    resolution: {integrity: sha512-euZDmIlWjm1Z0lJ1D0f7a0/y5Kh/koLFMUBE5SUYWrmy8oNhJpbTBDAP6CxKnadcMLDoDf4waRYCe35cH6G6PA==}
    engines: {node: ^14.15.0 || ^16.10.0 || >=18.0.0}
    dependencies:
      '@jest/types': 29.6.1
      '@sinonjs/fake-timers': 10.3.0
      '@types/node': 18.17.1
      jest-message-util: 29.6.2
      jest-mock: 29.6.2
      jest-util: 29.6.2
    dev: true

  /@jest/globals@29.6.2:
    resolution: {integrity: sha512-cjuJmNDjs6aMijCmSa1g2TNG4Lby/AeU7/02VtpW+SLcZXzOLK2GpN2nLqcFjmhy3B3AoPeQVx7BnyOf681bAw==}
    engines: {node: ^14.15.0 || ^16.10.0 || >=18.0.0}
    dependencies:
      '@jest/environment': 29.6.2
      '@jest/expect': 29.6.2
      '@jest/types': 29.6.1
      jest-mock: 29.6.2
    transitivePeerDependencies:
      - supports-color
    dev: true

  /@jest/reporters@29.6.2:
    resolution: {integrity: sha512-sWtijrvIav8LgfJZlrGCdN0nP2EWbakglJY49J1Y5QihcQLfy7ovyxxjJBRXMNltgt4uPtEcFmIMbVshEDfFWw==}
    engines: {node: ^14.15.0 || ^16.10.0 || >=18.0.0}
    peerDependencies:
      node-notifier: ^8.0.1 || ^9.0.0 || ^10.0.0
    peerDependenciesMeta:
      node-notifier:
        optional: true
    dependencies:
      '@bcoe/v8-coverage': 0.2.3
      '@jest/console': 29.6.2
      '@jest/test-result': 29.6.2
      '@jest/transform': 29.6.2
      '@jest/types': 29.6.1
      '@jridgewell/trace-mapping': 0.3.18
      '@types/node': 18.17.1
      chalk: 4.1.2
      collect-v8-coverage: 1.0.2
      exit: 0.1.2
      glob: 7.2.3
      graceful-fs: 4.2.11
      istanbul-lib-coverage: 3.2.0
      istanbul-lib-instrument: 5.2.1
      istanbul-lib-report: 3.0.1
      istanbul-lib-source-maps: 4.0.1
      istanbul-reports: 3.1.6
      jest-message-util: 29.6.2
      jest-util: 29.6.2
      jest-worker: 29.6.2
      slash: 3.0.0
      string-length: 4.0.2
      strip-ansi: 6.0.1
      v8-to-istanbul: 9.1.0
    transitivePeerDependencies:
      - supports-color
    dev: true

  /@jest/schemas@29.6.0:
    resolution: {integrity: sha512-rxLjXyJBTL4LQeJW3aKo0M/+GkCOXsO+8i9Iu7eDb6KwtP65ayoDsitrdPBtujxQ88k4wI2FNYfa6TOGwSn6cQ==}
    engines: {node: ^14.15.0 || ^16.10.0 || >=18.0.0}
    dependencies:
      '@sinclair/typebox': 0.27.8
    dev: true

  /@jest/source-map@29.6.0:
    resolution: {integrity: sha512-oA+I2SHHQGxDCZpbrsCQSoMLb3Bz547JnM+jUr9qEbuw0vQlWZfpPS7CO9J7XiwKicEz9OFn/IYoLkkiUD7bzA==}
    engines: {node: ^14.15.0 || ^16.10.0 || >=18.0.0}
    dependencies:
      '@jridgewell/trace-mapping': 0.3.18
      callsites: 3.1.0
      graceful-fs: 4.2.11
    dev: true

  /@jest/test-result@29.6.2:
    resolution: {integrity: sha512-3VKFXzcV42EYhMCsJQURptSqnyjqCGbtLuX5Xxb6Pm6gUf1wIRIl+mandIRGJyWKgNKYF9cnstti6Ls5ekduqw==}
    engines: {node: ^14.15.0 || ^16.10.0 || >=18.0.0}
    dependencies:
      '@jest/console': 29.6.2
      '@jest/types': 29.6.1
      '@types/istanbul-lib-coverage': 2.0.4
      collect-v8-coverage: 1.0.2
    dev: true

  /@jest/test-sequencer@29.6.2:
    resolution: {integrity: sha512-GVYi6PfPwVejO7slw6IDO0qKVum5jtrJ3KoLGbgBWyr2qr4GaxFV6su+ZAjdTX75Sr1DkMFRk09r2ZVa+wtCGw==}
    engines: {node: ^14.15.0 || ^16.10.0 || >=18.0.0}
    dependencies:
      '@jest/test-result': 29.6.2
      graceful-fs: 4.2.11
      jest-haste-map: 29.6.2
      slash: 3.0.0
    dev: true

  /@jest/transform@29.6.2:
    resolution: {integrity: sha512-ZqCqEISr58Ce3U+buNFJYUktLJZOggfyvR+bZMaiV1e8B1SIvJbwZMrYz3gx/KAPn9EXmOmN+uB08yLCjWkQQg==}
    engines: {node: ^14.15.0 || ^16.10.0 || >=18.0.0}
    dependencies:
      '@babel/core': 7.22.9
      '@jest/types': 29.6.1
      '@jridgewell/trace-mapping': 0.3.18
      babel-plugin-istanbul: 6.1.1
      chalk: 4.1.2
      convert-source-map: 2.0.0
      fast-json-stable-stringify: 2.1.0
      graceful-fs: 4.2.11
      jest-haste-map: 29.6.2
      jest-regex-util: 29.4.3
      jest-util: 29.6.2
      micromatch: 4.0.5
      pirates: 4.0.6
      slash: 3.0.0
      write-file-atomic: 4.0.2
    transitivePeerDependencies:
      - supports-color
    dev: true

  /@jest/types@27.5.1:
    resolution: {integrity: sha512-Cx46iJ9QpwQTjIdq5VJu2QTMMs3QlEjI0x1QbBP5W1+nMzyc2XmimiRR/CbX9TO0cPTeUlxWMOu8mslYsJ8DEw==}
    engines: {node: ^10.13.0 || ^12.13.0 || ^14.15.0 || >=15.0.0}
    dependencies:
      '@types/istanbul-lib-coverage': 2.0.4
      '@types/istanbul-reports': 3.0.1
      '@types/node': 18.17.1
      '@types/yargs': 16.0.5
      chalk: 4.1.2
    dev: true

  /@jest/types@29.6.1:
    resolution: {integrity: sha512-tPKQNMPuXgvdOn2/Lg9HNfUvjYVGolt04Hp03f5hAk878uwOLikN+JzeLY0HcVgKgFl9Hs3EIqpu3WX27XNhnw==}
    engines: {node: ^14.15.0 || ^16.10.0 || >=18.0.0}
    dependencies:
      '@jest/schemas': 29.6.0
      '@types/istanbul-lib-coverage': 2.0.4
      '@types/istanbul-reports': 3.0.1
      '@types/node': 18.17.1
      '@types/yargs': 17.0.24
      chalk: 4.1.2
    dev: true

  /@jridgewell/gen-mapping@0.3.3:
    resolution: {integrity: sha512-HLhSWOLRi875zjjMG/r+Nv0oCW8umGb0BgEhyX3dDX3egwZtB8PqLnjz3yedt8R5StBrzcg4aBpnh8UA9D1BoQ==}
    engines: {node: '>=6.0.0'}
    dependencies:
      '@jridgewell/set-array': 1.1.2
      '@jridgewell/sourcemap-codec': 1.4.15
      '@jridgewell/trace-mapping': 0.3.18

  /@jridgewell/resolve-uri@3.1.0:
    resolution: {integrity: sha512-F2msla3tad+Mfht5cJq7LSXcdudKTWCVYUgw6pLFOOHSTtZlj6SWNYAp+AhuqLmWdBO2X5hPrLcu8cVP8fy28w==}
    engines: {node: '>=6.0.0'}

  /@jridgewell/set-array@1.1.2:
    resolution: {integrity: sha512-xnkseuNADM0gt2bs+BvhO0p78Mk762YnZdsuzFV018NoG1Sj1SCQvpSqa7XUaTam5vAGasABV9qXASMKnFMwMw==}
    engines: {node: '>=6.0.0'}

  /@jridgewell/sourcemap-codec@1.4.14:
    resolution: {integrity: sha512-XPSJHWmi394fuUuzDnGz1wiKqWfo1yXecHQMRf2l6hztTO+nPru658AyDngaBe7isIxEkRsPR3FZh+s7iVa4Uw==}

  /@jridgewell/sourcemap-codec@1.4.15:
    resolution: {integrity: sha512-eF2rxCRulEKXHTRiDrDy6erMYWqNw4LPdQ8UQA4huuxaQsVeRPFl2oM8oDGxMFhJUWZf9McpLtJasDDZb/Bpeg==}

  /@jridgewell/trace-mapping@0.3.18:
    resolution: {integrity: sha512-w+niJYzMHdd7USdiH2U6869nqhD2nbfZXND5Yp93qIbEmnDNk7PD48o+YchRVpzMU7M6jVCbenTR7PA1FLQ9pA==}
    dependencies:
      '@jridgewell/resolve-uri': 3.1.0
      '@jridgewell/sourcemap-codec': 1.4.14

  /@jridgewell/trace-mapping@0.3.9:
    resolution: {integrity: sha512-3Belt6tdc8bPgAtbcmdtNJlirVoTmEb5e2gC94PnkwEW9jI6CAHUeoG85tjWP5WquqfavoMtMwiG4P926ZKKuQ==}
    dependencies:
      '@jridgewell/resolve-uri': 3.1.0
      '@jridgewell/sourcemap-codec': 1.4.15
    dev: false

  /@ledgerhq/connect-kit-loader@1.1.2:
    resolution: {integrity: sha512-mscwGroSJQrCTjtNGBu+18FQbZYA4+q6Tyx6K7CXHl6AwgZKbWfZYdgP2F+fyZcRUdGRsMX8QtvU61VcGGtO1A==}

  /@lit-labs/ssr-dom-shim@1.1.2:
    resolution: {integrity: sha512-jnOD+/+dSrfTWYfSXBXlo5l5f0q1UuJo3tkbMDCYA2lKUYq79jaxqtGEvnRoh049nt1vdo1+45RinipU6FGY2g==}

  /@lit/reactive-element@1.6.3:
    resolution: {integrity: sha512-QuTgnG52Poic7uM1AN5yJ09QMe0O28e10XzSvWDz02TJiiKee4stsiownEIadWm8nYzyDAyT+gKzUoZmiWQtsQ==}
    dependencies:
      '@lit-labs/ssr-dom-shim': 1.1.2

  /@material-tailwind/react@2.1.8(react-dom@18.2.0)(react@18.2.0):
    resolution: {integrity: sha512-+YI8DTS8dz8FNkjbsgz1HS6+CRszZ+gUErw5FnTuAL2ONeM9R204B6u4PKd9otjYlQQS/fKjKuQ/mwLubWljfg==}
    peerDependencies:
      react: ^16 || ^17 || ^18
      react-dom: ^16 || ^17 || ^18
    dependencies:
      '@floating-ui/react': 0.19.0(react-dom@18.2.0)(react@18.2.0)
      classnames: 2.3.2
      deepmerge: 4.2.2
      framer-motion: 6.5.1(react-dom@18.2.0)(react@18.2.0)
      material-ripple-effects: 2.0.1
      prop-types: 15.8.1
      react: 18.2.0
      react-dom: 18.2.0(react@18.2.0)
      tailwind-merge: 1.8.1
    dev: false

  /@metamask/safe-event-emitter@2.0.0:
    resolution: {integrity: sha512-/kSXhY692qiV1MXu6EeOZvg5nECLclxNXcKCxJ3cXQgYuRymRHpdx/t7JXfsK+JLjwA1e1c1/SBrlQYpusC29Q==}

  /@metamask/utils@3.6.0:
    resolution: {integrity: sha512-9cIRrfkWvHblSiNDVXsjivqa9Ak0RYo/1H6tqTqTbAx+oBK2Sva0lWDHxGchOqA7bySGUJKAWSNJvH6gdHZ0gQ==}
    engines: {node: '>=14.0.0'}
    dependencies:
      '@types/debug': 4.1.11
      debug: 4.3.4(supports-color@8.1.1)
      semver: 7.5.4
      superstruct: 1.0.3
    transitivePeerDependencies:
      - supports-color

  /@motionone/animation@10.16.3:
    resolution: {integrity: sha512-QUGWpLbMFLhyqKlngjZhjtxM8IqiJQjLK0DF+XOF6od9nhSvlaeEpOY/UMCRVcZn/9Tr2rZO22EkuCIjYdI74g==}
    dependencies:
      '@motionone/easing': 10.16.3
      '@motionone/types': 10.16.3
      '@motionone/utils': 10.16.3
      tslib: 2.6.2

  /@motionone/dom@10.12.0:
    resolution: {integrity: sha512-UdPTtLMAktHiqV0atOczNYyDd/d8Cf5fFsd1tua03PqTwwCe/6lwhLSQ8a7TbnQ5SN0gm44N1slBfj+ORIhrqw==}
    dependencies:
      '@motionone/animation': 10.16.3
      '@motionone/generators': 10.16.4
      '@motionone/types': 10.16.3
      '@motionone/utils': 10.16.3
      hey-listen: 1.0.8
      tslib: 2.6.2
    dev: false

  /@motionone/dom@10.16.4:
    resolution: {integrity: sha512-HPHlVo/030qpRj9R8fgY50KTN4Ko30moWRTA3L3imrsRBmob93cTYmodln49HYFbQm01lFF7X523OkKY0DX6UA==}
    dependencies:
      '@motionone/animation': 10.16.3
      '@motionone/generators': 10.16.4
      '@motionone/types': 10.16.3
      '@motionone/utils': 10.16.3
      hey-listen: 1.0.8
      tslib: 2.6.2

  /@motionone/easing@10.16.3:
    resolution: {integrity: sha512-HWTMZbTmZojzwEuKT/xCdvoMPXjYSyQvuVM6jmM0yoGU6BWzsmYMeB4bn38UFf618fJCNtP9XeC/zxtKWfbr0w==}
    dependencies:
      '@motionone/utils': 10.16.3
      tslib: 2.6.2

  /@motionone/generators@10.16.4:
    resolution: {integrity: sha512-geFZ3w0Rm0ZXXpctWsSf3REGywmLLujEjxPYpBR0j+ymYwof0xbV6S5kGqqsDKgyWKVWpUInqQYvQfL6fRbXeg==}
    dependencies:
      '@motionone/types': 10.16.3
      '@motionone/utils': 10.16.3
      tslib: 2.6.2

  /@motionone/svelte@10.16.4:
    resolution: {integrity: sha512-zRVqk20lD1xqe+yEDZhMYgftsuHc25+9JSo+r0a0OWUJFocjSV9D/+UGhX4xgJsuwB9acPzXLr20w40VnY2PQA==}
    dependencies:
      '@motionone/dom': 10.16.4
      tslib: 2.6.2

  /@motionone/types@10.16.3:
    resolution: {integrity: sha512-W4jkEGFifDq73DlaZs3HUfamV2t1wM35zN/zX7Q79LfZ2sc6C0R1baUHZmqc/K5F3vSw3PavgQ6HyHLd/MXcWg==}

  /@motionone/utils@10.16.3:
    resolution: {integrity: sha512-WNWDksJIxQkaI9p9Z9z0+K27xdqISGNFy1SsWVGaiedTHq0iaT6iZujby8fT/ZnZxj1EOaxJtSfUPCFNU5CRoA==}
    dependencies:
      '@motionone/types': 10.16.3
      hey-listen: 1.0.8
      tslib: 2.6.2

  /@motionone/vue@10.16.4:
    resolution: {integrity: sha512-z10PF9JV6SbjFq+/rYabM+8CVlMokgl8RFGvieSGNTmrkQanfHn+15XBrhG3BgUfvmTeSeyShfOHpG0i9zEdcg==}
    dependencies:
      '@motionone/dom': 10.16.4
      tslib: 2.6.2

  /@mui/base@5.0.0-beta.23(@types/react@18.2.37)(react-dom@18.2.0)(react@18.2.0):
    resolution: {integrity: sha512-9L8SQUGAWtd/Qi7Qem26+oSSgpY7f2iQTuvcz/rsGpyZjSomMMO6lwYeQSA0CpWM7+aN7eGoSY/WV6wxJiIxXw==}
    engines: {node: '>=12.0.0'}
    peerDependencies:
      '@types/react': ^17.0.0 || ^18.0.0
      react: ^17.0.0 || ^18.0.0
      react-dom: ^17.0.0 || ^18.0.0
    peerDependenciesMeta:
      '@types/react':
        optional: true
    dependencies:
      '@babel/runtime': 7.23.2
      '@floating-ui/react-dom': 2.0.2(react-dom@18.2.0)(react@18.2.0)
      '@mui/types': 7.2.8(@types/react@18.2.37)
      '@mui/utils': 5.14.17(@types/react@18.2.37)(react@18.2.0)
      '@popperjs/core': 2.11.8
      '@types/react': 18.2.37
      clsx: 2.0.0
      prop-types: 15.8.1
      react: 18.2.0
      react-dom: 18.2.0(react@18.2.0)
    dev: false

  /@mui/core-downloads-tracker@5.14.17:
    resolution: {integrity: sha512-eE0uxrpJAEL2ZXkeGLKg8HQDafsiXY+6eNpP4lcv3yIjFfGbU6Hj9/P7Adt8jpU+6JIhmxvILGj2r27pX+zdrQ==}
    dev: false

  /@mui/material@5.14.17(@emotion/react@11.11.1)(@emotion/styled@11.11.0)(@types/react@18.2.37)(react-dom@18.2.0)(react@18.2.0):
    resolution: {integrity: sha512-+y0VeOLWfEA4Z98We/UH6KCo8+f2HLZDK45FY+sJf8kSojLy3VntadKtC/u0itqnXXb1Pr4wKB2tSIBW02zY4Q==}
    engines: {node: '>=12.0.0'}
    peerDependencies:
      '@emotion/react': ^11.5.0
      '@emotion/styled': ^11.3.0
      '@types/react': ^17.0.0 || ^18.0.0
      react: ^17.0.0 || ^18.0.0
      react-dom: ^17.0.0 || ^18.0.0
    peerDependenciesMeta:
      '@emotion/react':
        optional: true
      '@emotion/styled':
        optional: true
      '@types/react':
        optional: true
    dependencies:
      '@babel/runtime': 7.23.2
      '@emotion/react': 11.11.1(@types/react@18.2.37)(react@18.2.0)
      '@emotion/styled': 11.11.0(@emotion/react@11.11.1)(@types/react@18.2.37)(react@18.2.0)
      '@mui/base': 5.0.0-beta.23(@types/react@18.2.37)(react-dom@18.2.0)(react@18.2.0)
      '@mui/core-downloads-tracker': 5.14.17
      '@mui/system': 5.14.17(@emotion/react@11.11.1)(@emotion/styled@11.11.0)(@types/react@18.2.37)(react@18.2.0)
      '@mui/types': 7.2.8(@types/react@18.2.37)
      '@mui/utils': 5.14.17(@types/react@18.2.37)(react@18.2.0)
      '@types/react': 18.2.37
      '@types/react-transition-group': 4.4.9
      clsx: 2.0.0
      csstype: 3.1.2
      prop-types: 15.8.1
      react: 18.2.0
      react-dom: 18.2.0(react@18.2.0)
      react-is: 18.2.0
      react-transition-group: 4.4.5(react-dom@18.2.0)(react@18.2.0)
    dev: false

  /@mui/private-theming@5.14.17(@types/react@18.2.37)(react@18.2.0):
    resolution: {integrity: sha512-u4zxsCm9xmQrlhVPug+Ccrtsjv7o2+rehvrgHoh0siSguvVgVQq5O3Hh10+tp/KWQo2JR4/nCEwquSXgITS1+g==}
    engines: {node: '>=12.0.0'}
    peerDependencies:
      '@types/react': ^17.0.0 || ^18.0.0
      react: ^17.0.0 || ^18.0.0
    peerDependenciesMeta:
      '@types/react':
        optional: true
    dependencies:
      '@babel/runtime': 7.23.2
      '@mui/utils': 5.14.17(@types/react@18.2.37)(react@18.2.0)
      '@types/react': 18.2.37
      prop-types: 15.8.1
      react: 18.2.0
    dev: false

  /@mui/styled-engine@5.14.17(@emotion/react@11.11.1)(@emotion/styled@11.11.0)(react@18.2.0):
    resolution: {integrity: sha512-AqpVjBEA7wnBvKPW168bNlqB6EN7HxTjLOY7oi275AzD/b1C7V0wqELy6NWoJb2yya5sRf7ENf4iNi3+T5cOgw==}
    engines: {node: '>=12.0.0'}
    peerDependencies:
      '@emotion/react': ^11.4.1
      '@emotion/styled': ^11.3.0
      react: ^17.0.0 || ^18.0.0
    peerDependenciesMeta:
      '@emotion/react':
        optional: true
      '@emotion/styled':
        optional: true
    dependencies:
      '@babel/runtime': 7.23.2
      '@emotion/cache': 11.11.0
      '@emotion/react': 11.11.1(@types/react@18.2.37)(react@18.2.0)
      '@emotion/styled': 11.11.0(@emotion/react@11.11.1)(@types/react@18.2.37)(react@18.2.0)
      csstype: 3.1.2
      prop-types: 15.8.1
      react: 18.2.0
    dev: false

  /@mui/system@5.14.17(@emotion/react@11.11.1)(@emotion/styled@11.11.0)(@types/react@18.2.37)(react@18.2.0):
    resolution: {integrity: sha512-Ccz3XlbCqka6DnbHfpL3o3TfOeWQPR+ewvNAgm8gnS9M0yVMmzzmY6z0w/C1eebb+7ZP7IoLUj9vojg/GBaTPg==}
    engines: {node: '>=12.0.0'}
    peerDependencies:
      '@emotion/react': ^11.5.0
      '@emotion/styled': ^11.3.0
      '@types/react': ^17.0.0 || ^18.0.0
      react: ^17.0.0 || ^18.0.0
    peerDependenciesMeta:
      '@emotion/react':
        optional: true
      '@emotion/styled':
        optional: true
      '@types/react':
        optional: true
    dependencies:
      '@babel/runtime': 7.23.2
      '@emotion/react': 11.11.1(@types/react@18.2.37)(react@18.2.0)
      '@emotion/styled': 11.11.0(@emotion/react@11.11.1)(@types/react@18.2.37)(react@18.2.0)
      '@mui/private-theming': 5.14.17(@types/react@18.2.37)(react@18.2.0)
      '@mui/styled-engine': 5.14.17(@emotion/react@11.11.1)(@emotion/styled@11.11.0)(react@18.2.0)
      '@mui/types': 7.2.8(@types/react@18.2.37)
      '@mui/utils': 5.14.17(@types/react@18.2.37)(react@18.2.0)
      '@types/react': 18.2.37
      clsx: 2.0.0
      csstype: 3.1.2
      prop-types: 15.8.1
      react: 18.2.0
    dev: false

  /@mui/types@7.2.8(@types/react@18.2.37):
    resolution: {integrity: sha512-9u0ji+xspl96WPqvrYJF/iO+1tQ1L5GTaDOeG3vCR893yy7VcWwRNiVMmPdPNpMDqx0WV1wtEW9OMwK9acWJzQ==}
    peerDependencies:
      '@types/react': ^17.0.0 || ^18.0.0
    peerDependenciesMeta:
      '@types/react':
        optional: true
    dependencies:
      '@types/react': 18.2.37
    dev: false

  /@mui/utils@5.14.17(@types/react@18.2.37)(react@18.2.0):
    resolution: {integrity: sha512-yxnWgSS4J6DMFPw2Dof85yBkG02VTbEiqsikymMsnZnXDurtVGTIhlNuV24GTmFTuJMzEyTTU9UF+O7zaL8LEQ==}
    engines: {node: '>=12.0.0'}
    peerDependencies:
      '@types/react': ^17.0.0 || ^18.0.0
      react: ^17.0.0 || ^18.0.0
    peerDependenciesMeta:
      '@types/react':
        optional: true
    dependencies:
      '@babel/runtime': 7.23.2
      '@types/prop-types': 15.7.10
      '@types/react': 18.2.37
      prop-types: 15.8.1
      react: 18.2.0
      react-is: 18.2.0
    dev: false

  /@next/env@14.0.4:
    resolution: {integrity: sha512-irQnbMLbUNQpP1wcE5NstJtbuA/69kRfzBrpAD7Gsn8zm/CY6YQYc3HQBz8QPxwISG26tIm5afvvVbu508oBeQ==}
    dev: false

  /@next/eslint-plugin-next@13.5.6:
    resolution: {integrity: sha512-ng7pU/DDsxPgT6ZPvuprxrkeew3XaRf4LAT4FabaEO/hAbvVx4P7wqnqdbTdDn1kgTvsI4tpIgT4Awn/m0bGbg==}
    dependencies:
      glob: 7.1.7
    dev: true

  /@next/eslint-plugin-next@14.0.1:
    resolution: {integrity: sha512-bLjJMwXdzvhnQOnxvHoTTUh/+PYk6FF/DCgHi4BXwXCINer+o1ZYfL9aVeezj/oI7wqGJOqwGIXrlBvPbAId3w==}
    dependencies:
      glob: 7.1.7
    dev: true

  /@next/swc-darwin-arm64@14.0.4:
    resolution: {integrity: sha512-mF05E/5uPthWzyYDyptcwHptucf/jj09i2SXBPwNzbgBNc+XnwzrL0U6BmPjQeOL+FiB+iG1gwBeq7mlDjSRPg==}
    engines: {node: '>= 10'}
    cpu: [arm64]
    os: [darwin]
    requiresBuild: true
    dev: false
    optional: true

  /@next/swc-darwin-x64@14.0.4:
    resolution: {integrity: sha512-IZQ3C7Bx0k2rYtrZZxKKiusMTM9WWcK5ajyhOZkYYTCc8xytmwSzR1skU7qLgVT/EY9xtXDG0WhY6fyujnI3rw==}
    engines: {node: '>= 10'}
    cpu: [x64]
    os: [darwin]
    requiresBuild: true
    dev: false
    optional: true

  /@next/swc-linux-arm64-gnu@14.0.4:
    resolution: {integrity: sha512-VwwZKrBQo/MGb1VOrxJ6LrKvbpo7UbROuyMRvQKTFKhNaXjUmKTu7wxVkIuCARAfiI8JpaWAnKR+D6tzpCcM4w==}
    engines: {node: '>= 10'}
    cpu: [arm64]
    os: [linux]
    requiresBuild: true
    dev: false
    optional: true

  /@next/swc-linux-arm64-musl@14.0.4:
    resolution: {integrity: sha512-8QftwPEW37XxXoAwsn+nXlodKWHfpMaSvt81W43Wh8dv0gkheD+30ezWMcFGHLI71KiWmHK5PSQbTQGUiidvLQ==}
    engines: {node: '>= 10'}
    cpu: [arm64]
    os: [linux]
    requiresBuild: true
    dev: false
    optional: true

  /@next/swc-linux-x64-gnu@14.0.4:
    resolution: {integrity: sha512-/s/Pme3VKfZAfISlYVq2hzFS8AcAIOTnoKupc/j4WlvF6GQ0VouS2Q2KEgPuO1eMBwakWPB1aYFIA4VNVh667A==}
    engines: {node: '>= 10'}
    cpu: [x64]
    os: [linux]
    requiresBuild: true
    dev: false
    optional: true

  /@next/swc-linux-x64-musl@14.0.4:
    resolution: {integrity: sha512-m8z/6Fyal4L9Bnlxde5g2Mfa1Z7dasMQyhEhskDATpqr+Y0mjOBZcXQ7G5U+vgL22cI4T7MfvgtrM2jdopqWaw==}
    engines: {node: '>= 10'}
    cpu: [x64]
    os: [linux]
    requiresBuild: true
    dev: false
    optional: true

  /@next/swc-win32-arm64-msvc@14.0.4:
    resolution: {integrity: sha512-7Wv4PRiWIAWbm5XrGz3D8HUkCVDMMz9igffZG4NB1p4u1KoItwx9qjATHz88kwCEal/HXmbShucaslXCQXUM5w==}
    engines: {node: '>= 10'}
    cpu: [arm64]
    os: [win32]
    requiresBuild: true
    dev: false
    optional: true

  /@next/swc-win32-ia32-msvc@14.0.4:
    resolution: {integrity: sha512-zLeNEAPULsl0phfGb4kdzF/cAVIfaC7hY+kt0/d+y9mzcZHsMS3hAS829WbJ31DkSlVKQeHEjZHIdhN+Pg7Gyg==}
    engines: {node: '>= 10'}
    cpu: [ia32]
    os: [win32]
    requiresBuild: true
    dev: false
    optional: true

  /@next/swc-win32-x64-msvc@14.0.4:
    resolution: {integrity: sha512-yEh2+R8qDlDCjxVpzOTEpBLQTEFAcP2A8fUFLaWNap9GitYKkKv1//y2S6XY6zsR4rCOPRpU7plYDR+az2n30A==}
    engines: {node: '>= 10'}
    cpu: [x64]
    os: [win32]
    requiresBuild: true
    dev: false
    optional: true

  /@noble/curves@1.2.0:
    resolution: {integrity: sha512-oYclrNgRaM9SsBUBVbb8M6DTV7ZHRTKugureoYEncY5c65HOmRzvSiTE3y5CYaPYJA/GVkrhXEoF0M3Ya9PMnw==}
    dependencies:
      '@noble/hashes': 1.3.2

  /@noble/hashes@1.3.2:
    resolution: {integrity: sha512-MVC8EAQp7MvEcm30KWENFjgR+Mkmf+D189XJTkFIlwohU5hcBbn1ZkKq7KVTi2Hme3PMGF390DaL52beVrIihQ==}
    engines: {node: '>= 16'}

  /@nodelib/fs.scandir@2.1.5:
    resolution: {integrity: sha512-vq24Bq3ym5HEQm2NKCr3yXDwjc7vTsEThRDnkp2DK9p1uqLR+DHurm/NOTo0KG7HYHU7eppKZj3MyqYuMBf62g==}
    engines: {node: '>= 8'}
    dependencies:
      '@nodelib/fs.stat': 2.0.5
      run-parallel: 1.2.0

  /@nodelib/fs.stat@2.0.5:
    resolution: {integrity: sha512-RkhPPp2zrqDAQA/2jNhnztcPAlv64XdhIp7a7454A5ovI7Bukxgt7MX7udwAu3zg1DcpPU0rz3VV1SeaqvY4+A==}
    engines: {node: '>= 8'}

  /@nodelib/fs.walk@1.2.8:
    resolution: {integrity: sha512-oGB+UxlgWcgQkgwo8GcEGwemoTFt3FIO9ababBmaGwXIoBKZ+GTy0pP185beGg7Llih/NSHSV2XAs1lnznocSg==}
    engines: {node: '>= 8'}
    dependencies:
      '@nodelib/fs.scandir': 2.1.5
      fastq: 1.15.0

  /@oclif/core@2.8.2(@swc/core@1.3.71)(@types/node@18.18.9)(typescript@5.2.2):
    resolution: {integrity: sha512-g50NrCdEcFlBfuwZb9RxLmxPNQ9wIaBPOiwbxlGYRkHMnsC6LNHcvVtyDnmndU8qoXrmCOZ6ocSZenOMlG+G1w==}
    engines: {node: '>=14.0.0'}
    dependencies:
      '@types/cli-progress': 3.11.5
      ansi-escapes: 4.3.2
      ansi-styles: 4.3.0
      cardinal: 2.1.1
      chalk: 4.1.2
      clean-stack: 3.0.1
      cli-progress: 3.12.0
      debug: 4.3.4(supports-color@8.1.1)
      ejs: 3.1.9
      fs-extra: 9.1.0
      get-package-type: 0.1.0
      globby: 11.1.0
      hyperlinker: 1.0.0
      indent-string: 4.0.0
      is-wsl: 2.2.0
      js-yaml: 3.14.1
      natural-orderby: 2.0.3
      object-treeify: 1.1.33
      password-prompt: 1.1.3
      semver: 7.5.4
      string-width: 4.2.3
      strip-ansi: 6.0.1
      supports-color: 8.1.1
      supports-hyperlinks: 2.3.0
      ts-node: 10.9.1(@swc/core@1.3.71)(@types/node@18.18.9)(typescript@5.2.2)
      tslib: 2.6.2
      widest-line: 3.1.0
      wordwrap: 1.0.0
      wrap-ansi: 7.0.0
    transitivePeerDependencies:
      - '@swc/core'
      - '@swc/wasm'
      - '@types/node'
      - typescript
    dev: false

  /@peculiar/asn1-schema@2.3.8:
    resolution: {integrity: sha512-ULB1XqHKx1WBU/tTFIA+uARuRoBVZ4pNdOA878RDrRbBfBGcSzi5HBkdScC6ZbHn8z7L8gmKCgPC1LHRrP46tA==}
    dependencies:
      asn1js: 3.0.5
      pvtsutils: 1.3.5
      tslib: 2.6.2

  /@peculiar/json-schema@1.1.12:
    resolution: {integrity: sha512-coUfuoMeIB7B8/NMekxaDzLhaYmp0HZNPEjYRm9goRou8UZIC3z21s0sL9AWoCw4EG876QyO3kYrc61WNF9B/w==}
    engines: {node: '>=8.0.0'}
    dependencies:
      tslib: 2.6.2

  /@peculiar/webcrypto@1.4.3:
    resolution: {integrity: sha512-VtaY4spKTdN5LjJ04im/d/joXuvLbQdgy5Z4DXF4MFZhQ+MTrejbNMkfZBp1Bs3O5+bFqnJgyGdPuZQflvIa5A==}
    engines: {node: '>=10.12.0'}
    dependencies:
      '@peculiar/asn1-schema': 2.3.8
      '@peculiar/json-schema': 1.1.12
      pvtsutils: 1.3.5
      tslib: 2.6.2
      webcrypto-core: 1.7.7

  /@pkgjs/parseargs@0.11.0:
    resolution: {integrity: sha512-+1VkjdD0QBLPodGrJUeqarH8VAIvQODIbwh9XpP5Syisf7YoQgsJKPNFoqqLQlu+VQ/tVSshMR6loPMn8U+dPg==}
    engines: {node: '>=14'}
    requiresBuild: true
    dev: true
    optional: true

  /@popperjs/core@2.11.8:
    resolution: {integrity: sha512-P1st0aksCrn9sGZhp8GMYwBnQsbvAWsZAX44oXNNvLHGqAOcoVxmjZiohstwQ7SqKnbR47akdNi+uleWD8+g6A==}
    dev: false

  /@protobufjs/aspromise@1.1.2:
    resolution: {integrity: sha512-j+gKExEuLmKwvz3OgROXtrJ2UG2x8Ch2YZUxahh+s1F2HZ+wAceUNLkvy6zKCPVRkU++ZWQrdxsUeQXmcg4uoQ==}
    dev: false

  /@protobufjs/base64@1.1.2:
    resolution: {integrity: sha512-AZkcAA5vnN/v4PDqKyMR5lx7hZttPDgClv83E//FMNhR2TMcLUhfRUBHCmSl0oi9zMgDDqRUJkSxO3wm85+XLg==}
    dev: false

  /@protobufjs/codegen@2.0.4:
    resolution: {integrity: sha512-YyFaikqM5sH0ziFZCN3xDC7zeGaB/d0IUb9CATugHWbd1FRFwWwt4ld4OYMPWu5a3Xe01mGAULCdqhMlPl29Jg==}
    dev: false

  /@protobufjs/eventemitter@1.1.0:
    resolution: {integrity: sha512-j9ednRT81vYJ9OfVuXG6ERSTdEL1xVsNgqpkxMsbIabzSo3goCjDIveeGv5d03om39ML71RdmrGNjG5SReBP/Q==}
    dev: false

  /@protobufjs/fetch@1.1.0:
    resolution: {integrity: sha512-lljVXpqXebpsijW71PZaCYeIcE5on1w5DlQy5WH6GLbFryLUrBD4932W/E2BSpfRJWseIL4v/KPgBFxDOIdKpQ==}
    dependencies:
      '@protobufjs/aspromise': 1.1.2
      '@protobufjs/inquire': 1.1.0
    dev: false

  /@protobufjs/float@1.0.2:
    resolution: {integrity: sha512-Ddb+kVXlXst9d+R9PfTIxh1EdNkgoRe5tOX6t01f1lYWOvJnSPDBlG241QLzcyPdoNTsblLUdujGSE4RzrTZGQ==}
    dev: false

  /@protobufjs/inquire@1.1.0:
    resolution: {integrity: sha512-kdSefcPdruJiFMVSbn801t4vFK7KB/5gd2fYvrxhuJYg8ILrmn9SKSX2tZdV6V+ksulWqS7aXjBcRXl3wHoD9Q==}
    dev: false

  /@protobufjs/path@1.1.2:
    resolution: {integrity: sha512-6JOcJ5Tm08dOHAbdR3GrvP+yUUfkjG5ePsHYczMFLq3ZmMkAD98cDgcT2iA1lJ9NVwFd4tH/iSSoe44YWkltEA==}
    dev: false

  /@protobufjs/pool@1.1.0:
    resolution: {integrity: sha512-0kELaGSIDBKvcgS4zkjz1PeddatrjYcmMWOlAuAPwAeccUrPHdUqo/J6LiymHHEiJT5NrF1UVwxY14f+fy4WQw==}
    dev: false

  /@protobufjs/utf8@1.1.0:
    resolution: {integrity: sha512-Vvn3zZrhQZkkBE8LSuW3em98c0FwgO4nxzv6OdSxPKJIEKY2bGbHn+mhGIPerzI4twdxaP8/0+06HBpwf345Lw==}
    dev: false

  /@rainbow-me/rainbowkit@1.2.0(@types/react@18.2.37)(react-dom@18.2.0)(react@18.2.0)(viem@1.18.8)(wagmi@1.4.5):
    resolution: {integrity: sha512-XjdeX31GwFdRR/1rCRqPXiO94nbq2qOlnaox5P4K/KMRIUwyelKzak27uWw8Krmor/Hcrd5FisfepGDS0tUfEA==}
    engines: {node: '>=12.4'}
    peerDependencies:
      react: '>=17'
      react-dom: '>=17'
      viem: ~0.3.19 || ^1.0.0
      wagmi: ~1.0.1 || ~1.1.0 || ~1.2.0 || ~1.3.0 || ~1.4.0
    dependencies:
      '@vanilla-extract/css': 1.9.1
      '@vanilla-extract/dynamic': 2.0.2
      '@vanilla-extract/sprinkles': 1.5.0(@vanilla-extract/css@1.9.1)
      clsx: 1.1.1
      i18n-js: 4.3.2
      qrcode: 1.5.0
      react: 18.2.0
      react-dom: 18.2.0(react@18.2.0)
      react-remove-scroll: 2.5.4(@types/react@18.2.37)(react@18.2.0)
      ua-parser-js: 1.0.37
      viem: 1.18.8(typescript@5.2.2)
      wagmi: 1.4.5(@types/react@18.2.37)(react-dom@18.2.0)(react@18.2.0)(typescript@5.2.2)(viem@1.18.8)
    transitivePeerDependencies:
      - '@types/react'
    dev: false

<<<<<<< HEAD
  /@rionetwork/sdk-react@0.1.0-alpha.12(graphql@16.8.1)(react@18.2.0)(typescript@5.2.2)(wagmi@1.4.5):
    resolution: {integrity: sha512-CYQYA7DAwmUQt3j2/zns366GhThryB7bv6LWTsJvbX8bzDbJeVs6L0m1E0yNvINmTAZslZ2bd6S1Vc24yDkOZw==}
    engines: {node: '>=16', pnpm: '>=7.5.1'}
    peerDependencies:
      react: '>=16.13.1'
      wagmi: '>=1.2'
    dependencies:
      '@rionetwork/sdk': 0.1.0-alpha.11(graphql@16.8.1)(typescript@5.2.2)
      react: 18.2.0
      wagmi: 1.4.5(@types/react@18.2.37)(react-dom@18.2.0)(react@18.2.0)(typescript@5.2.2)(viem@1.18.8)
    transitivePeerDependencies:
      - bufferutil
      - encoding
      - graphql
      - typescript
      - utf-8-validate
      - zod
    dev: false

  /@rionetwork/sdk@0.1.0-alpha.11(graphql@16.8.1)(typescript@5.2.2):
    resolution: {integrity: sha512-kno38BhNSXOc5G2IQdTxtOqQHLGLoTLfgEIowtxh60Vhxp4s4gjrOwqECEWMKEoaXnFWeLiclf6XYiXA1+2PDA==}
    engines: {node: '>=16', pnpm: '>=7.5.1'}
    dependencies:
      '@graphql-typed-document-node/core': 3.2.0(graphql@16.8.1)
      abitype: 0.10.3(typescript@5.2.2)
      graphql-request: 6.1.0(graphql@16.8.1)
      viem: 1.18.8(typescript@5.2.2)
    transitivePeerDependencies:
      - bufferutil
      - encoding
      - graphql
      - typescript
      - utf-8-validate
      - zod
=======
  /@repeaterjs/repeater@3.0.5:
    resolution: {integrity: sha512-l3YHBLAol6d/IKnB9LhpD0cEZWAoe3eFKUyTYWmFmCO2Q/WOckxLQAUyMZWwZV2M/m3+4vgRoaolFqaII82/TA==}
    dev: true

  /@rescript/std@9.0.0:
    resolution: {integrity: sha512-zGzFsgtZ44mgL4Xef2gOy1hrRVdrs9mcxCOOKZrIPsmbZW14yTkaF591GXxpQvjXiHtgZ/iA9qLyWH6oSReIxQ==}
>>>>>>> 169aced5
    dev: false

  /@rushstack/eslint-patch@1.5.1:
    resolution: {integrity: sha512-6i/8UoL0P5y4leBIGzvkZdS85RDMG9y1ihZzmTZQ5LdHUYmZ7pKFoj8X0236s3lusPs1Fa5HTQUpwI+UfTcmeA==}
    dev: true

  /@safe-global/safe-apps-provider@0.17.1(typescript@5.2.2):
    resolution: {integrity: sha512-lYfRqrbbK1aKU1/UGkYWc/X7PgySYcumXKc5FB2uuwAs2Ghj8uETuW5BrwPqyjBknRxutFbTv+gth/JzjxAhdQ==}
    dependencies:
      '@safe-global/safe-apps-sdk': 8.0.0(typescript@5.2.2)
      events: 3.3.0
    transitivePeerDependencies:
      - bufferutil
      - typescript
      - utf-8-validate
      - zod

  /@safe-global/safe-apps-sdk@8.0.0(typescript@5.2.2):
    resolution: {integrity: sha512-gYw0ki/EAuV1oSyMxpqandHjnthZjYYy+YWpTAzf8BqfXM3ItcZLpjxfg+3+mXW8HIO+3jw6T9iiqEXsqHaMMw==}
    dependencies:
      '@safe-global/safe-gateway-typescript-sdk': 3.13.2
      viem: 1.19.9(typescript@5.2.2)
    transitivePeerDependencies:
      - bufferutil
      - typescript
      - utf-8-validate
      - zod

  /@safe-global/safe-apps-sdk@8.1.0(typescript@5.2.2):
    resolution: {integrity: sha512-XJbEPuaVc7b9n23MqlF6c+ToYIS3f7P2Sel8f3cSBQ9WORE4xrSuvhMpK9fDSFqJ7by/brc+rmJR/5HViRr0/w==}
    dependencies:
      '@safe-global/safe-gateway-typescript-sdk': 3.13.2
      viem: 1.19.9(typescript@5.2.2)
    transitivePeerDependencies:
      - bufferutil
      - typescript
      - utf-8-validate
      - zod

  /@safe-global/safe-gateway-typescript-sdk@3.13.2:
    resolution: {integrity: sha512-kGlJecJHBzGrGTq/yhLANh56t+Zur6Ubpt+/w03ARX1poDb4TM8vKU3iV8tuYpk359PPWp+Qvjnqb9oW2YQcYw==}
    engines: {node: '>=16'}

  /@scure/base@1.1.3:
    resolution: {integrity: sha512-/+SgoRjLq7Xlf0CWuLHq2LUZeL/w65kfzAPG5NH9pcmBhs+nunQTn4gvdwgMTIXnt9b2C/1SeL2XiysZEyIC9Q==}

  /@scure/bip32@1.3.2:
    resolution: {integrity: sha512-N1ZhksgwD3OBlwTv3R6KFEcPojl/W4ElJOeCZdi+vuI5QmTFwLq3OFf2zd2ROpKvxFdgZ6hUpb0dx9bVNEwYCA==}
    dependencies:
      '@noble/curves': 1.2.0
      '@noble/hashes': 1.3.2
      '@scure/base': 1.1.3

  /@scure/bip39@1.2.1:
    resolution: {integrity: sha512-Z3/Fsz1yr904dduJD0NpiyRHhRYHdcnyh73FZWiV+/qhWi83wNJ3NWolYqCEN+ZWsUz2TWwajJggcRE9r1zUYg==}
    dependencies:
      '@noble/hashes': 1.3.2
      '@scure/base': 1.1.3

  /@sinclair/typebox@0.27.8:
    resolution: {integrity: sha512-+Fj43pSMwJs4KRrH/938Uf+uAELIgVBmQzg/q1YG10djyfA3TnrU8N8XzqCh/okZdszqBQTZf96idMfE5lnwTA==}
    dev: true

  /@sinonjs/commons@3.0.0:
    resolution: {integrity: sha512-jXBtWAF4vmdNmZgD5FoKsVLv3rPgDnLgPbU84LIJ3otV44vJlDRokVng5v8NFJdCf/da9legHcKaRuZs4L7faA==}
    dependencies:
      type-detect: 4.0.8
    dev: true

  /@sinonjs/fake-timers@10.3.0:
    resolution: {integrity: sha512-V4BG07kuYSUkTCSBHG8G8TNhM+F19jXFWnQtzj+we8DrkpSBCee9Z3Ms8yiGer/dlmhe35/Xdgyo3/0rQKg7YA==}
    dependencies:
      '@sinonjs/commons': 3.0.0
    dev: true

  /@solana/buffer-layout@4.0.1:
    resolution: {integrity: sha512-E1ImOIAD1tBZFRdjeM4/pzTiTApC0AOBGwyAMS4fwIodCWArzJ3DWdoh8cKxeFM2fElkxBh2Aqts1BPC373rHA==}
    engines: {node: '>=5.10'}
    dependencies:
      buffer: 6.0.3

  /@solana/web3.js@1.87.5:
    resolution: {integrity: sha512-hy5RVGVw8eXq//g41mIFhk5Jx4QH1CwbkPiQn/3MmHp6VD2HBRVMMZUSGUhYZxbK7NoIjQUsiv4MOlnl3VaUag==}
    dependencies:
      '@babel/runtime': 7.23.2
      '@noble/curves': 1.2.0
      '@noble/hashes': 1.3.2
      '@solana/buffer-layout': 4.0.1
      agentkeepalive: 4.5.0
      bigint-buffer: 1.1.5
      bn.js: 5.2.1
      borsh: 0.7.0
      bs58: 4.0.1
      buffer: 6.0.3
      fast-stable-stringify: 1.0.0
      jayson: 4.1.0
      node-fetch: 2.7.0
      rpc-websockets: 7.6.2
      superstruct: 0.14.2
    transitivePeerDependencies:
      - bufferutil
      - encoding
      - utf-8-validate

  /@stablelib/aead@1.0.1:
    resolution: {integrity: sha512-q39ik6sxGHewqtO0nP4BuSe3db5G1fEJE8ukvngS2gLkBXyy6E7pLubhbYgnkDFv6V8cWaxcE4Xn0t6LWcJkyg==}

  /@stablelib/binary@1.0.1:
    resolution: {integrity: sha512-ClJWvmL6UBM/wjkvv/7m5VP3GMr9t0osr4yVgLZsLCOz4hGN9gIAFEqnJ0TsSMAN+n840nf2cHZnA5/KFqHC7Q==}
    dependencies:
      '@stablelib/int': 1.0.1

  /@stablelib/bytes@1.0.1:
    resolution: {integrity: sha512-Kre4Y4kdwuqL8BR2E9hV/R5sOrUj6NanZaZis0V6lX5yzqC3hBuVSDXUIBqQv/sCpmuWRiHLwqiT1pqqjuBXoQ==}

  /@stablelib/chacha20poly1305@1.0.1:
    resolution: {integrity: sha512-MmViqnqHd1ymwjOQfghRKw2R/jMIGT3wySN7cthjXCBdO+qErNPUBnRzqNpnvIwg7JBCg3LdeCZZO4de/yEhVA==}
    dependencies:
      '@stablelib/aead': 1.0.1
      '@stablelib/binary': 1.0.1
      '@stablelib/chacha': 1.0.1
      '@stablelib/constant-time': 1.0.1
      '@stablelib/poly1305': 1.0.1
      '@stablelib/wipe': 1.0.1

  /@stablelib/chacha@1.0.1:
    resolution: {integrity: sha512-Pmlrswzr0pBzDofdFuVe1q7KdsHKhhU24e8gkEwnTGOmlC7PADzLVxGdn2PoNVBBabdg0l/IfLKg6sHAbTQugg==}
    dependencies:
      '@stablelib/binary': 1.0.1
      '@stablelib/wipe': 1.0.1

  /@stablelib/constant-time@1.0.1:
    resolution: {integrity: sha512-tNOs3uD0vSJcK6z1fvef4Y+buN7DXhzHDPqRLSXUel1UfqMB1PWNsnnAezrKfEwTLpN0cGH2p9NNjs6IqeD0eg==}

  /@stablelib/ed25519@1.0.3:
    resolution: {integrity: sha512-puIMWaX9QlRsbhxfDc5i+mNPMY+0TmQEskunY1rZEBPi1acBCVQAhnsk/1Hk50DGPtVsZtAWQg4NHGlVaO9Hqg==}
    dependencies:
      '@stablelib/random': 1.0.2
      '@stablelib/sha512': 1.0.1
      '@stablelib/wipe': 1.0.1

  /@stablelib/hash@1.0.1:
    resolution: {integrity: sha512-eTPJc/stDkdtOcrNMZ6mcMK1e6yBbqRBaNW55XA1jU8w/7QdnCF0CmMmOD1m7VSkBR44PWrMHU2l6r8YEQHMgg==}

  /@stablelib/hkdf@1.0.1:
    resolution: {integrity: sha512-SBEHYE16ZXlHuaW5RcGk533YlBj4grMeg5TooN80W3NpcHRtLZLLXvKyX0qcRFxf+BGDobJLnwkvgEwHIDBR6g==}
    dependencies:
      '@stablelib/hash': 1.0.1
      '@stablelib/hmac': 1.0.1
      '@stablelib/wipe': 1.0.1

  /@stablelib/hmac@1.0.1:
    resolution: {integrity: sha512-V2APD9NSnhVpV/QMYgCVMIYKiYG6LSqw1S65wxVoirhU/51ACio6D4yDVSwMzuTJXWZoVHbDdINioBwKy5kVmA==}
    dependencies:
      '@stablelib/constant-time': 1.0.1
      '@stablelib/hash': 1.0.1
      '@stablelib/wipe': 1.0.1

  /@stablelib/int@1.0.1:
    resolution: {integrity: sha512-byr69X/sDtDiIjIV6m4roLVWnNNlRGzsvxw+agj8CIEazqWGOQp2dTYgQhtyVXV9wpO6WyXRQUzLV/JRNumT2w==}

  /@stablelib/keyagreement@1.0.1:
    resolution: {integrity: sha512-VKL6xBwgJnI6l1jKrBAfn265cspaWBPAPEc62VBQrWHLqVgNRE09gQ/AnOEyKUWrrqfD+xSQ3u42gJjLDdMDQg==}
    dependencies:
      '@stablelib/bytes': 1.0.1

  /@stablelib/poly1305@1.0.1:
    resolution: {integrity: sha512-1HlG3oTSuQDOhSnLwJRKeTRSAdFNVB/1djy2ZbS35rBSJ/PFqx9cf9qatinWghC2UbfOYD8AcrtbUQl8WoxabA==}
    dependencies:
      '@stablelib/constant-time': 1.0.1
      '@stablelib/wipe': 1.0.1

  /@stablelib/random@1.0.2:
    resolution: {integrity: sha512-rIsE83Xpb7clHPVRlBj8qNe5L8ISQOzjghYQm/dZ7VaM2KHYwMW5adjQjrzTZCchFnNCNhkwtnOBa9HTMJCI8w==}
    dependencies:
      '@stablelib/binary': 1.0.1
      '@stablelib/wipe': 1.0.1

  /@stablelib/sha256@1.0.1:
    resolution: {integrity: sha512-GIIH3e6KH+91FqGV42Kcj71Uefd/QEe7Dy42sBTeqppXV95ggCcxLTk39bEr+lZfJmp+ghsR07J++ORkRELsBQ==}
    dependencies:
      '@stablelib/binary': 1.0.1
      '@stablelib/hash': 1.0.1
      '@stablelib/wipe': 1.0.1

  /@stablelib/sha512@1.0.1:
    resolution: {integrity: sha512-13gl/iawHV9zvDKciLo1fQ8Bgn2Pvf7OV6amaRVKiq3pjQ3UmEpXxWiAfV8tYjUpeZroBxtyrwtdooQT/i3hzw==}
    dependencies:
      '@stablelib/binary': 1.0.1
      '@stablelib/hash': 1.0.1
      '@stablelib/wipe': 1.0.1

  /@stablelib/wipe@1.0.1:
    resolution: {integrity: sha512-WfqfX/eXGiAd3RJe4VU2snh/ZPwtSjLG4ynQ/vYzvghTh7dHFcI1wl+nrkWG6lGhukOxOsUHfv8dUXr58D0ayg==}

  /@stablelib/x25519@1.0.3:
    resolution: {integrity: sha512-KnTbKmUhPhHavzobclVJQG5kuivH+qDLpe84iRqX3CLrKp881cF160JvXJ+hjn1aMyCwYOKeIZefIH/P5cJoRw==}
    dependencies:
      '@stablelib/keyagreement': 1.0.1
      '@stablelib/random': 1.0.2
      '@stablelib/wipe': 1.0.1

  /@swc/core-darwin-arm64@1.3.71:
    resolution: {integrity: sha512-xOm0hDbcO2ShwQu1CjLtq3fwrG9AvhuE0s8vtBc8AsamYExHmR8bo6GQHJUtfPG1FVPk5a8xoQSd1fs09FQjLg==}
    engines: {node: '>=10'}
    cpu: [arm64]
    os: [darwin]
    requiresBuild: true
    optional: true

  /@swc/core-darwin-x64@1.3.71:
    resolution: {integrity: sha512-9sbDXBWgM22w/3Ll5kPhXMPkOiHRoqwMOyxLJBfGtIMnFlh5O+NRN3umRerK3pe4Q6/7hj2M5V+crEHYrXmuxg==}
    engines: {node: '>=10'}
    cpu: [x64]
    os: [darwin]
    requiresBuild: true
    optional: true

  /@swc/core-linux-arm-gnueabihf@1.3.71:
    resolution: {integrity: sha512-boKdMZsfKvhBs0FDeqH7KQj0lfYe0wCtrL1lv50oYMEeLajY9o4U5xSmc61Sg4HRXjlbR6dlM2cFfL84t7NpAA==}
    engines: {node: '>=10'}
    cpu: [arm]
    os: [linux]
    requiresBuild: true
    optional: true

  /@swc/core-linux-arm64-gnu@1.3.71:
    resolution: {integrity: sha512-yDatyHYMiOVwhyIA/LBwknPs2CUtLYWEMzPZjgLc+56PbgPs3oiEbNWeVUND5onPrfDQgK7NK1y8JeiXZqTgGQ==}
    engines: {node: '>=10'}
    cpu: [arm64]
    os: [linux]
    requiresBuild: true
    optional: true

  /@swc/core-linux-arm64-musl@1.3.71:
    resolution: {integrity: sha512-xAdCA0L/hoa0ULL5SR4sMZCxkWk7C90DOU7wJalNVG9qNWYICfq3G7AR0E9Ohphzqyahfb5QJED/nA7N0+XwbQ==}
    engines: {node: '>=10'}
    cpu: [arm64]
    os: [linux]
    requiresBuild: true
    optional: true

  /@swc/core-linux-x64-gnu@1.3.71:
    resolution: {integrity: sha512-j94qLXP/yqhu2afnABAq/xrJIU8TEqcNkp1TlsAeO3R2nVLYL1w4XX8GW71SPnXmd2bwF102c3Cfv/2ilf2y2A==}
    engines: {node: '>=10'}
    cpu: [x64]
    os: [linux]
    requiresBuild: true
    optional: true

  /@swc/core-linux-x64-musl@1.3.71:
    resolution: {integrity: sha512-YiyU848ql6dLlmt0BHccGAaZ36Cf61VzCAMDKID/gd72snvzWcMCHrwSRW0gEFNXHsjBJrmNl+SLYZHfqoGwUA==}
    engines: {node: '>=10'}
    cpu: [x64]
    os: [linux]
    requiresBuild: true
    optional: true

  /@swc/core-win32-arm64-msvc@1.3.71:
    resolution: {integrity: sha512-1UsJ+6hnIRe/PVdgDPexvgGaN4KpBncT/bAOqlWc9XC7KeBXAWcGA08LrPUz2Ei00DJXzR622IGZVEYOHNkUOw==}
    engines: {node: '>=10'}
    cpu: [arm64]
    os: [win32]
    requiresBuild: true
    optional: true

  /@swc/core-win32-ia32-msvc@1.3.71:
    resolution: {integrity: sha512-KnuI89+zojR9lDFELdQYZpxzPZ6pBfLwJfWTSGatnpL1ZHhIsV3tK1jwqIdJK1zkRxpBwc6p6FzSZdZwCSpnJw==}
    engines: {node: '>=10'}
    cpu: [ia32]
    os: [win32]
    requiresBuild: true
    optional: true

  /@swc/core-win32-x64-msvc@1.3.71:
    resolution: {integrity: sha512-Pcw7fFirpaBOZsU8fhO48ZCb7NxIjuLnLRPrHqWQ4Mapx1+w9ZNdGya2DKP9n8EAiUrJO20WDsrBNMT2MQSWkA==}
    engines: {node: '>=10'}
    cpu: [x64]
    os: [win32]
    requiresBuild: true
    optional: true

  /@swc/core@1.3.71:
    resolution: {integrity: sha512-T8dqj+SV/S8laW/FGmKHhCGw1o4GRUvJ2jHfbYgEwiJpeutT9uavHvG02t39HJvObBJ52EZs/krGtni4U5928Q==}
    engines: {node: '>=10'}
    requiresBuild: true
    peerDependencies:
      '@swc/helpers': ^0.5.0
    peerDependenciesMeta:
      '@swc/helpers':
        optional: true
    optionalDependencies:
      '@swc/core-darwin-arm64': 1.3.71
      '@swc/core-darwin-x64': 1.3.71
      '@swc/core-linux-arm-gnueabihf': 1.3.71
      '@swc/core-linux-arm64-gnu': 1.3.71
      '@swc/core-linux-arm64-musl': 1.3.71
      '@swc/core-linux-x64-gnu': 1.3.71
      '@swc/core-linux-x64-musl': 1.3.71
      '@swc/core-win32-arm64-msvc': 1.3.71
      '@swc/core-win32-ia32-msvc': 1.3.71
      '@swc/core-win32-x64-msvc': 1.3.71

  /@swc/helpers@0.5.2:
    resolution: {integrity: sha512-E4KcWTpoLHqwPHLxidpOqQbcrZVgi0rsmmZXUle1jXmJfuIf/UWpczUJ7MZZ5tlxytgJXyp0w4PGkkeLiuIdZw==}
    dependencies:
      tslib: 2.6.2
    dev: false

  /@swc/jest@0.2.27(@swc/core@1.3.71):
    resolution: {integrity: sha512-Xt8EJ6Wy0NYVL8KDPcDMsuUSzyV2UAByamyy28x2iDZCJw2eVz3acedCGBYxxlPR/DNr6QbA35OSymuXhC9QVA==}
    engines: {npm: '>= 7.0.0'}
    peerDependencies:
      '@swc/core': '*'
    dependencies:
      '@jest/create-cache-key-function': 27.5.1
      '@swc/core': 1.3.71
      jsonc-parser: 3.2.0
    dev: true

  /@tanstack/query-core@4.36.1:
    resolution: {integrity: sha512-DJSilV5+ytBP1FbFcEJovv4rnnm/CokuVvrBEtW/Va9DvuJ3HksbXUJEpI0aV1KtuL4ZoO9AVE6PyNLzF7tLeA==}

  /@tanstack/query-persist-client-core@4.36.1:
    resolution: {integrity: sha512-eocgCeI7D7TRv1IUUBMfVwOI0wdSmMkBIbkKhqEdTrnUHUQEeOaYac8oeZk2cumAWJdycu6P/wB+WqGynTnzXg==}
    dependencies:
      '@tanstack/query-core': 4.36.1

  /@tanstack/query-sync-storage-persister@4.36.1:
    resolution: {integrity: sha512-yMEt5hWe2+1eclf1agMtXHnPIkxEida0lYWkfdhR8U6KXk/lO4Vca6piJmhKI85t0NHlx3l/z6zX+t/Fn5O9NA==}
    dependencies:
      '@tanstack/query-persist-client-core': 4.36.1

  /@tanstack/react-query-persist-client@4.36.1(@tanstack/react-query@4.36.1):
    resolution: {integrity: sha512-32I5b9aAu4NCiXZ7Te/KEQLfHbYeTNriVPrKYcvEThnZ9tlW01vLcSoxpUIsMYRsembvJUUAkzYBAiZHLOd6pQ==}
    peerDependencies:
      '@tanstack/react-query': ^4.36.1
    dependencies:
      '@tanstack/query-persist-client-core': 4.36.1
      '@tanstack/react-query': 4.36.1(react-dom@18.2.0)(react@18.2.0)

  /@tanstack/react-query@4.36.1(react-dom@18.2.0)(react@18.2.0):
    resolution: {integrity: sha512-y7ySVHFyyQblPl3J3eQBWpXZkliroki3ARnBKsdJchlgt7yJLRDUcf4B8soufgiYt3pEQIkBWBx1N9/ZPIeUWw==}
    peerDependencies:
      react: ^16.8.0 || ^17.0.0 || ^18.0.0
      react-dom: ^16.8.0 || ^17.0.0 || ^18.0.0
      react-native: '*'
    peerDependenciesMeta:
      react-dom:
        optional: true
      react-native:
        optional: true
    dependencies:
      '@tanstack/query-core': 4.36.1
      react: 18.2.0
      react-dom: 18.2.0(react@18.2.0)
      use-sync-external-store: 1.2.0(react@18.2.0)

  /@tsconfig/node-lts@18.12.3:
    resolution: {integrity: sha512-a8FraAjwaGKERCO5PowJeeCE/0Kv1whqegfNwJRIPG08Z5QDr6Kl1CgRrdIjGQtUCpSm+/BDCGeRKfAF1mg+ZQ==}
    dev: true

  /@tsconfig/node10@1.0.9:
    resolution: {integrity: sha512-jNsYVVxU8v5g43Erja32laIDHXeoNvFEpX33OK4d6hljo3jDhCBDhx5dhCCTMWUojscpAagGiRkBKxpdl9fxqA==}
    dev: false

  /@tsconfig/node12@1.0.11:
    resolution: {integrity: sha512-cqefuRsh12pWyGsIoBKJA9luFu3mRxCA+ORZvA4ktLSzIuCUtWVxGIuXigEwO5/ywWFMZ2QEGKWvkZG1zDMTag==}
    dev: false

  /@tsconfig/node14@1.0.3:
    resolution: {integrity: sha512-ysT8mhdixWK6Hw3i1V2AeRqZ5WfXg1G43mqoYlM2nc6388Fq5jcXyr5mRsqViLx/GJYdoL0bfXD8nmF+Zn/Iow==}
    dev: false

  /@tsconfig/node16@1.0.4:
    resolution: {integrity: sha512-vxhUy4J8lyeyinH7Azl1pdd43GJhZH/tP2weN8TntQblOY+A0XbT8DJk1/oCPuOOyg/Ja757rG0CgHcWC8OfMA==}
    dev: false

  /@types/babel__core@7.20.1:
    resolution: {integrity: sha512-aACu/U/omhdk15O4Nfb+fHgH/z3QsfQzpnvRZhYhThms83ZnAOZz7zZAWO7mn2yyNQaA4xTO8GLK3uqFU4bYYw==}
    dependencies:
      '@babel/parser': 7.22.7
      '@babel/types': 7.22.5
      '@types/babel__generator': 7.6.4
      '@types/babel__template': 7.4.1
      '@types/babel__traverse': 7.20.1
    dev: true

  /@types/babel__generator@7.6.4:
    resolution: {integrity: sha512-tFkciB9j2K755yrTALxD44McOrk+gfpIpvC3sxHjRawj6PfnQxrse4Clq5y/Rq+G3mrBurMax/lG8Qn2t9mSsg==}
    dependencies:
      '@babel/types': 7.22.5
    dev: true

  /@types/babel__template@7.4.1:
    resolution: {integrity: sha512-azBFKemX6kMg5Io+/rdGT0dkGreboUVR0Cdm3fz9QJWpaQGJRQXl7C+6hOTCZcMll7KFyEQpgbYI2lHdsS4U7g==}
    dependencies:
      '@babel/parser': 7.22.7
      '@babel/types': 7.22.5
    dev: true

  /@types/babel__traverse@7.20.1:
    resolution: {integrity: sha512-MitHFXnhtgwsGZWtT68URpOvLN4EREih1u3QtQiN4VdAxWKRVvGCSvw/Qth0M0Qq3pJpnGOu5JaM/ydK7OGbqg==}
    dependencies:
      '@babel/types': 7.22.5
    dev: true

  /@types/bn.js@5.1.5:
    resolution: {integrity: sha512-V46N0zwKRF5Q00AZ6hWtN0T8gGmDUaUzLWQvHFo5yThtVwK/VCenFY3wXVbOvNfajEpsTfQM4IN9k/d6gUVX3A==}
    dependencies:
      '@types/node': 18.18.9
    dev: false

  /@types/cli-progress@3.11.5:
    resolution: {integrity: sha512-D4PbNRbviKyppS5ivBGyFO29POlySLmA2HyUFE4p5QGazAMM3CwkKWcvTl8gvElSuxRh6FPKL8XmidX873ou4g==}
    dependencies:
      '@types/node': 18.18.9
    dev: false

  /@types/concat-stream@1.6.1:
    resolution: {integrity: sha512-eHE4cQPoj6ngxBZMvVf6Hw7Mh4jMW4U9lpGmS5GBPB9RYxlFg+CHaVN7ErNY4W9XfLIEn20b4VDYaIrbq0q4uA==}
    dependencies:
      '@types/node': 18.18.9
    dev: false

  /@types/connect@3.4.38:
    resolution: {integrity: sha512-K6uROf1LD88uDQqJCktA4yzL1YYAK6NgfsI0v/mTgyPKWsX1CnJ0XPSDhViejru1GcRkLWb8RlzFYJRqGUbaug==}
    dependencies:
      '@types/node': 18.18.9

  /@types/debug@4.1.11:
    resolution: {integrity: sha512-R2qflTjHDs4CL6D/6TkqBeIHr54WzZfIxN729xvCNlYIVp2LknlnCro5Yo3frNaX2E5gO9pZ3/QAPVdGmu+q9w==}
    dependencies:
      '@types/ms': 0.7.34

  /@types/form-data@0.0.33:
    resolution: {integrity: sha512-8BSvG1kGm83cyJITQMZSulnl6QV8jqAGreJsc5tPu1Jq0vTSOiY/k24Wx82JRpWwZSqrala6sd5rWi6aNXvqcw==}
    dependencies:
      '@types/node': 18.18.9
    dev: false

  /@types/graceful-fs@4.1.6:
    resolution: {integrity: sha512-Sig0SNORX9fdW+bQuTEovKj3uHcUL6LQKbCrrqb1X7J6/ReAbhCXRAhc+SMejhLELFj2QcyuxmUooZ4bt5ReSw==}
    dependencies:
      '@types/node': 18.17.1
    dev: true

  /@types/hoist-non-react-statics@3.3.5:
    resolution: {integrity: sha512-SbcrWzkKBw2cdwRTwQAswfpB9g9LJWfjtUeW/jvNwbhC8cpmmNYVePa+ncbUe0rGTQ7G3Ff6mYUN2VMfLVr+Sg==}
    dependencies:
      '@types/react': 18.2.37
      hoist-non-react-statics: 3.3.2
    dev: false

  /@types/istanbul-lib-coverage@2.0.4:
    resolution: {integrity: sha512-z/QT1XN4K4KYuslS23k62yDIDLwLFkzxOuMplDtObz0+y7VqJCaO2o+SPwHCvLFZh7xazvvoor2tA/hPz9ee7g==}
    dev: true

  /@types/istanbul-lib-report@3.0.0:
    resolution: {integrity: sha512-plGgXAPfVKFoYfa9NpYDAkseG+g6Jr294RqeqcqDixSbU34MZVJRi/P+7Y8GDpzkEwLaGZZOpKIEmeVZNtKsrg==}
    dependencies:
      '@types/istanbul-lib-coverage': 2.0.4
    dev: true

  /@types/istanbul-reports@3.0.1:
    resolution: {integrity: sha512-c3mAZEuK0lvBp8tmuL74XRKn1+y2dcwOUpH7x4WrF6gk1GIgiluDRgMYQtw2OFcBvAJWlt6ASU3tSqxp0Uu0Aw==}
    dependencies:
      '@types/istanbul-lib-report': 3.0.0
    dev: true

  /@types/js-yaml@4.0.9:
    resolution: {integrity: sha512-k4MGaQl5TGo/iipqb2UDG2UwjXziSWkh0uysQelTlJpX1qGlpUZYm8PnO4DxG1qBomtJUdYJ6qR6xdIah10JLg==}
    dev: true

  /@types/json-schema@7.0.12:
    resolution: {integrity: sha512-Hr5Jfhc9eYOQNPYO5WLDq/n4jqijdHNlDXjuAQkkt+mWdQR+XJToOHrsD4cPaMXpn6KO7y2+wM8AZEs8VpBLVA==}
    dev: true

  /@types/json-stable-stringify@1.0.36:
    resolution: {integrity: sha512-b7bq23s4fgBB76n34m2b3RBf6M369B0Z9uRR8aHTMd8kZISRkmDEpPD8hhpYvDFzr3bJCPES96cm3Q6qRNDbQw==}
    dev: true

  /@types/json5@0.0.29:
    resolution: {integrity: sha512-dRLjCWHYg4oaA77cxO64oO+7JwCwnIzkZPdrrC71jQmQtlhM556pwKo5bUzqvZndkVbeFLIIi+9TC40JNF5hNQ==}
    dev: true

  /@types/long@4.0.2:
    resolution: {integrity: sha512-MqTGEo5bj5t157U6fA/BiDynNkn0YknVdh48CMPkTSpFTVmvao5UQmm7uEF6xBEo7qIMAlY/JSleYaE6VOdpaA==}
    dev: false

  /@types/minimatch@3.0.5:
    resolution: {integrity: sha512-Klz949h02Gz2uZCMGwDUSDS1YBlTdDDgbWHi+81l29tQALUtvz4rAYi5uoVhE5Lagoq6DeqAUlbrHvW/mXDgdQ==}
    dev: false

  /@types/ms@0.7.34:
    resolution: {integrity: sha512-nG96G3Wp6acyAgJqGasjODb+acrI7KltPiRxzHPXnP3NgI28bpQDRv53olbqGXbfcgF5aiiHmO3xpwEpS5Ld9g==}

  /@types/node@10.17.60:
    resolution: {integrity: sha512-F0KIgDJfy2nA3zMLmWGKxcH2ZVEtCZXHHdOQs2gSaQ27+lNeEfGxzkIw90aXswATX7AZ33tahPbzy6KAfUreVw==}
    dev: false

  /@types/node@12.20.55:
    resolution: {integrity: sha512-J8xLz7q2OFulZ2cyGTLE1TbbZcjpno7FaN6zdJNrgAdrJ+DZzh/uFR6YrTb4C+nXakvud8Q4+rbhoIWlYQbUFQ==}

  /@types/node@18.17.1:
    resolution: {integrity: sha512-xlR1jahfizdplZYRU59JlUx9uzF1ARa8jbhM11ccpCJya8kvos5jwdm2ZAgxSCwOl0fq21svP18EVwPBXMQudw==}
    dev: true

  /@types/node@18.18.9:
    resolution: {integrity: sha512-0f5klcuImLnG4Qreu9hPj/rEfFq6YRc5n2mAjSsH+ec/mJL+3voBH0+8T7o8RpFjH7ovc+TRsL/c7OYIQsPTfQ==}
    dependencies:
      undici-types: 5.26.5

  /@types/node@8.10.66:
    resolution: {integrity: sha512-tktOkFUA4kXx2hhhrB8bIFb5TbwzS4uOhKEmwiD+NoiL0qtP2OQ9mFldbgD4dV1djrlBYP6eBuQZiWjuHUpqFw==}
    dev: false

  /@types/parse-json@4.0.2:
    resolution: {integrity: sha512-dISoDXWWQwUquiKsyZ4Ng+HX2KsPL7LyHKHQwgGFEA3IaKac4Obd+h2a/a6waisAoepJlBcx9paWqjA8/HVjCw==}
    dev: false

  /@types/pbkdf2@3.1.2:
    resolution: {integrity: sha512-uRwJqmiXmh9++aSu1VNEn3iIxWOhd8AHXNSdlaLfdAAdSTY9jYVeGWnzejM3dvrkbqE3/hyQkQQ29IFATEGlew==}
    dependencies:
      '@types/node': 18.18.9
    dev: false

  /@types/prop-types@15.7.10:
    resolution: {integrity: sha512-mxSnDQxPqsZxmeShFH+uwQ4kO4gcJcGahjjMFeLbKE95IAZiiZyiEepGZjtXJ7hN/yfu0bu9xN2ajcU0JcxX6A==}

  /@types/qs@6.9.10:
    resolution: {integrity: sha512-3Gnx08Ns1sEoCrWssEgTSJs/rsT2vhGP+Ja9cnnk9k4ALxinORlQneLXFeFKOTJMOeZUFD1s7w+w2AphTpvzZw==}
    dev: false

  /@types/react-transition-group@4.4.9:
    resolution: {integrity: sha512-ZVNmWumUIh5NhH8aMD9CR2hdW0fNuYInlocZHaZ+dgk/1K49j1w/HoAuK1ki+pgscQrOFRTlXeoURtuzEkV3dg==}
    dependencies:
      '@types/react': 18.2.37
    dev: false

  /@types/react@18.2.37:
    resolution: {integrity: sha512-RGAYMi2bhRgEXT3f4B92WTohopH6bIXw05FuGlmJEnv/omEn190+QYEIYxIAuIBdKgboYYdVved2p1AxZVQnaw==}
    dependencies:
      '@types/prop-types': 15.7.10
      '@types/scheduler': 0.16.6
      csstype: 3.1.2

  /@types/scheduler@0.16.6:
    resolution: {integrity: sha512-Vlktnchmkylvc9SnwwwozTv04L/e1NykF5vgoQ0XTmI8DD+wxfjQuHuvHS3p0r2jz2x2ghPs2h1FVeDirIteWA==}

  /@types/secp256k1@4.0.6:
    resolution: {integrity: sha512-hHxJU6PAEUn0TP4S/ZOzuTUvJWuZ6eIKeNKb5RBpODvSl6hp1Wrw4s7ATY50rklRCScUDpHzVA/DQdSjJ3UoYQ==}
    dependencies:
      '@types/node': 18.18.9
    dev: false

  /@types/semver@7.5.0:
    resolution: {integrity: sha512-G8hZ6XJiHnuhQKR7ZmysCeJWE08o8T0AXtk5darsCaTVsYZhhgUrq53jizaR2FvsoeCwJhlmwTjkXBY5Pn/ZHw==}
    dev: true

  /@types/stack-utils@2.0.1:
    resolution: {integrity: sha512-Hl219/BT5fLAaz6NDkSuhzasy49dwQS/DSdu4MdggFB8zcXv7vflBI3xp7FEmkmdDkBUI2bPUNeMttp2knYdxw==}
    dev: true

  /@types/trusted-types@2.0.6:
    resolution: {integrity: sha512-HYtNooPvUY9WAVRBr4u+4Qa9fYD1ze2IUlAD3HoA6oehn1taGwBx3Oa52U4mTslTS+GAExKpaFu39Y5xUEwfjg==}

  /@types/ws@7.4.7:
    resolution: {integrity: sha512-JQbbmxZTZehdc2iszGKs5oC3NFnjeay7mtAWrdt7qNtAVK0g19muApzAy4bm9byz79xa2ZnO/BOBC2R8RC5Lww==}
    dependencies:
      '@types/node': 18.18.9

  /@types/ws@8.5.10:
    resolution: {integrity: sha512-vmQSUcfalpIq0R9q7uTo2lXs6eGIpt9wtnLdMv9LVpIjCA/+ufZRozlVoVelIYixx1ugCBKDhn89vnsEGOCx9A==}
    dependencies:
      '@types/node': 18.18.9
    dev: true

  /@types/yargs-parser@21.0.0:
    resolution: {integrity: sha512-iO9ZQHkZxHn4mSakYV0vFHAVDyEOIJQrV2uZ06HxEPcx+mt8swXoZHIbaaJ2crJYFfErySgktuTZ3BeLz+XmFA==}
    dev: true

  /@types/yargs@16.0.5:
    resolution: {integrity: sha512-AxO/ADJOBFJScHbWhq2xAhlWP24rY4aCEG/NFaMvbT3X2MgRsLjhjQwsn0Zi5zn0LG9jUhCCZMeX9Dkuw6k+vQ==}
    dependencies:
      '@types/yargs-parser': 21.0.0
    dev: true

  /@types/yargs@17.0.24:
    resolution: {integrity: sha512-6i0aC7jV6QzQB8ne1joVZ0eSFIstHsCrobmOtghM11yGlH0j43FKL2UhWdELkyps0zuf7qVTUVCCR+tgSlyLLw==}
    dependencies:
      '@types/yargs-parser': 21.0.0
    dev: true

  /@typescript-eslint/eslint-plugin@6.2.0(@typescript-eslint/parser@6.2.0)(eslint@8.46.0)(typescript@5.1.6):
    resolution: {integrity: sha512-rClGrMuyS/3j0ETa1Ui7s6GkLhfZGKZL3ZrChLeAiACBE/tRc1wq8SNZESUuluxhLj9FkUefRs2l6bCIArWBiQ==}
    engines: {node: ^16.0.0 || >=18.0.0}
    peerDependencies:
      '@typescript-eslint/parser': ^6.0.0 || ^6.0.0-alpha
      eslint: ^7.0.0 || ^8.0.0
      typescript: '*'
    peerDependenciesMeta:
      typescript:
        optional: true
    dependencies:
      '@eslint-community/regexpp': 4.6.2
      '@typescript-eslint/parser': 6.2.0(eslint@8.46.0)(typescript@5.1.6)
      '@typescript-eslint/scope-manager': 6.2.0
      '@typescript-eslint/type-utils': 6.2.0(eslint@8.46.0)(typescript@5.1.6)
      '@typescript-eslint/utils': 6.2.0(eslint@8.46.0)(typescript@5.1.6)
      '@typescript-eslint/visitor-keys': 6.2.0
      debug: 4.3.4(supports-color@8.1.1)
      eslint: 8.46.0
      graphemer: 1.4.0
      ignore: 5.2.4
      natural-compare: 1.4.0
      natural-compare-lite: 1.4.0
      semver: 7.5.4
      ts-api-utils: 1.0.1(typescript@5.1.6)
      typescript: 5.1.6
    transitivePeerDependencies:
      - supports-color
    dev: true

  /@typescript-eslint/parser@6.10.0(eslint@8.53.0)(typescript@5.2.2):
    resolution: {integrity: sha512-+sZwIj+s+io9ozSxIWbNB5873OSdfeBEH/FR0re14WLI6BaKuSOnnwCJ2foUiu8uXf4dRp1UqHP0vrZ1zXGrog==}
    engines: {node: ^16.0.0 || >=18.0.0}
    peerDependencies:
      eslint: ^7.0.0 || ^8.0.0
      typescript: '*'
    peerDependenciesMeta:
      typescript:
        optional: true
    dependencies:
      '@typescript-eslint/scope-manager': 6.10.0
      '@typescript-eslint/types': 6.10.0
      '@typescript-eslint/typescript-estree': 6.10.0(typescript@5.2.2)
      '@typescript-eslint/visitor-keys': 6.10.0
      debug: 4.3.4(supports-color@8.1.1)
      eslint: 8.53.0
      typescript: 5.2.2
    transitivePeerDependencies:
      - supports-color
    dev: true

  /@typescript-eslint/parser@6.2.0(eslint@8.46.0)(typescript@5.1.6):
    resolution: {integrity: sha512-igVYOqtiK/UsvKAmmloQAruAdUHihsOCvplJpplPZ+3h4aDkC/UKZZNKgB6h93ayuYLuEymU3h8nF1xMRbh37g==}
    engines: {node: ^16.0.0 || >=18.0.0}
    peerDependencies:
      eslint: ^7.0.0 || ^8.0.0
      typescript: '*'
    peerDependenciesMeta:
      typescript:
        optional: true
    dependencies:
      '@typescript-eslint/scope-manager': 6.2.0
      '@typescript-eslint/types': 6.2.0
      '@typescript-eslint/typescript-estree': 6.2.0(typescript@5.1.6)
      '@typescript-eslint/visitor-keys': 6.2.0
      debug: 4.3.4(supports-color@8.1.1)
      eslint: 8.46.0
      typescript: 5.1.6
    transitivePeerDependencies:
      - supports-color
    dev: true

  /@typescript-eslint/scope-manager@6.10.0:
    resolution: {integrity: sha512-TN/plV7dzqqC2iPNf1KrxozDgZs53Gfgg5ZHyw8erd6jd5Ta/JIEcdCheXFt9b1NYb93a1wmIIVW/2gLkombDg==}
    engines: {node: ^16.0.0 || >=18.0.0}
    dependencies:
      '@typescript-eslint/types': 6.10.0
      '@typescript-eslint/visitor-keys': 6.10.0
    dev: true

  /@typescript-eslint/scope-manager@6.2.0:
    resolution: {integrity: sha512-1ZMNVgm5nnHURU8ZSJ3snsHzpFeNK84rdZjluEVBGNu7jDymfqceB3kdIZ6A4xCfEFFhRIB6rF8q/JIqJd2R0Q==}
    engines: {node: ^16.0.0 || >=18.0.0}
    dependencies:
      '@typescript-eslint/types': 6.2.0
      '@typescript-eslint/visitor-keys': 6.2.0
    dev: true

  /@typescript-eslint/type-utils@6.2.0(eslint@8.46.0)(typescript@5.1.6):
    resolution: {integrity: sha512-DnGZuNU2JN3AYwddYIqrVkYW0uUQdv0AY+kz2M25euVNlujcN2u+rJgfJsBFlUEzBB6OQkUqSZPyuTLf2bP5mw==}
    engines: {node: ^16.0.0 || >=18.0.0}
    peerDependencies:
      eslint: ^7.0.0 || ^8.0.0
      typescript: '*'
    peerDependenciesMeta:
      typescript:
        optional: true
    dependencies:
      '@typescript-eslint/typescript-estree': 6.2.0(typescript@5.1.6)
      '@typescript-eslint/utils': 6.2.0(eslint@8.46.0)(typescript@5.1.6)
      debug: 4.3.4(supports-color@8.1.1)
      eslint: 8.46.0
      ts-api-utils: 1.0.1(typescript@5.1.6)
      typescript: 5.1.6
    transitivePeerDependencies:
      - supports-color
    dev: true

  /@typescript-eslint/types@6.10.0:
    resolution: {integrity: sha512-36Fq1PWh9dusgo3vH7qmQAj5/AZqARky1Wi6WpINxB6SkQdY5vQoT2/7rW7uBIsPDcvvGCLi4r10p0OJ7ITAeg==}
    engines: {node: ^16.0.0 || >=18.0.0}
    dev: true

  /@typescript-eslint/types@6.2.0:
    resolution: {integrity: sha512-1nRRaDlp/XYJQLvkQJG5F3uBTno5SHPT7XVcJ5n1/k2WfNI28nJsvLakxwZRNY5spuatEKO7d5nZWsQpkqXwBA==}
    engines: {node: ^16.0.0 || >=18.0.0}
    dev: true

  /@typescript-eslint/typescript-estree@6.10.0(typescript@5.2.2):
    resolution: {integrity: sha512-ek0Eyuy6P15LJVeghbWhSrBCj/vJpPXXR+EpaRZqou7achUWL8IdYnMSC5WHAeTWswYQuP2hAZgij/bC9fanBg==}
    engines: {node: ^16.0.0 || >=18.0.0}
    peerDependencies:
      typescript: '*'
    peerDependenciesMeta:
      typescript:
        optional: true
    dependencies:
      '@typescript-eslint/types': 6.10.0
      '@typescript-eslint/visitor-keys': 6.10.0
      debug: 4.3.4(supports-color@8.1.1)
      globby: 11.1.0
      is-glob: 4.0.3
      semver: 7.5.4
      ts-api-utils: 1.0.3(typescript@5.2.2)
      typescript: 5.2.2
    transitivePeerDependencies:
      - supports-color
    dev: true

  /@typescript-eslint/typescript-estree@6.2.0(typescript@5.1.6):
    resolution: {integrity: sha512-Mts6+3HQMSM+LZCglsc2yMIny37IhUgp1Qe8yJUYVyO6rHP7/vN0vajKu3JvHCBIy8TSiKddJ/Zwu80jhnGj1w==}
    engines: {node: ^16.0.0 || >=18.0.0}
    peerDependencies:
      typescript: '*'
    peerDependenciesMeta:
      typescript:
        optional: true
    dependencies:
      '@typescript-eslint/types': 6.2.0
      '@typescript-eslint/visitor-keys': 6.2.0
      debug: 4.3.4(supports-color@8.1.1)
      globby: 11.1.0
      is-glob: 4.0.3
      semver: 7.5.4
      ts-api-utils: 1.0.1(typescript@5.1.6)
      typescript: 5.1.6
    transitivePeerDependencies:
      - supports-color
    dev: true

  /@typescript-eslint/utils@6.2.0(eslint@8.46.0)(typescript@5.1.6):
    resolution: {integrity: sha512-RCFrC1lXiX1qEZN8LmLrxYRhOkElEsPKTVSNout8DMzf8PeWoQG7Rxz2SadpJa3VSh5oYKGwt7j7X/VRg+Y3OQ==}
    engines: {node: ^16.0.0 || >=18.0.0}
    peerDependencies:
      eslint: ^7.0.0 || ^8.0.0
    dependencies:
      '@eslint-community/eslint-utils': 4.4.0(eslint@8.46.0)
      '@types/json-schema': 7.0.12
      '@types/semver': 7.5.0
      '@typescript-eslint/scope-manager': 6.2.0
      '@typescript-eslint/types': 6.2.0
      '@typescript-eslint/typescript-estree': 6.2.0(typescript@5.1.6)
      eslint: 8.46.0
      semver: 7.5.4
    transitivePeerDependencies:
      - supports-color
      - typescript
    dev: true

  /@typescript-eslint/visitor-keys@6.10.0:
    resolution: {integrity: sha512-xMGluxQIEtOM7bqFCo+rCMh5fqI+ZxV5RUUOa29iVPz1OgCZrtc7rFnz5cLUazlkPKYqX+75iuDq7m0HQ48nCg==}
    engines: {node: ^16.0.0 || >=18.0.0}
    dependencies:
      '@typescript-eslint/types': 6.10.0
      eslint-visitor-keys: 3.4.3
    dev: true

  /@typescript-eslint/visitor-keys@6.2.0:
    resolution: {integrity: sha512-QbaYUQVKKo9bgCzpjz45llCfwakyoxHetIy8CAvYCtd16Zu1KrpzNHofwF8kGkpPOxZB2o6kz+0nqH8ZkIzuoQ==}
    engines: {node: ^16.0.0 || >=18.0.0}
    dependencies:
      '@typescript-eslint/types': 6.2.0
      eslint-visitor-keys: 3.4.2
    dev: true

  /@ungap/structured-clone@1.2.0:
    resolution: {integrity: sha512-zuVdFrMJiuCDQUMCzQaD6KL28MjnqqN8XnAqiEq9PNm/hCPTSGfrXCOfwj1ow4LFb/tNymJPwsNbVePc1xFqrQ==}
    dev: true

  /@vanilla-extract/css@1.9.1:
    resolution: {integrity: sha512-pu2SFiff5jRhPwvGoj8cM5l/qIyLvigOmy22ss5DGjwV5pJYezRjDLxWumi2luIwioMWvh9EozCjyfH8nq+7fQ==}
    dependencies:
      '@emotion/hash': 0.8.0
      '@vanilla-extract/private': 1.0.3
      ahocorasick: 1.0.2
      chalk: 4.1.2
      css-what: 5.1.0
      cssesc: 3.0.0
      csstype: 3.1.2
      deep-object-diff: 1.1.9
      deepmerge: 4.3.1
      media-query-parser: 2.0.2
      outdent: 0.8.0
    dev: false

  /@vanilla-extract/dynamic@2.0.2:
    resolution: {integrity: sha512-U4nKaEQ8Kuz+exXEr51DUpyaOuzo24/S/k1YbDPQR06cYcNjQqvwFRnwWtZ+9ImocqM1wTKtzrdUgSTtLGIwAg==}
    dependencies:
      '@vanilla-extract/private': 1.0.3
    dev: false

  /@vanilla-extract/private@1.0.3:
    resolution: {integrity: sha512-17kVyLq3ePTKOkveHxXuIJZtGYs+cSoev7BlP+Lf4916qfDhk/HBjvlYDe8egrea7LNPHKwSZJK/bzZC+Q6AwQ==}
    dev: false

  /@vanilla-extract/sprinkles@1.5.0(@vanilla-extract/css@1.9.1):
    resolution: {integrity: sha512-W58f2Rzz5lLmk0jbhgStVlZl5wEiPB1Ur3fRvUaBM+MrifZ3qskmFq/CiH//fEYeG5Dh9vF1qRviMMH46cX9Nw==}
    peerDependencies:
      '@vanilla-extract/css': ^1.0.0
    dependencies:
      '@vanilla-extract/css': 1.9.1
    dev: false

  /@wagmi/connectors@3.1.3(@types/react@18.2.37)(react@18.2.0)(typescript@5.2.2)(viem@1.18.8):
    resolution: {integrity: sha512-UgwsQKQDFObJVJMf9pDfFoXTv710o4zrTHyhIWKBTMMkLpCMsMxN5+ZaDhBYt/BgoRinfRYQo8uwuwLhxE6Log==}
    peerDependencies:
      typescript: '>=5.0.4'
      viem: '>=0.3.35'
    peerDependenciesMeta:
      typescript:
        optional: true
    dependencies:
      '@coinbase/wallet-sdk': 3.7.2
      '@ledgerhq/connect-kit-loader': 1.1.2
      '@safe-global/safe-apps-provider': 0.17.1(typescript@5.2.2)
      '@safe-global/safe-apps-sdk': 8.1.0(typescript@5.2.2)
      '@walletconnect/ethereum-provider': 2.10.2(@walletconnect/modal@2.6.2)
      '@walletconnect/legacy-provider': 2.0.0
      '@walletconnect/modal': 2.6.2(@types/react@18.2.37)(react@18.2.0)
      '@walletconnect/utils': 2.10.2
      abitype: 0.8.7(typescript@5.2.2)
      eventemitter3: 4.0.7
      typescript: 5.2.2
      viem: 1.18.8(typescript@5.2.2)
    transitivePeerDependencies:
      - '@react-native-async-storage/async-storage'
      - '@types/react'
      - bufferutil
      - encoding
      - lokijs
      - react
      - supports-color
      - utf-8-validate
      - zod
    dev: false

  /@wagmi/connectors@3.1.3(@types/react@18.2.37)(react@18.2.0)(typescript@5.2.2)(viem@1.19.9):
    resolution: {integrity: sha512-UgwsQKQDFObJVJMf9pDfFoXTv710o4zrTHyhIWKBTMMkLpCMsMxN5+ZaDhBYt/BgoRinfRYQo8uwuwLhxE6Log==}
    peerDependencies:
      typescript: '>=5.0.4'
      viem: '>=0.3.35'
    peerDependenciesMeta:
      typescript:
        optional: true
    dependencies:
      '@coinbase/wallet-sdk': 3.7.2
      '@ledgerhq/connect-kit-loader': 1.1.2
      '@safe-global/safe-apps-provider': 0.17.1(typescript@5.2.2)
      '@safe-global/safe-apps-sdk': 8.1.0(typescript@5.2.2)
      '@walletconnect/ethereum-provider': 2.10.2(@walletconnect/modal@2.6.2)
      '@walletconnect/legacy-provider': 2.0.0
      '@walletconnect/modal': 2.6.2(@types/react@18.2.37)(react@18.2.0)
      '@walletconnect/utils': 2.10.2
      abitype: 0.8.7(typescript@5.2.2)
      eventemitter3: 4.0.7
      typescript: 5.2.2
      viem: 1.19.9(typescript@5.2.2)
    transitivePeerDependencies:
      - '@react-native-async-storage/async-storage'
      - '@types/react'
      - bufferutil
      - encoding
      - lokijs
      - react
      - supports-color
      - utf-8-validate
      - zod
    dev: true

  /@wagmi/core@1.4.5(@types/react@18.2.37)(react@18.2.0)(typescript@5.2.2)(viem@1.18.8):
    resolution: {integrity: sha512-N9luRb1Uk4tBN9kaYcQSWKE9AsRt/rvZaFt5IZech4JPzNN2sQlfhKd9GEjOXYRDqEPHdDvos7qyBKiDNTz4GA==}
    peerDependencies:
      typescript: '>=5.0.4'
      viem: '>=0.3.35'
    peerDependenciesMeta:
      typescript:
        optional: true
    dependencies:
      '@wagmi/connectors': 3.1.3(@types/react@18.2.37)(react@18.2.0)(typescript@5.2.2)(viem@1.18.8)
      abitype: 0.8.7(typescript@5.2.2)
      eventemitter3: 4.0.7
      typescript: 5.2.2
      viem: 1.18.8(typescript@5.2.2)
      zustand: 4.4.6(@types/react@18.2.37)(react@18.2.0)
    transitivePeerDependencies:
      - '@react-native-async-storage/async-storage'
      - '@types/react'
      - bufferutil
      - encoding
      - immer
      - lokijs
      - react
      - supports-color
      - utf-8-validate
      - zod
    dev: false

  /@wagmi/core@1.4.5(@types/react@18.2.37)(react@18.2.0)(typescript@5.2.2)(viem@1.19.9):
    resolution: {integrity: sha512-N9luRb1Uk4tBN9kaYcQSWKE9AsRt/rvZaFt5IZech4JPzNN2sQlfhKd9GEjOXYRDqEPHdDvos7qyBKiDNTz4GA==}
    peerDependencies:
      typescript: '>=5.0.4'
      viem: '>=0.3.35'
    peerDependenciesMeta:
      typescript:
        optional: true
    dependencies:
      '@wagmi/connectors': 3.1.3(@types/react@18.2.37)(react@18.2.0)(typescript@5.2.2)(viem@1.19.9)
      abitype: 0.8.7(typescript@5.2.2)
      eventemitter3: 4.0.7
      typescript: 5.2.2
      viem: 1.19.9(typescript@5.2.2)
      zustand: 4.4.6(@types/react@18.2.37)(react@18.2.0)
    transitivePeerDependencies:
      - '@react-native-async-storage/async-storage'
      - '@types/react'
      - bufferutil
      - encoding
      - immer
      - lokijs
      - react
      - supports-color
      - utf-8-validate
      - zod
    dev: true

  /@walletconnect/core@2.10.2:
    resolution: {integrity: sha512-JQz/xp3SLEpTeRQctdck2ugSBVEpMxoSE+lFi2voJkZop1hv6P+uqr6E4PzjFluAjeAnKlT1xvra0aFWjPWVcw==}
    dependencies:
      '@walletconnect/heartbeat': 1.2.1
      '@walletconnect/jsonrpc-provider': 1.0.13
      '@walletconnect/jsonrpc-types': 1.0.3
      '@walletconnect/jsonrpc-utils': 1.0.8
      '@walletconnect/jsonrpc-ws-connection': 1.0.13
      '@walletconnect/keyvaluestorage': 1.0.2
      '@walletconnect/logger': 2.0.1
      '@walletconnect/relay-api': 1.0.9
      '@walletconnect/relay-auth': 1.0.4
      '@walletconnect/safe-json': 1.0.2
      '@walletconnect/time': 1.0.2
      '@walletconnect/types': 2.10.2
      '@walletconnect/utils': 2.10.2
      events: 3.3.0
      lodash.isequal: 4.5.0
      uint8arrays: 3.1.1
    transitivePeerDependencies:
      - '@react-native-async-storage/async-storage'
      - bufferutil
      - lokijs
      - utf-8-validate

  /@walletconnect/crypto@1.0.3:
    resolution: {integrity: sha512-+2jdORD7XQs76I2Odgr3wwrtyuLUXD/kprNVsjWRhhhdO9Mt6WqVzOPu0/t7OHSmgal8k7SoBQzUc5hu/8zL/g==}
    dependencies:
      '@walletconnect/encoding': 1.0.2
      '@walletconnect/environment': 1.0.1
      '@walletconnect/randombytes': 1.0.3
      aes-js: 3.1.2
      hash.js: 1.1.7
      tslib: 1.14.1

  /@walletconnect/encoding@1.0.2:
    resolution: {integrity: sha512-CrwSBrjqJ7rpGQcTL3kU+Ief+Bcuu9PH6JLOb+wM6NITX1GTxR/MfNwnQfhLKK6xpRAyj2/nM04OOH6wS8Imag==}
    dependencies:
      is-typedarray: 1.0.0
      tslib: 1.14.1
      typedarray-to-buffer: 3.1.5

  /@walletconnect/environment@1.0.1:
    resolution: {integrity: sha512-T426LLZtHj8e8rYnKfzsw1aG6+M0BT1ZxayMdv/p8yM0MU+eJDISqNY3/bccxRr4LrF9csq02Rhqt08Ibl0VRg==}
    dependencies:
      tslib: 1.14.1

  /@walletconnect/ethereum-provider@2.10.2(@walletconnect/modal@2.6.2):
    resolution: {integrity: sha512-QMYFZ6+rVq2CJLdIPdKK0j1Qm66UA27oQU5V2SrL8EVwl7wFfm0Bq7fnL+qAWeDpn612dNeNErpk/ROa1zWlWg==}
    peerDependencies:
      '@walletconnect/modal': '>=2'
    peerDependenciesMeta:
      '@walletconnect/modal':
        optional: true
    dependencies:
      '@walletconnect/jsonrpc-http-connection': 1.0.7
      '@walletconnect/jsonrpc-provider': 1.0.13
      '@walletconnect/jsonrpc-types': 1.0.3
      '@walletconnect/jsonrpc-utils': 1.0.8
      '@walletconnect/modal': 2.6.2(@types/react@18.2.37)(react@18.2.0)
      '@walletconnect/sign-client': 2.10.2
      '@walletconnect/types': 2.10.2
      '@walletconnect/universal-provider': 2.10.2
      '@walletconnect/utils': 2.10.2
      events: 3.3.0
    transitivePeerDependencies:
      - '@react-native-async-storage/async-storage'
      - bufferutil
      - encoding
      - lokijs
      - utf-8-validate

  /@walletconnect/events@1.0.1:
    resolution: {integrity: sha512-NPTqaoi0oPBVNuLv7qPaJazmGHs5JGyO8eEAk5VGKmJzDR7AHzD4k6ilox5kxk1iwiOnFopBOOMLs86Oa76HpQ==}
    dependencies:
      keyvaluestorage-interface: 1.0.0
      tslib: 1.14.1

  /@walletconnect/heartbeat@1.2.1:
    resolution: {integrity: sha512-yVzws616xsDLJxuG/28FqtZ5rzrTA4gUjdEMTbWB5Y8V1XHRmqq4efAxCw5ie7WjbXFSUyBHaWlMR+2/CpQC5Q==}
    dependencies:
      '@walletconnect/events': 1.0.1
      '@walletconnect/time': 1.0.2
      tslib: 1.14.1

  /@walletconnect/jsonrpc-http-connection@1.0.7:
    resolution: {integrity: sha512-qlfh8fCfu8LOM9JRR9KE0s0wxP6ZG9/Jom8M0qsoIQeKF3Ni0FyV4V1qy/cc7nfI46SLQLSl4tgWSfLiE1swyQ==}
    dependencies:
      '@walletconnect/jsonrpc-utils': 1.0.8
      '@walletconnect/safe-json': 1.0.2
      cross-fetch: 3.1.8
      tslib: 1.14.1
    transitivePeerDependencies:
      - encoding

  /@walletconnect/jsonrpc-provider@1.0.13:
    resolution: {integrity: sha512-K73EpThqHnSR26gOyNEL+acEex3P7VWZe6KE12ZwKzAt2H4e5gldZHbjsu2QR9cLeJ8AXuO7kEMOIcRv1QEc7g==}
    dependencies:
      '@walletconnect/jsonrpc-utils': 1.0.8
      '@walletconnect/safe-json': 1.0.2
      tslib: 1.14.1

  /@walletconnect/jsonrpc-types@1.0.3:
    resolution: {integrity: sha512-iIQ8hboBl3o5ufmJ8cuduGad0CQm3ZlsHtujv9Eu16xq89q+BG7Nh5VLxxUgmtpnrePgFkTwXirCTkwJH1v+Yw==}
    dependencies:
      keyvaluestorage-interface: 1.0.0
      tslib: 1.14.1

  /@walletconnect/jsonrpc-utils@1.0.8:
    resolution: {integrity: sha512-vdeb03bD8VzJUL6ZtzRYsFMq1eZQcM3EAzT0a3st59dyLfJ0wq+tKMpmGH7HlB7waD858UWgfIcudbPFsbzVdw==}
    dependencies:
      '@walletconnect/environment': 1.0.1
      '@walletconnect/jsonrpc-types': 1.0.3
      tslib: 1.14.1

  /@walletconnect/jsonrpc-ws-connection@1.0.13:
    resolution: {integrity: sha512-mfOM7uFH4lGtQxG+XklYuFBj6dwVvseTt5/ahOkkmpcAEgz2umuzu7fTR+h5EmjQBdrmYyEBOWADbeaFNxdySg==}
    dependencies:
      '@walletconnect/jsonrpc-utils': 1.0.8
      '@walletconnect/safe-json': 1.0.2
      events: 3.3.0
      tslib: 1.14.1
      ws: 7.5.9
    transitivePeerDependencies:
      - bufferutil
      - utf-8-validate

  /@walletconnect/keyvaluestorage@1.0.2:
    resolution: {integrity: sha512-U/nNG+VLWoPFdwwKx0oliT4ziKQCEoQ27L5Hhw8YOFGA2Po9A9pULUYNWhDgHkrb0gYDNt//X7wABcEWWBd3FQ==}
    peerDependencies:
      '@react-native-async-storage/async-storage': 1.x
      lokijs: 1.x
    peerDependenciesMeta:
      '@react-native-async-storage/async-storage':
        optional: true
      lokijs:
        optional: true
    dependencies:
      safe-json-utils: 1.1.1
      tslib: 1.14.1

  /@walletconnect/legacy-client@2.0.0:
    resolution: {integrity: sha512-v5L7rYk9loVnfvUf0mF+76bUPFaU5/Vh7mzL6/950CD/yoGdzYZ3Kj+L7mkC6HPMEGeQsBP1+sqBuiVGZ/aODA==}
    dependencies:
      '@walletconnect/crypto': 1.0.3
      '@walletconnect/encoding': 1.0.2
      '@walletconnect/jsonrpc-utils': 1.0.8
      '@walletconnect/legacy-types': 2.0.0
      '@walletconnect/legacy-utils': 2.0.0
      '@walletconnect/safe-json': 1.0.2
      '@walletconnect/window-getters': 1.0.1
      '@walletconnect/window-metadata': 1.0.1
      detect-browser: 5.3.0
      query-string: 6.14.1

  /@walletconnect/legacy-modal@2.0.0:
    resolution: {integrity: sha512-jckNd8lMhm4X7dX9TDdxM3bXKJnaqkRs6K2Mo5j6GmbIF9Eyx40jZ5+q457RVxvM6ciZEDT5s1wBHWdWoOo+9Q==}
    dependencies:
      '@walletconnect/legacy-types': 2.0.0
      '@walletconnect/legacy-utils': 2.0.0
      copy-to-clipboard: 3.3.3
      preact: 10.18.2
      qrcode: 1.5.3

  /@walletconnect/legacy-provider@2.0.0:
    resolution: {integrity: sha512-A8xPebMI1A+50HbWwTpFCbwP7G+1NGKdTKyg8BUUg3h3Y9JucpC1W6w/x0v1Xw7qFEqQnz74LoIN/A3ytH9xrQ==}
    dependencies:
      '@walletconnect/jsonrpc-http-connection': 1.0.7
      '@walletconnect/jsonrpc-provider': 1.0.13
      '@walletconnect/legacy-client': 2.0.0
      '@walletconnect/legacy-modal': 2.0.0
      '@walletconnect/legacy-types': 2.0.0
      '@walletconnect/legacy-utils': 2.0.0
    transitivePeerDependencies:
      - encoding

  /@walletconnect/legacy-types@2.0.0:
    resolution: {integrity: sha512-sOVrA7HUdbI1OwKyPOQU0/DdvTSVFlsXWpAk2K2WvP2erTkBWPMTJq6cv2BmKdoJ3p6gLApT7sd+jHi3OF71uw==}
    dependencies:
      '@walletconnect/jsonrpc-types': 1.0.3

  /@walletconnect/legacy-utils@2.0.0:
    resolution: {integrity: sha512-CPWxSVVXw0kgNCxvU126g4GiV3mzXmC8IPJ15twE46aJ1FX+RHEIfAzFMFz2F2+fEhBxL63A7dwNQKDXorRPcQ==}
    dependencies:
      '@walletconnect/encoding': 1.0.2
      '@walletconnect/jsonrpc-utils': 1.0.8
      '@walletconnect/legacy-types': 2.0.0
      '@walletconnect/safe-json': 1.0.2
      '@walletconnect/window-getters': 1.0.1
      '@walletconnect/window-metadata': 1.0.1
      detect-browser: 5.3.0
      query-string: 6.14.1

  /@walletconnect/logger@2.0.1:
    resolution: {integrity: sha512-SsTKdsgWm+oDTBeNE/zHxxr5eJfZmE9/5yp/Ku+zJtcTAjELb3DXueWkDXmE9h8uHIbJzIb5wj5lPdzyrjT6hQ==}
    dependencies:
      pino: 7.11.0
      tslib: 1.14.1

  /@walletconnect/modal-core@2.6.2(@types/react@18.2.37)(react@18.2.0):
    resolution: {integrity: sha512-cv8ibvdOJQv2B+nyxP9IIFdxvQznMz8OOr/oR/AaUZym4hjXNL/l1a2UlSQBXrVjo3xxbouMxLb3kBsHoYP2CA==}
    dependencies:
      valtio: 1.11.2(@types/react@18.2.37)(react@18.2.0)
    transitivePeerDependencies:
      - '@types/react'
      - react

  /@walletconnect/modal-ui@2.6.2(@types/react@18.2.37)(react@18.2.0):
    resolution: {integrity: sha512-rbdstM1HPGvr7jprQkyPggX7rP4XiCG85ZA+zWBEX0dVQg8PpAgRUqpeub4xQKDgY7pY/xLRXSiCVdWGqvG2HA==}
    dependencies:
      '@walletconnect/modal-core': 2.6.2(@types/react@18.2.37)(react@18.2.0)
      lit: 2.8.0
      motion: 10.16.2
      qrcode: 1.5.3
    transitivePeerDependencies:
      - '@types/react'
      - react

  /@walletconnect/modal@2.6.2(@types/react@18.2.37)(react@18.2.0):
    resolution: {integrity: sha512-eFopgKi8AjKf/0U4SemvcYw9zlLpx9njVN8sf6DAkowC2Md0gPU/UNEbH1Wwj407pEKnEds98pKWib1NN1ACoA==}
    dependencies:
      '@walletconnect/modal-core': 2.6.2(@types/react@18.2.37)(react@18.2.0)
      '@walletconnect/modal-ui': 2.6.2(@types/react@18.2.37)(react@18.2.0)
    transitivePeerDependencies:
      - '@types/react'
      - react

  /@walletconnect/randombytes@1.0.3:
    resolution: {integrity: sha512-35lpzxcHFbTN3ABefC9W+uBpNZl1GC4Wpx0ed30gibfO/y9oLdy1NznbV96HARQKSBV9J9M/rrtIvf6a23jfYw==}
    dependencies:
      '@walletconnect/encoding': 1.0.2
      '@walletconnect/environment': 1.0.1
      randombytes: 2.1.0
      tslib: 1.14.1

  /@walletconnect/relay-api@1.0.9:
    resolution: {integrity: sha512-Q3+rylJOqRkO1D9Su0DPE3mmznbAalYapJ9qmzDgK28mYF9alcP3UwG/og5V7l7CFOqzCLi7B8BvcBUrpDj0Rg==}
    dependencies:
      '@walletconnect/jsonrpc-types': 1.0.3
      tslib: 1.14.1

  /@walletconnect/relay-auth@1.0.4:
    resolution: {integrity: sha512-kKJcS6+WxYq5kshpPaxGHdwf5y98ZwbfuS4EE/NkQzqrDFm5Cj+dP8LofzWvjrrLkZq7Afy7WrQMXdLy8Sx7HQ==}
    dependencies:
      '@stablelib/ed25519': 1.0.3
      '@stablelib/random': 1.0.2
      '@walletconnect/safe-json': 1.0.2
      '@walletconnect/time': 1.0.2
      tslib: 1.14.1
      uint8arrays: 3.1.1

  /@walletconnect/safe-json@1.0.2:
    resolution: {integrity: sha512-Ogb7I27kZ3LPC3ibn8ldyUr5544t3/STow9+lzz7Sfo808YD7SBWk7SAsdBFlYgP2zDRy2hS3sKRcuSRM0OTmA==}
    dependencies:
      tslib: 1.14.1

  /@walletconnect/sign-client@2.10.2:
    resolution: {integrity: sha512-vviSLV3f92I0bReX+OLr1HmbH0uIzYEQQFd1MzIfDk9PkfFT/LLAHhUnDaIAMkIdippqDcJia+5QEtT4JihL3Q==}
    dependencies:
      '@walletconnect/core': 2.10.2
      '@walletconnect/events': 1.0.1
      '@walletconnect/heartbeat': 1.2.1
      '@walletconnect/jsonrpc-utils': 1.0.8
      '@walletconnect/logger': 2.0.1
      '@walletconnect/time': 1.0.2
      '@walletconnect/types': 2.10.2
      '@walletconnect/utils': 2.10.2
      events: 3.3.0
    transitivePeerDependencies:
      - '@react-native-async-storage/async-storage'
      - bufferutil
      - lokijs
      - utf-8-validate

  /@walletconnect/time@1.0.2:
    resolution: {integrity: sha512-uzdd9woDcJ1AaBZRhqy5rNC9laqWGErfc4dxA9a87mPdKOgWMD85mcFo9dIYIts/Jwocfwn07EC6EzclKubk/g==}
    dependencies:
      tslib: 1.14.1

  /@walletconnect/types@2.10.2:
    resolution: {integrity: sha512-luNV+07Wdla4STi9AejseCQY31tzWKQ5a7C3zZZaRK/di+rFaAAb7YW04OP4klE7tw/mJRGPTlekZElmHxO8kQ==}
    dependencies:
      '@walletconnect/events': 1.0.1
      '@walletconnect/heartbeat': 1.2.1
      '@walletconnect/jsonrpc-types': 1.0.3
      '@walletconnect/keyvaluestorage': 1.0.2
      '@walletconnect/logger': 2.0.1
      events: 3.3.0
    transitivePeerDependencies:
      - '@react-native-async-storage/async-storage'
      - lokijs

  /@walletconnect/universal-provider@2.10.2:
    resolution: {integrity: sha512-wFgI0LbQ3D56sgaUMsgOHCM5m8WLxiC71BGuCKQfApgsbNMVKugYVy2zWHyUyi8sqTQHI+uSaVpDev4UHq9LEw==}
    dependencies:
      '@walletconnect/jsonrpc-http-connection': 1.0.7
      '@walletconnect/jsonrpc-provider': 1.0.13
      '@walletconnect/jsonrpc-types': 1.0.3
      '@walletconnect/jsonrpc-utils': 1.0.8
      '@walletconnect/logger': 2.0.1
      '@walletconnect/sign-client': 2.10.2
      '@walletconnect/types': 2.10.2
      '@walletconnect/utils': 2.10.2
      events: 3.3.0
    transitivePeerDependencies:
      - '@react-native-async-storage/async-storage'
      - bufferutil
      - encoding
      - lokijs
      - utf-8-validate

  /@walletconnect/utils@2.10.2:
    resolution: {integrity: sha512-syxXRpc2yhSknMu3IfiBGobxOY7fLfLTJuw+ppKaeO6WUdZpIit3wfuGOcc0Ms3ZPFCrGfyGOoZsCvgdXtptRg==}
    dependencies:
      '@stablelib/chacha20poly1305': 1.0.1
      '@stablelib/hkdf': 1.0.1
      '@stablelib/random': 1.0.2
      '@stablelib/sha256': 1.0.1
      '@stablelib/x25519': 1.0.3
      '@walletconnect/relay-api': 1.0.9
      '@walletconnect/safe-json': 1.0.2
      '@walletconnect/time': 1.0.2
      '@walletconnect/types': 2.10.2
      '@walletconnect/window-getters': 1.0.1
      '@walletconnect/window-metadata': 1.0.1
      detect-browser: 5.3.0
      query-string: 7.1.3
      uint8arrays: 3.1.1
    transitivePeerDependencies:
      - '@react-native-async-storage/async-storage'
      - lokijs

  /@walletconnect/window-getters@1.0.1:
    resolution: {integrity: sha512-vHp+HqzGxORPAN8gY03qnbTMnhqIwjeRJNOMOAzePRg4xVEEE2WvYsI9G2NMjOknA8hnuYbU3/hwLcKbjhc8+Q==}
    dependencies:
      tslib: 1.14.1

  /@walletconnect/window-metadata@1.0.1:
    resolution: {integrity: sha512-9koTqyGrM2cqFRW517BPY/iEtUDx2r1+Pwwu5m7sJ7ka79wi3EyqhqcICk/yDmv6jAS1rjKgTKXlEhanYjijcA==}
    dependencies:
      '@walletconnect/window-getters': 1.0.1
      tslib: 1.14.1

  /@whatwg-node/events@0.0.3:
    resolution: {integrity: sha512-IqnKIDWfXBJkvy/k6tzskWTc2NK3LcqHlb+KHGCrjOCH4jfQckRX0NAiIcC/vIqQkzLYw2r2CTSwAxcrtcD6lA==}

  /@whatwg-node/events@0.1.1:
    resolution: {integrity: sha512-AyQEn5hIPV7Ze+xFoXVU3QTHXVbWPrzaOkxtENMPMuNL6VVHrp4hHfDt9nrQpjO7BgvuM95dMtkycX5M/DZR3w==}
    engines: {node: '>=16.0.0'}
    dev: true

  /@whatwg-node/fetch@0.8.8:
    resolution: {integrity: sha512-CdcjGC2vdKhc13KKxgsc6/616BQ7ooDIgPeTuAiE8qfCnS0mGzcfCOoZXypQSz73nxI+GWc7ZReIAVhxoE1KCg==}
    dependencies:
      '@peculiar/webcrypto': 1.4.3
      '@whatwg-node/node-fetch': 0.3.6
      busboy: 1.6.0
      urlpattern-polyfill: 8.0.2
      web-streams-polyfill: 3.2.1

  /@whatwg-node/fetch@0.9.14:
    resolution: {integrity: sha512-wurZC82zzZwXRDSW0OS9l141DynaJQh7Yt0FD1xZ8niX7/Et/7RoiLiltbVU1fSF1RR9z6ndEaTUQBAmddTm1w==}
    engines: {node: '>=16.0.0'}
    dependencies:
      '@whatwg-node/node-fetch': 0.5.1
      urlpattern-polyfill: 9.0.0
    dev: true

  /@whatwg-node/node-fetch@0.3.6:
    resolution: {integrity: sha512-w9wKgDO4C95qnXZRwZTfCmLWqyRnooGjcIwG0wADWjw9/HN0p7dtvtgSvItZtUyNteEvgTrd8QojNEqV6DAGTA==}
    dependencies:
      '@whatwg-node/events': 0.0.3
      busboy: 1.6.0
      fast-querystring: 1.1.2
      fast-url-parser: 1.1.3
      tslib: 2.6.2

  /@whatwg-node/node-fetch@0.5.1:
    resolution: {integrity: sha512-sQz/s3NyyzIZxQ7PHxDFUMM1k4kQQbi2jU8ILdTbt5+S59ME8aI7XF30O9qohRIIYdSrUvm/OwKQmVP1y6e2WQ==}
    engines: {node: '>=16.0.0'}
    dependencies:
      '@whatwg-node/events': 0.1.1
      busboy: 1.6.0
      fast-querystring: 1.1.2
      fast-url-parser: 1.1.3
      tslib: 2.6.2
    dev: true

  /@wry/context@0.7.4:
    resolution: {integrity: sha512-jmT7Sb4ZQWI5iyu3lobQxICu2nC/vbUhP0vIdd6tHC9PTfenmRmuIFqktc6GH9cgi+ZHnsLWPvfSvc4DrYmKiQ==}
    engines: {node: '>=8'}
    dependencies:
      tslib: 2.6.2
    dev: false

  /@wry/equality@0.5.7:
    resolution: {integrity: sha512-BRFORjsTuQv5gxcXsuDXx6oGRhuVsEGwZy6LOzRRfgu+eSfxbhUQ9L9YtSEIuIjY/o7g3iWFjrc5eSY1GXP2Dw==}
    engines: {node: '>=8'}
    dependencies:
      tslib: 2.6.2
    dev: false

  /@wry/trie@0.4.3:
    resolution: {integrity: sha512-I6bHwH0fSf6RqQcnnXLJKhkSXG45MFral3GxPaY4uAl0LYDZM+YDVDAiU9bYwjTuysy1S0IeecWtmq1SZA3M1w==}
    engines: {node: '>=8'}
    dependencies:
      tslib: 2.6.2
    dev: false

  /JSONStream@1.3.2:
    resolution: {integrity: sha512-mn0KSip7N4e0UDPZHnqDsHECo5uGQrixQKnAskOM1BIB8hd7QKbd6il8IPRPudPHOeHiECoCFqhyMaRO9+nWyA==}
    hasBin: true
    dependencies:
      jsonparse: 1.3.1
      through: 2.3.8
    dev: false

  /JSONStream@1.3.5:
    resolution: {integrity: sha512-E+iruNOY8VV9s4JEbe1aNEm6MiszPRr/UfcHMz0TQh1BXSxHK+ASV1R6W4HpjBhSeS+54PIsAMCBmwD06LLsqQ==}
    hasBin: true
    dependencies:
      jsonparse: 1.3.1
      through: 2.3.8

  /abbrev@1.1.1:
    resolution: {integrity: sha512-nne9/IiQ/hzIhY6pdDnbBtz7DjPTKrY00P/zvPSm5pOFkl6xuGrGnXn/VtTNNfNtAfZ9/1RtehkszU9qcTii0Q==}
    dev: true

<<<<<<< HEAD
  /abitype@0.10.3(typescript@5.2.2):
=======
  /abitype@0.10.3(typescript@5.1.6):
>>>>>>> 169aced5
    resolution: {integrity: sha512-tRN+7XIa7J9xugdbRzFv/95ka5ivR/sRe01eiWvM0HWWjHuigSZEACgKa0sj4wGuekTDtghCx+5Izk/cOi78pQ==}
    peerDependencies:
      typescript: '>=5.0.4'
      zod: ^3 >=3.22.0
    peerDependenciesMeta:
      typescript:
        optional: true
      zod:
        optional: true
    dependencies:
<<<<<<< HEAD
      typescript: 5.2.2
=======
      typescript: 5.1.6
>>>>>>> 169aced5
    dev: false

  /abitype@0.8.7(typescript@5.2.2):
    resolution: {integrity: sha512-wQ7hV8Yg/yKmGyFpqrNZufCxbszDe5es4AZGYPBitocfSqXtjrTG9JMWFcc4N30ukl2ve48aBTwt7NJxVQdU3w==}
    peerDependencies:
      typescript: '>=5.0.4'
      zod: ^3 >=3.19.1
    peerDependenciesMeta:
      zod:
        optional: true
    dependencies:
      typescript: 5.2.2

  /abitype@0.9.8(typescript@5.1.6):
    resolution: {integrity: sha512-puLifILdm+8sjyss4S+fsUN09obiT1g2YW6CtcQF+QDzxR0euzgEB29MZujC6zMk2a6SVmtttq1fc6+YFA7WYQ==}
    peerDependencies:
      typescript: '>=5.0.4'
      zod: ^3 >=3.19.1
    peerDependenciesMeta:
      typescript:
        optional: true
      zod:
        optional: true
    dependencies:
      typescript: 5.1.6
    dev: false

  /abitype@0.9.8(typescript@5.2.2):
    resolution: {integrity: sha512-puLifILdm+8sjyss4S+fsUN09obiT1g2YW6CtcQF+QDzxR0euzgEB29MZujC6zMk2a6SVmtttq1fc6+YFA7WYQ==}
    peerDependencies:
      typescript: '>=5.0.4'
      zod: ^3 >=3.19.1
    peerDependenciesMeta:
      typescript:
        optional: true
      zod:
        optional: true
    dependencies:
      typescript: 5.2.2

  /abort-controller@3.0.0:
    resolution: {integrity: sha512-h8lQ8tacZYnR3vNQTgibj+tODHI5/+l06Au2Pcriv/Gmet0eaj4TwWH41sO9wnHDiQsEj19q0drzdWdeAHtweg==}
    engines: {node: '>=6.5'}
    dependencies:
      event-target-shim: 5.0.1
    dev: false

  /acorn-jsx@5.3.2(acorn@8.10.0):
    resolution: {integrity: sha512-rq9s+JNhf0IChjtDXxllJ7g41oZk5SlXtp0LHwyA5cejwn7vKmKp4pPri6YEePv2PU65sAsegbXtIinmDFDXgQ==}
    peerDependencies:
      acorn: ^6.0.0 || ^7.0.0 || ^8.0.0
    dependencies:
      acorn: 8.10.0
    dev: true

  /acorn-walk@8.3.0:
    resolution: {integrity: sha512-FS7hV565M5l1R08MXqo8odwMTB02C2UqzB17RVgu9EyuYFBqJZ3/ZY97sQD5FewVu1UyDFc1yztUDrAwT0EypA==}
    engines: {node: '>=0.4.0'}
    dev: false

  /acorn@8.10.0:
    resolution: {integrity: sha512-F0SAmZ8iUtS//m8DmCTA0jlh6TDKkHQyK6xc6V4KDTyZKA9dnvX9/3sRTVQrWm79glUAZbnmmNcdYwUIHWVybw==}
    engines: {node: '>=0.4.0'}
    hasBin: true

  /aes-js@3.1.2:
    resolution: {integrity: sha512-e5pEa2kBnBOgR4Y/p20pskXI74UEz7de8ZGVo58asOtvSVG5YAbJeELPZxOmt+Bnz3rX753YKhfIn4X4l1PPRQ==}

  /agent-base@7.1.0:
    resolution: {integrity: sha512-o/zjMZRhJxny7OyEF+Op8X+efiELC7k7yOjMzgfzVqOzXqkBkWI79YoTdOtsuWd5BWhAGAuOY/Xa6xpiaWXiNg==}
    engines: {node: '>= 14'}
    dependencies:
      debug: 4.3.4(supports-color@8.1.1)
    transitivePeerDependencies:
      - supports-color
    dev: true

  /agentkeepalive@4.5.0:
    resolution: {integrity: sha512-5GG/5IbQQpC9FpkRGsSvZI5QYeSCzlJHdpBQntCsuTOxhKD8lqKhrleg2Yi7yvMIf82Ycmmqln9U8V9qwEiJew==}
    engines: {node: '>= 8.0.0'}
    dependencies:
      humanize-ms: 1.2.1

  /aggregate-error@3.1.0:
    resolution: {integrity: sha512-4I7Td01quW/RpocfNayFdFVk1qSuoh0E7JrbRJ16nH01HhKFQ88INq9Sd+nd72zqRySlr9BmDA8xlEJ6vJMrYA==}
    engines: {node: '>=8'}
    dependencies:
      clean-stack: 2.2.0
      indent-string: 4.0.0
    dev: true

  /ahocorasick@1.0.2:
    resolution: {integrity: sha512-hCOfMzbFx5IDutmWLAt6MZwOUjIfSM9G9FyVxytmE4Rs/5YDPWQrD/+IR1w+FweD9H2oOZEnv36TmkjhNURBVA==}
    dev: false

  /ajv@6.12.6:
    resolution: {integrity: sha512-j3fVLgvTo527anyYyJOGTYJbG+vnnQYvE0m5mmkc1TK+nxAppkCLMIL0aZ4dblVCNoGShhm+kzE4ZUykBoMg4g==}
    dependencies:
      fast-deep-equal: 3.1.3
      fast-json-stable-stringify: 2.1.0
      json-schema-traverse: 0.4.1
      uri-js: 4.4.1

  /ansi-colors@3.2.4:
    resolution: {integrity: sha512-hHUXGagefjN2iRrID63xckIvotOXOojhQKWIPUZ4mNUZ9nLZW+7FMNoE1lOkEhNWYsx/7ysGIuJYCiMAA9FnrA==}
    engines: {node: '>=6'}
    dev: false

  /ansi-escapes@4.3.2:
    resolution: {integrity: sha512-gKXj5ALrKWQLsYG9jlTRmR/xKluxHV+Z9QEwNIgCfM1/uwPMCuzVVnh5mwTd+OuBZcwSIMbqssNWRm1lE51QaQ==}
    engines: {node: '>=8'}
    dependencies:
      type-fest: 0.21.3

  /ansi-regex@3.0.1:
    resolution: {integrity: sha512-+O9Jct8wf++lXxxFc4hc8LsjaSq0HFzzL7cVsw8pRDIPdjKD2mT4ytDZlLuSBZ4cLKZFXIrMGO7DbQCtMJJMKw==}
    engines: {node: '>=4'}
    dev: false

  /ansi-regex@5.0.1:
    resolution: {integrity: sha512-quJQXlTSUGL2LH9SUXo8VwsY4soanhgo6LNSm84E1LBcE8s3O0wpdiRzyR9z/ZZJMlMWv37qOOb9pdJlMUEKFQ==}
    engines: {node: '>=8'}

  /ansi-regex@6.0.1:
    resolution: {integrity: sha512-n5M855fKb2SsfMIiFFoVrABHJC8QtHwVx+mHWP3QcEqBHYienj5dHSgjbxtC0WEZXYt4wcD6zrQElDPhFuZgfA==}
    engines: {node: '>=12'}
    dev: true

  /ansi-styles@3.2.1:
    resolution: {integrity: sha512-VT0ZI6kZRdTh8YyJw3SMbYm/u+NqfsAxEpWO0Pf9sq8/e94WxxOpPKx9FR1FlyCtOVDNOQ+8ntlqFxiRc+r5qA==}
    engines: {node: '>=4'}
    dependencies:
      color-convert: 1.9.3

  /ansi-styles@4.3.0:
    resolution: {integrity: sha512-zbB9rCJAT1rbjiVDb2hqKFHNYLxgtk8NURxZ3IZwD3F6NtxbXZQCnnSi1Lkx+IDohdPlFp222wVALIheZJQSEg==}
    engines: {node: '>=8'}
    dependencies:
      color-convert: 2.0.1

  /ansi-styles@5.2.0:
    resolution: {integrity: sha512-Cxwpt2SfTzTtXcfOlzGEee8O+c+MmUgGrNiBcXnuWxuFJHe6a5Hz7qwhwe5OgaSYI0IJvkLqWX1ASG+cJOkEiA==}
    engines: {node: '>=10'}
    dev: true

  /ansi-styles@6.2.1:
    resolution: {integrity: sha512-bN798gFfQX+viw3R7yrGWRqnrN2oRkEkUjjl4JNn4E8GxxbjtG3FbrEIIY3l8/hrwUwIeCZvi4QuOTP4MErVug==}
    engines: {node: '>=12'}
    dev: true

  /ansicolors@0.3.2:
    resolution: {integrity: sha512-QXu7BPrP29VllRxH8GwB7x5iX5qWKAAMLqKQGWTeLWVlNHNOpVMJ91dsxQAIWXpjuW5wqvxu3Jd/nRjrJ+0pqg==}
    dev: false

  /any-promise@1.3.0:
    resolution: {integrity: sha512-7UvmKalWRt1wgjL1RrGxoSJW/0QZFIegpeGvZG9kjp8vrRu55XTHbwnqq2GpXm9uLbcuhxm3IqX9OB4MZR1b2A==}
    dev: true

  /any-signal@2.1.2:
    resolution: {integrity: sha512-B+rDnWasMi/eWcajPcCWSlYc7muXOrcYrqgyzcdKisl2H/WTlQ0gip1KyQfr0ZlxJdsuWCj/LWwQm7fhyhRfIQ==}
    dependencies:
      abort-controller: 3.0.0
      native-abort-controller: 1.0.4(abort-controller@3.0.0)
    dev: false

  /any-signal@3.0.1:
    resolution: {integrity: sha512-xgZgJtKEa9YmDqXodIgl7Fl1C8yNXr8w6gXjqK3LW4GcEiYT+6AQfJSE/8SPsEpLLmcvbv8YU+qet94UewHxqg==}
    dev: false

  /anymatch@3.1.3:
    resolution: {integrity: sha512-KMReFUr0B4t+D+OBkjR3KYqvocp2XaSzO55UcB6mgQMd3KbcE+mWTyvVV7D/zsdEbNnV6acZUutkiHQXvTr1Rw==}
    engines: {node: '>= 8'}
    dependencies:
      normalize-path: 3.0.0
      picomatch: 2.3.1

  /apisauce@1.1.5(debug@4.3.4):
    resolution: {integrity: sha512-gKC8qb/bDJsPsnEXLZnXJ7gVx7dh87CEVNeIwv1dvaffnXoh5GHwac5pWR1P2broLiVj/fqFMQvLDDt/RhjiqA==}
    dependencies:
      axios: 0.21.4(debug@4.3.4)
      ramda: 0.25.0
    transitivePeerDependencies:
      - debug
    dev: false

  /app-module-path@2.2.0:
    resolution: {integrity: sha512-gkco+qxENJV+8vFcDiiFhuoSvRXb2a/QPqpSoWhVz829VNJfOTnELbBmPmNKFxf3xdNnw4DWCkzkDaavcX/1YQ==}
    dev: false

  /arg@4.1.3:
    resolution: {integrity: sha512-58S9QDqG0Xx27YwPSt9fJxivjYl432YCwfDMfZ+71RAqUrZef7LrKQZ3LHLOwCS4FLNBplP533Zx895SeOCHvA==}
    dev: false

  /arg@5.0.2:
    resolution: {integrity: sha512-PYjyFOLKQ9y57JvQ6QLo8dAgNqswh8M1RMJYdQduT6xbWSgK36P/Z/v+p888pM69jMMfS8Xd8F6I1kQ/I9HUGg==}
    dev: true

  /argparse@1.0.10:
    resolution: {integrity: sha512-o5Roy6tNG4SL/FOkCAN6RzjiakZS25RLYFrcMttJqbdd8BWrnA+fGz57iN5Pb06pvBGvl5gQ0B48dJlslXvoTg==}
    dependencies:
      sprintf-js: 1.0.3

  /argparse@2.0.1:
    resolution: {integrity: sha512-8+9WqebbFzpX9OR+Wa6O29asIogeRMzcGtAINdpMHHyAg10f05aSFVBbcEqGf/PXw1EjAZ+q2/bEBg3DvurK3Q==}

  /aria-hidden@1.2.3:
    resolution: {integrity: sha512-xcLxITLe2HYa1cnYnwCjkOO1PqUHQpozB8x9AR0OgWN2woOBi5kSDVxKfd0b7sb1hw5qFeJhXm9H1nu3xSfLeQ==}
    engines: {node: '>=10'}
    dependencies:
      tslib: 2.6.2
    dev: false

  /aria-query@5.3.0:
    resolution: {integrity: sha512-b0P0sZPKtyu8HkeRAfCq0IfURZK+SuwMjY1UXGBU27wpAiTwQAIlq56IbIO+ytk/JjS1fMR14ee5WBBfKi5J6A==}
    dependencies:
      dequal: 2.0.3
    dev: true

  /array-buffer-byte-length@1.0.0:
    resolution: {integrity: sha512-LPuwb2P+NrQw3XhxGc36+XSvuBPopovXYTR9Ew++Du9Yb/bx5AzBfrIsBoj0EZUifjQU+sHL21sseZ3jerWO/A==}
    dependencies:
      call-bind: 1.0.5
      is-array-buffer: 3.0.2
    dev: true

  /array-includes@3.1.7:
    resolution: {integrity: sha512-dlcsNBIiWhPkHdOEEKnehA+RNUWDc4UqFtnIXU4uuYDPtA4LDkr7qip2p0VvFAEXNDr0yWZ9PJyIRiGjRLQzwQ==}
    engines: {node: '>= 0.4'}
    dependencies:
      call-bind: 1.0.5
      define-properties: 1.2.1
      es-abstract: 1.22.3
      get-intrinsic: 1.2.2
      is-string: 1.0.7
    dev: true

  /array-union@2.1.0:
    resolution: {integrity: sha512-HGyxoOTYUyCM6stUe6EJgnd4EoewAI7zMdfqO+kGjnlZmBDz/cR5pf8r/cR4Wq60sL/p0IkcjUEEPwS3GFrIyw==}
    engines: {node: '>=8'}

  /array.prototype.findlastindex@1.2.3:
    resolution: {integrity: sha512-LzLoiOMAxvy+Gd3BAq3B7VeIgPdo+Q8hthvKtXybMvRV0jrXfJM/t8mw7nNlpEcVlVUnCnM2KSX4XU5HmpodOA==}
    engines: {node: '>= 0.4'}
    dependencies:
      call-bind: 1.0.5
      define-properties: 1.2.1
      es-abstract: 1.22.3
      es-shim-unscopables: 1.0.2
      get-intrinsic: 1.2.2
    dev: true

  /array.prototype.flat@1.3.2:
    resolution: {integrity: sha512-djYB+Zx2vLewY8RWlNCUdHjDXs2XOgm602S9E7P/UpHgfeHL00cRiIF+IN/G/aUJ7kGPb6yO/ErDI5V2s8iycA==}
    engines: {node: '>= 0.4'}
    dependencies:
      call-bind: 1.0.5
      define-properties: 1.2.1
      es-abstract: 1.22.3
      es-shim-unscopables: 1.0.2
    dev: true

  /array.prototype.flatmap@1.3.2:
    resolution: {integrity: sha512-Ewyx0c9PmpcsByhSW4r+9zDU7sGjFc86qf/kKtuSCRdhfbk0SNLLkaT5qvcHnRGgc5NP/ly/y+qkXkqONX54CQ==}
    engines: {node: '>= 0.4'}
    dependencies:
      call-bind: 1.0.5
      define-properties: 1.2.1
      es-abstract: 1.22.3
      es-shim-unscopables: 1.0.2
    dev: true

  /array.prototype.tosorted@1.1.2:
    resolution: {integrity: sha512-HuQCHOlk1Weat5jzStICBCd83NxiIMwqDg/dHEsoefabn/hJRj5pVdWcPUSpRrwhwxZOsQassMpgN/xRYFBMIg==}
    dependencies:
      call-bind: 1.0.5
      define-properties: 1.2.1
      es-abstract: 1.22.3
      es-shim-unscopables: 1.0.2
      get-intrinsic: 1.2.2
    dev: true

  /arraybuffer.prototype.slice@1.0.2:
    resolution: {integrity: sha512-yMBKppFur/fbHu9/6USUe03bZ4knMYiwFBcyiaXB8Go0qNehwX6inYPzK9U0NeQvGxKthcmHcaR8P5MStSRBAw==}
    engines: {node: '>= 0.4'}
    dependencies:
      array-buffer-byte-length: 1.0.0
      call-bind: 1.0.5
      define-properties: 1.2.1
      es-abstract: 1.22.3
      get-intrinsic: 1.2.2
      is-array-buffer: 3.0.2
      is-shared-array-buffer: 1.0.2
    dev: true

  /asap@2.0.6:
    resolution: {integrity: sha512-BSHWgDSAiKs50o2Re8ppvp3seVHXSRM44cdSsT9FfNEUUZLOGWVCsiWaRPWM1Znn+mqZ1OfVZ3z3DWEzSp7hRA==}

  /asn1@0.2.6:
    resolution: {integrity: sha512-ix/FxPn0MDjeyJ7i/yoHGFt/EX6LyNbxSEhPPXODPL+KB0VPk86UYfL0lMdy+KCnv+fmvIzySwaK5COwqVbWTQ==}
    dependencies:
      safer-buffer: 2.1.2
    dev: false

  /asn1js@3.0.5:
    resolution: {integrity: sha512-FVnvrKJwpt9LP2lAMl8qZswRNm3T4q9CON+bxldk2iwk3FFpuwhx2FfinyitizWHsVYyaY+y5JzDR0rCMV5yTQ==}
    engines: {node: '>=12.0.0'}
    dependencies:
      pvtsutils: 1.3.5
      pvutils: 1.1.3
      tslib: 2.6.2

  /assemblyscript@0.19.10:
    resolution: {integrity: sha512-HavcUBXB3mBTRGJcpvaQjmnmaqKHBGREjSPNsIvnAk2f9dj78y4BkMaSSdvBQYWcDDzsHQjyUC8stICFkD1Odg==}
    hasBin: true
    dependencies:
      binaryen: 101.0.0-nightly.20210723
      long: 4.0.0

  /assemblyscript@0.19.23:
    resolution: {integrity: sha512-fwOQNZVTMga5KRsfY80g7cpOl4PsFQczMwHzdtgoqLXaYhkhavufKb0sB0l3T1DUxpAufA0KNhlbpuuhZUwxMA==}
    hasBin: true
    dependencies:
      binaryen: 102.0.0-nightly.20211028
      long: 5.2.3
      source-map-support: 0.5.21

  /assert-plus@1.0.0:
    resolution: {integrity: sha512-NfJ4UzBCcQGLDlQq7nHxH+tv3kyZ0hHQqF5BO6J7tNJeP5do1llPr8dZ8zHonfhAu0PHAdMkSo+8o0wxg9lZWw==}
    engines: {node: '>=0.8'}
    dev: false

  /ast-types-flow@0.0.8:
    resolution: {integrity: sha512-OH/2E5Fg20h2aPrbe+QL8JZQFko0YZaF+j4mnQ7BGhfavO7OpSLa8a0y9sBwomHdSbkhTS8TQNayBfnW5DwbvQ==}
    dev: true

  /astral-regex@2.0.0:
    resolution: {integrity: sha512-Z7tMw1ytTXt5jqMcOP+OQteU1VuNK9Y02uuJtKQ1Sv69jXQKKg5cibLwGJow8yzZP+eAc18EmLGPal0bp36rvQ==}
    engines: {node: '>=8'}
    dev: true

  /async-mutex@0.2.6:
    resolution: {integrity: sha512-Hs4R+4SPgamu6rSGW8C7cV9gaWUKEHykfzCCvIRuaVv636Ju10ZdeUbvb4TBEW0INuq2DHZqXbK4Nd3yG4RaRw==}
    dependencies:
      tslib: 2.6.2

  /async@3.2.5:
    resolution: {integrity: sha512-baNZyqaaLhyLVKm/DlvdW051MSgO6b8eVfIezl9E5PqWxFgzLm/wQntEW4zOytVburDEr0JlALEpdOFwvErLsg==}
    dev: false

  /asynciterator.prototype@1.0.0:
    resolution: {integrity: sha512-wwHYEIS0Q80f5mosx3L/dfG5t5rjEa9Ft51GTaNt862EnpyGHpgz2RkZvLPp1oF5TnAiTohkEKVEu8pQPJI7Vg==}
    dependencies:
      has-symbols: 1.0.3
    dev: true

  /asynckit@0.4.0:
    resolution: {integrity: sha512-Oei9OH4tRh0YqU3GxhX79dM/mwVgvbZJaSNaRk+bshkj0S5cfHcgYakreBjrHwatXKbz+IoIdYLxrKim2MjW0Q==}
    dev: false

  /at-least-node@1.0.0:
    resolution: {integrity: sha512-+q/t7Ekv1EDY2l6Gda6LLiX14rU9TV20Wa3ofeQmwPFZbOMo9DXrLbOjFaaclkXKWidIaopwAObQDqwWtGUjqg==}
    engines: {node: '>= 4.0.0'}
    dev: false

  /atomic-sleep@1.0.0:
    resolution: {integrity: sha512-kNOjDqAh7px0XWNI+4QbzoiR/nTkHAWNud2uvnJquD1/x5a7EQZMJT0AczqK0Qn67oY/TTQ1LbUKajZpp3I9tQ==}
    engines: {node: '>=8.0.0'}

  /auto-bind@4.0.0:
    resolution: {integrity: sha512-Hdw8qdNiqdJ8LqT0iK0sVzkFbzg6fhnQqqfWhBDxcHZvU75+B+ayzTy8x+k5Ix0Y92XOhOUlx74ps+bA6BeYMQ==}
    engines: {node: '>=8'}
    dev: true

  /autoprefixer@10.4.16(postcss@8.4.31):
    resolution: {integrity: sha512-7vd3UC6xKp0HLfua5IjZlcXvGAGy7cBAXTg2lyQ/8WpNhd6SiZ8Be+xm3FyBSYJx5GKcpRCzBh7RH4/0dnY+uQ==}
    engines: {node: ^10 || ^12 || >=14}
    hasBin: true
    peerDependencies:
      postcss: ^8.1.0
    dependencies:
      browserslist: 4.22.1
      caniuse-lite: 1.0.30001561
      fraction.js: 4.3.7
      normalize-range: 0.1.2
      picocolors: 1.0.0
      postcss: 8.4.31
      postcss-value-parser: 4.2.0
    dev: true

  /available-typed-arrays@1.0.5:
    resolution: {integrity: sha512-DMD0KiN46eipeziST1LPP/STfDU0sufISXmjSgvVsoU2tqxctQeASejWcfNtxYKqETM1UxQ8sp2OrSBWpHY6sw==}
    engines: {node: '>= 0.4'}

  /aws-sign2@0.7.0:
    resolution: {integrity: sha512-08kcGqnYf/YmjoRhfxyu+CLxBjUtHLXLXX/vUfx9l2LYzG3c1m61nrpyFUZI6zeS+Li/wWMMidD9KgrqtGq3mA==}
    dev: false

  /aws4@1.12.0:
    resolution: {integrity: sha512-NmWvPnx0F1SfrQbYwOi7OeaNGokp9XhzNioJ/CSBs8Qa4vxug81mhJEAVZwxXuBmYB5KDRfMq/F3RR0BIU7sWg==}
    dev: false

  /axe-core@4.7.0:
    resolution: {integrity: sha512-M0JtH+hlOL5pLQwHOLNYZaXuhqmvS8oExsqB1SBYgA4Dk7u/xx+YdGHXaK5pyUfed5mYXdlYiphWq3G8cRi5JQ==}
    engines: {node: '>=4'}
    dev: true

  /axios@0.21.4(debug@4.3.4):
    resolution: {integrity: sha512-ut5vewkiu8jjGBdqpM44XxjuCjq9LAKeHVmoVfHVzy8eHgxxq8SbAVQNovDA8mVi05kP0Ea/n/UzcSHcTJQfNg==}
    dependencies:
      follow-redirects: 1.15.3(debug@4.3.4)
    transitivePeerDependencies:
      - debug
    dev: false

  /axobject-query@3.2.1:
    resolution: {integrity: sha512-jsyHu61e6N4Vbz/v18DHwWYKK0bSWLqn47eeDSKPB7m8tqMHF9YJ+mhIk2lVteyZrY8tnSj/jHOv4YiTCuCJgg==}
    dependencies:
      dequal: 2.0.3
    dev: true

  /b4a@1.6.4:
    resolution: {integrity: sha512-fpWrvyVHEKyeEvbKZTVOeZF3VSKKWtJxFIxX/jaVPf+cLbGUSitjb49pHLqPV2BUNNZ0LcoeEGfE/YCpyDYHIw==}
    dev: false

  /babel-jest@29.6.2(@babel/core@7.22.9):
    resolution: {integrity: sha512-BYCzImLos6J3BH/+HvUCHG1dTf2MzmAB4jaVxHV+29RZLjR29XuYTmsf2sdDwkrb+FczkGo3kOhE7ga6sI0P4A==}
    engines: {node: ^14.15.0 || ^16.10.0 || >=18.0.0}
    peerDependencies:
      '@babel/core': ^7.8.0
    dependencies:
      '@babel/core': 7.22.9
      '@jest/transform': 29.6.2
      '@types/babel__core': 7.20.1
      babel-plugin-istanbul: 6.1.1
      babel-preset-jest: 29.5.0(@babel/core@7.22.9)
      chalk: 4.1.2
      graceful-fs: 4.2.11
      slash: 3.0.0
    transitivePeerDependencies:
      - supports-color
    dev: true

  /babel-plugin-istanbul@6.1.1:
    resolution: {integrity: sha512-Y1IQok9821cC9onCx5otgFfRm7Lm+I+wwxOx738M/WLPZ9Q42m4IG5W0FNX8WLL2gYMZo3JkuXIH2DOpWM+qwA==}
    engines: {node: '>=8'}
    dependencies:
      '@babel/helper-plugin-utils': 7.22.5
      '@istanbuljs/load-nyc-config': 1.1.0
      '@istanbuljs/schema': 0.1.3
      istanbul-lib-instrument: 5.2.1
      test-exclude: 6.0.0
    transitivePeerDependencies:
      - supports-color
    dev: true

  /babel-plugin-jest-hoist@29.5.0:
    resolution: {integrity: sha512-zSuuuAlTMT4mzLj2nPnUm6fsE6270vdOfnpbJ+RmruU75UhLFvL0N2NgI7xpeS7NaB6hGqmd5pVpGTDYvi4Q3w==}
    engines: {node: ^14.15.0 || ^16.10.0 || >=18.0.0}
    dependencies:
      '@babel/template': 7.22.5
      '@babel/types': 7.22.5
      '@types/babel__core': 7.20.1
      '@types/babel__traverse': 7.20.1
    dev: true

  /babel-plugin-macros@3.1.0:
    resolution: {integrity: sha512-Cg7TFGpIr01vOQNODXOOaGz2NpCU5gl8x1qJFbb6hbZxR7XrcE2vtbAsTAbJ7/xwJtUuJEw8K8Zr/AE0LHlesg==}
    engines: {node: '>=10', npm: '>=6'}
    dependencies:
      '@babel/runtime': 7.23.2
      cosmiconfig: 7.1.0
      resolve: 1.22.8
    dev: false

  /babel-plugin-syntax-trailing-function-commas@7.0.0-beta.0:
    resolution: {integrity: sha512-Xj9XuRuz3nTSbaTXWv3itLOcxyF4oPD8douBBmj7U9BBC6nEBYfyOJYQMf/8PJAFotC62UY5dFfIGEPr7WswzQ==}
    dev: true

  /babel-preset-current-node-syntax@1.0.1(@babel/core@7.22.9):
    resolution: {integrity: sha512-M7LQ0bxarkxQoN+vz5aJPsLBn77n8QgTFmo8WK0/44auK2xlCXrYcUxHFxgU7qW5Yzw/CjmLRK2uJzaCd7LvqQ==}
    peerDependencies:
      '@babel/core': ^7.0.0
    dependencies:
      '@babel/core': 7.22.9
      '@babel/plugin-syntax-async-generators': 7.8.4(@babel/core@7.22.9)
      '@babel/plugin-syntax-bigint': 7.8.3(@babel/core@7.22.9)
      '@babel/plugin-syntax-class-properties': 7.12.13(@babel/core@7.22.9)
      '@babel/plugin-syntax-import-meta': 7.10.4(@babel/core@7.22.9)
      '@babel/plugin-syntax-json-strings': 7.8.3(@babel/core@7.22.9)
      '@babel/plugin-syntax-logical-assignment-operators': 7.10.4(@babel/core@7.22.9)
      '@babel/plugin-syntax-nullish-coalescing-operator': 7.8.3(@babel/core@7.22.9)
      '@babel/plugin-syntax-numeric-separator': 7.10.4(@babel/core@7.22.9)
      '@babel/plugin-syntax-object-rest-spread': 7.8.3(@babel/core@7.22.9)
      '@babel/plugin-syntax-optional-catch-binding': 7.8.3(@babel/core@7.22.9)
      '@babel/plugin-syntax-optional-chaining': 7.8.3(@babel/core@7.22.9)
      '@babel/plugin-syntax-top-level-await': 7.14.5(@babel/core@7.22.9)
    dev: true

  /babel-preset-fbjs@3.4.0(@babel/core@7.22.9):
    resolution: {integrity: sha512-9ywCsCvo1ojrw0b+XYk7aFvTH6D9064t0RIL1rtMf3nsa02Xw41MS7sZw216Im35xj/UY0PDBQsa1brUDDF1Ow==}
    peerDependencies:
      '@babel/core': ^7.0.0
    dependencies:
      '@babel/core': 7.22.9
      '@babel/plugin-proposal-class-properties': 7.18.6(@babel/core@7.22.9)
      '@babel/plugin-proposal-object-rest-spread': 7.20.7(@babel/core@7.22.9)
      '@babel/plugin-syntax-class-properties': 7.12.13(@babel/core@7.22.9)
      '@babel/plugin-syntax-flow': 7.23.3(@babel/core@7.22.9)
      '@babel/plugin-syntax-jsx': 7.23.3(@babel/core@7.22.9)
      '@babel/plugin-syntax-object-rest-spread': 7.8.3(@babel/core@7.22.9)
      '@babel/plugin-transform-arrow-functions': 7.23.3(@babel/core@7.22.9)
      '@babel/plugin-transform-block-scoped-functions': 7.23.3(@babel/core@7.22.9)
      '@babel/plugin-transform-block-scoping': 7.23.4(@babel/core@7.22.9)
      '@babel/plugin-transform-classes': 7.23.5(@babel/core@7.22.9)
      '@babel/plugin-transform-computed-properties': 7.23.3(@babel/core@7.22.9)
      '@babel/plugin-transform-destructuring': 7.23.3(@babel/core@7.22.9)
      '@babel/plugin-transform-flow-strip-types': 7.23.3(@babel/core@7.22.9)
      '@babel/plugin-transform-for-of': 7.23.3(@babel/core@7.22.9)
      '@babel/plugin-transform-function-name': 7.23.3(@babel/core@7.22.9)
      '@babel/plugin-transform-literals': 7.23.3(@babel/core@7.22.9)
      '@babel/plugin-transform-member-expression-literals': 7.23.3(@babel/core@7.22.9)
      '@babel/plugin-transform-modules-commonjs': 7.23.3(@babel/core@7.22.9)
      '@babel/plugin-transform-object-super': 7.23.3(@babel/core@7.22.9)
      '@babel/plugin-transform-parameters': 7.23.3(@babel/core@7.22.9)
      '@babel/plugin-transform-property-literals': 7.23.3(@babel/core@7.22.9)
      '@babel/plugin-transform-react-display-name': 7.23.3(@babel/core@7.22.9)
      '@babel/plugin-transform-react-jsx': 7.23.4(@babel/core@7.22.9)
      '@babel/plugin-transform-shorthand-properties': 7.23.3(@babel/core@7.22.9)
      '@babel/plugin-transform-spread': 7.23.3(@babel/core@7.22.9)
      '@babel/plugin-transform-template-literals': 7.23.3(@babel/core@7.22.9)
      babel-plugin-syntax-trailing-function-commas: 7.0.0-beta.0
    dev: true

  /babel-preset-jest@29.5.0(@babel/core@7.22.9):
    resolution: {integrity: sha512-JOMloxOqdiBSxMAzjRaH023/vvcaSaec49zvg+2LmNsktC7ei39LTJGw02J+9uUtTZUq6xbLyJ4dxe9sSmIuAg==}
    engines: {node: ^14.15.0 || ^16.10.0 || >=18.0.0}
    peerDependencies:
      '@babel/core': ^7.0.0
    dependencies:
      '@babel/core': 7.22.9
      babel-plugin-jest-hoist: 29.5.0
      babel-preset-current-node-syntax: 1.0.1(@babel/core@7.22.9)
    dev: true

  /balanced-match@1.0.2:
    resolution: {integrity: sha512-3oSeUO0TMV67hN1AmbXsK4yaqU7tjiHlbxRDZOpH0KW9+CeX4bRAaX0Anxt0tx2MrpRpWwQaPwIlISEJhYU5Pw==}

  /base-x@3.0.9:
    resolution: {integrity: sha512-H7JU6iBHTal1gp56aKoaa//YUxEaAOUiydvrV/pILqIHXTtqxSkATOnDA2u+jZ/61sD+L/412+7kzXRtWukhpQ==}
    dependencies:
      safe-buffer: 5.2.1

  /base64-js@1.5.1:
    resolution: {integrity: sha512-AKpaYlHn8t4SVbOHCy+b5+KKgvR4vrsD8vbvrbiQJps7fKDTkjkDry6ji0rUJjC0kzbNePLwzxq8iypo41qeWA==}

  /bcrypt-pbkdf@1.0.2:
    resolution: {integrity: sha512-qeFIXtP4MSoi6NLqO12WfqARWWuCKi2Rn/9hJLEmtB5yTNr9DqFWkJRCf2qShWzPeAMRnOgCrq0sg/KLv5ES9w==}
    dependencies:
      tweetnacl: 0.14.5
    dev: false

  /bigint-buffer@1.1.5:
    resolution: {integrity: sha512-trfYco6AoZ+rKhKnxA0hgX0HAbVP/s808/EuDSe2JDzUnCp/xAsli35Orvk67UrTEcwuxZqYZDmfA2RXJgxVvA==}
    engines: {node: '>= 10.0.0'}
    requiresBuild: true
    dependencies:
      bindings: 1.5.0

  /bignumber.js@9.1.2:
    resolution: {integrity: sha512-2/mKyZH9K85bzOEfhXDBFZTGd1CTs+5IHpeFQo9luiBG7hghdC851Pj2WAhb6E3R6b9tZj/XKhbg4fum+Kepug==}
    dev: false

  /binary-extensions@2.2.0:
    resolution: {integrity: sha512-jDctJ/IVQbZoJykoeHbhXpOlNBqGNcwXJKJog42E5HDPUwQTSdjCHdihjj0DlnheQ7blbT6dHOafNAiS8ooQKA==}
    engines: {node: '>=8'}

  /binary-install-raw@0.0.13(debug@4.3.4):
    resolution: {integrity: sha512-v7ms6N/H7iciuk6QInon3/n2mu7oRX+6knJ9xFPsJ3rQePgAqcR3CRTwUheFd8SLbiq4LL7Z4G/44L9zscdt9A==}
    engines: {node: '>=10'}
    dependencies:
      axios: 0.21.4(debug@4.3.4)
      rimraf: 3.0.2
      tar: 6.2.0
    transitivePeerDependencies:
      - debug
    dev: false

  /binaryen@101.0.0-nightly.20210723:
    resolution: {integrity: sha512-eioJNqhHlkguVSbblHOtLqlhtC882SOEPKmNFZaDuz1hzQjolxZ+eu3/kaS10n3sGPONsIZsO7R9fR00UyhEUA==}
    hasBin: true

  /binaryen@102.0.0-nightly.20211028:
    resolution: {integrity: sha512-GCJBVB5exbxzzvyt8MGDv/MeUjs6gkXDvf4xOIItRBptYl0Tz5sm1o/uG95YK0L0VeG5ajDu3hRtkBP2kzqC5w==}
    hasBin: true

  /bind-decorator@1.0.11:
    resolution: {integrity: sha512-yzkH0uog6Vv/vQ9+rhSKxecnqGUZHYncg7qS7voz3Q76+TAi1SGiOKk2mlOvusQnFz9Dc4BC/NMkeXu11YgjJg==}

  /bindings@1.5.0:
    resolution: {integrity: sha512-p2q/t/mhvuOj/UeLlV6566GD/guowlr0hHxClI0W9m7MWYkL1F0hLo+0Aexs9HSPCtR1SXQ0TD3MMKrXZajbiQ==}
    dependencies:
      file-uri-to-path: 1.0.0

  /bl@1.2.3:
    resolution: {integrity: sha512-pvcNpa0UU69UT341rO6AYy4FVAIkUHuZXRIWbq+zHnsVcRzDDjIAhGuuYoi0d//cwIwtt4pkpKycWEfjdV+vww==}
    dependencies:
      readable-stream: 2.3.8
      safe-buffer: 5.2.1
    dev: false

  /bl@4.1.0:
    resolution: {integrity: sha512-1W07cM9gS6DcLperZfFSj+bWLtaPGSOHWhPiGzXmvVJbRLdG82sH/Kn8EtW1VqWVA54AKf2h5k5BbnIbwF3h6w==}
    dependencies:
      buffer: 5.7.1
      inherits: 2.0.4
      readable-stream: 3.6.2

  /blakejs@1.2.1:
    resolution: {integrity: sha512-QXUSXI3QVc/gJME0dBpXrag1kbzOqCjCX8/b54ntNyW6sjtoqxqRk3LTmXzaJoh71zMsDCjM+47jS7XiwN/+fQ==}
    dev: false

  /blob-to-it@1.0.4:
    resolution: {integrity: sha512-iCmk0W4NdbrWgRRuxOriU8aM5ijeVLI61Zulsmg/lUHNr7pYjoj+U77opLefNagevtrrbMt3JQ5Qip7ar178kA==}
    dependencies:
      browser-readablestream-to-it: 1.0.3
    dev: false

  /bn.js@4.11.6:
    resolution: {integrity: sha512-XWwnNNFCuuSQ0m3r3C4LE3EiORltHd9M05pq6FOlVeiophzRbMo50Sbz1ehl8K3Z+jw9+vmgnXefY1hz8X+2wA==}
    dev: false

  /bn.js@4.12.0:
    resolution: {integrity: sha512-c98Bf3tPniI+scsdk237ku1Dc3ujXQTSgyiPUDEOe7tRkhrqridvh8klBv0HCEso1OLOYcHuCv/cS6DNxKH+ZA==}
    dev: false

  /bn.js@5.2.1:
    resolution: {integrity: sha512-eXRvHzWyYPBuB4NBy0cmYQjGitUrtqwbvlzP3G6VFnNRbsZQIxQ10PbKKHt8gZ/HW/D/747aDl+QkDqg3KQLMQ==}

  /borsh@0.7.0:
    resolution: {integrity: sha512-CLCsZGIBCFnPtkNnieW/a8wmreDmfUtjU2m9yHrzPXIlNbqVs0AQrSatSG6vdNYUqdc83tkQi2eHfF98ubzQLA==}
    dependencies:
      bn.js: 5.2.1
      bs58: 4.0.1
      text-encoding-utf-8: 1.0.2

  /brace-expansion@1.1.11:
    resolution: {integrity: sha512-iCuPHDFgrHX7H2vEI/5xpz07zSHB00TpugqhmYtVmMO6518mCuRMoOYFldEBl0g187ufozdaHgWKcYFb61qGiA==}
    dependencies:
      balanced-match: 1.0.2
      concat-map: 0.0.1

  /brace-expansion@2.0.1:
    resolution: {integrity: sha512-XnAIvQ8eM+kC6aULx6wuQiwVsnzsi9d3WxzV3FpWTGA19F621kwdbsAcFKXgKUHZWsy+mY6iL1sHTxWEFCytDA==}
    dependencies:
      balanced-match: 1.0.2

  /braces@3.0.2:
    resolution: {integrity: sha512-b8um+L1RzM3WDSzvhm6gIz1yfTbBt6YTlcEKAvsmqCZZFw46z626lVj9j1yEPW33H5H+lBQpZMP1k8l+78Ha0A==}
    engines: {node: '>=8'}
    dependencies:
      fill-range: 7.0.1

  /brorand@1.1.0:
    resolution: {integrity: sha512-cKV8tMCEpQs4hK/ik71d6LrPOnpkpGBR0wzxqr68g2m/LB2GxVYQroAjMJZRVM1Y4BCjCKc3vAamxSzOY2RP+w==}
    dev: false

  /browser-readablestream-to-it@1.0.3:
    resolution: {integrity: sha512-+12sHB+Br8HIh6VAMVEG5r3UXCyESIgDW7kzk3BjIXa43DVqVwL7GC5TW3jeh+72dtcH99pPVpw0X8i0jt+/kw==}
    dev: false

  /browserify-aes@1.2.0:
    resolution: {integrity: sha512-+7CHXqGuspUn/Sl5aO7Ea0xWGAtETPXNSAjHo48JfLdPWcMng33Xe4znFvQweqc/uzk5zSOI3H52CYnjCfb5hA==}
    dependencies:
      buffer-xor: 1.0.3
      cipher-base: 1.0.4
      create-hash: 1.2.0
      evp_bytestokey: 1.0.3
      inherits: 2.0.4
      safe-buffer: 5.2.1
    dev: false

  /browserslist@4.21.9:
    resolution: {integrity: sha512-M0MFoZzbUrRU4KNfCrDLnvyE7gub+peetoTid3TBIqtunaDJyXlwhakT+/VkvSXcfIzFfK/nkCs4nmyTmxdNSg==}
    engines: {node: ^6 || ^7 || ^8 || ^9 || ^10 || ^11 || ^12 || >=13.7}
    hasBin: true
    dependencies:
      caniuse-lite: 1.0.30001517
      electron-to-chromium: 1.4.476
      node-releases: 2.0.13
      update-browserslist-db: 1.0.11(browserslist@4.21.9)

  /browserslist@4.22.1:
    resolution: {integrity: sha512-FEVc202+2iuClEhZhrWy6ZiAcRLvNMyYcxZ8raemul1DYVOVdFsbqckWLdsixQZCpJlwe77Z3UTalE7jsjnKfQ==}
    engines: {node: ^6 || ^7 || ^8 || ^9 || ^10 || ^11 || ^12 || >=13.7}
    hasBin: true
    dependencies:
      caniuse-lite: 1.0.30001561
      electron-to-chromium: 1.4.578
      node-releases: 2.0.13
      update-browserslist-db: 1.0.13(browserslist@4.22.1)
    dev: true

  /bs58@4.0.1:
    resolution: {integrity: sha512-Ok3Wdf5vOIlBrgCvTq96gBkJw+JUEzdBgyaza5HLtPm7yTHkjRy8+JzNyHF7BHa0bNWOQIp3m5YF0nnFcOIKLw==}
    dependencies:
      base-x: 3.0.9

  /bs58check@2.1.2:
    resolution: {integrity: sha512-0TS1jicxdU09dwJMNZtVAfzPi6Q6QeN0pM1Fkzrjn+XYHvzMKPU3pHVpva+769iNVSfIYWf7LJ6WR+BuuMf8cA==}
    dependencies:
      bs58: 4.0.1
      create-hash: 1.2.0
      safe-buffer: 5.2.1
    dev: false

  /bser@2.1.1:
    resolution: {integrity: sha512-gQxTNE/GAfIIrmHLUE3oJyp5FO6HRBfhjnw4/wMmA63ZGDJnWBmgY/lyQBpnDUkGmAhbSe39tx2d/iTOAfglwQ==}
    dependencies:
      node-int64: 0.4.0
    dev: true

  /buffer-alloc-unsafe@1.1.0:
    resolution: {integrity: sha512-TEM2iMIEQdJ2yjPJoSIsldnleVaAk1oW3DBVUykyOLsEsFmEc9kn+SFFPz+gl54KQNxlDnAwCXosOS9Okx2xAg==}
    dev: false

  /buffer-alloc@1.2.0:
    resolution: {integrity: sha512-CFsHQgjtW1UChdXgbyJGtnm+O/uLQeZdtbDo8mfUgYXCHSM1wgrVxXm6bSyrUuErEb+4sYVGCzASBRot7zyrow==}
    dependencies:
      buffer-alloc-unsafe: 1.1.0
      buffer-fill: 1.0.0
    dev: false

  /buffer-fill@1.0.0:
    resolution: {integrity: sha512-T7zexNBwiiaCOGDg9xNX9PBmjrubblRkENuptryuI64URkXDFum9il/JGL8Lm8wYfAXpredVXXZz7eMHilimiQ==}
    dev: false

  /buffer-from@1.1.2:
    resolution: {integrity: sha512-E+XQCRwSbaaiChtv6k6Dwgc+bx+Bs6vuKJHHl5kox/BaKbhiXzqQOwK4cO22yElGp2OCmjwVhT3HmxgyPGnJfQ==}

  /buffer-xor@1.0.3:
    resolution: {integrity: sha512-571s0T7nZWK6vB67HI5dyUF7wXiNcfaPPPTl6zYCNApANjIvYJTg7hlud/+cJpdAhS7dVzqMLmfhfHR3rAcOjQ==}
    dev: false

  /buffer@5.7.1:
    resolution: {integrity: sha512-EHcyIPBQ4BSGlvjB16k5KgAJ27CIsHY/2JBmCRReo48y9rQ3MaUzWX3KVlBa4U7MyX02HdVj0K7C3WaB3ju7FQ==}
    dependencies:
      base64-js: 1.5.1
      ieee754: 1.2.1

  /buffer@6.0.3:
    resolution: {integrity: sha512-FTiCpNxtwiZZHEZbcbTIcZjERVICn9yq/pDFkTl95/AxzD1naBctN7YO68riM/gLSDY7sdrMby8hofADYuuqOA==}
    dependencies:
      base64-js: 1.5.1
      ieee754: 1.2.1

  /bufferutil@4.0.8:
    resolution: {integrity: sha512-4T53u4PdgsXqKaIctwF8ifXlRTTmEPJ8iEPWFdGZvcf7sbwYo6FKFEX9eNNAnzFZ7EzJAQ3CJeOtCRA4rDp7Pw==}
    engines: {node: '>=6.14.2'}
    requiresBuild: true
    dependencies:
      node-gyp-build: 4.6.1

  /busboy@1.6.0:
    resolution: {integrity: sha512-8SFQbg/0hQ9xy3UNTB0YEnsNBbWfhf7RtnzpL7TkBiTBRfrQ9Fxcnz7VJsleJpyp6rVLvXiuORqjlHi5q+PYuA==}
    engines: {node: '>=10.16.0'}
    dependencies:
      streamsearch: 1.1.0

  /call-bind@1.0.5:
    resolution: {integrity: sha512-C3nQxfFZxFRVoJoGKKI8y3MOEo129NQ+FgQ08iye+Mk4zNZZGdjfs06bVTr+DBSlA66Q2VEcMki/cUCP4SercQ==}
    dependencies:
      function-bind: 1.1.2
      get-intrinsic: 1.2.2
      set-function-length: 1.1.1

  /callsites@3.1.0:
    resolution: {integrity: sha512-P8BjAsXvZS+VIDUI11hHCQEv74YT67YUi5JJFNWIqL235sBmjX4+qx9Muvls5ivyNENctx46xQLQ3aTuE7ssaQ==}
    engines: {node: '>=6'}

  /camel-case@4.1.2:
    resolution: {integrity: sha512-gxGWBrTT1JuMx6R+o5PTXMmUnhnVzLQ9SNutD4YqKtI6ap897t3tKECYla6gCWEkplXnlNybEkZg9GEGxKFCgw==}
    dependencies:
      pascal-case: 3.1.2
      tslib: 2.6.2
    dev: true

  /camelcase-css@2.0.1:
    resolution: {integrity: sha512-QOSvevhslijgYwRx6Rv7zKdMF8lbRmx+uQGx2+vDc+KI/eBnsy9kit5aj23AgGu3pa4t9AgwbnXWqS+iOY+2aA==}
    engines: {node: '>= 6'}
    dev: true

  /camelcase@5.3.1:
    resolution: {integrity: sha512-L28STB170nwWS63UjtlEOE3dldQApaJXZkOI1uMFfzf3rRuPegHaHesyee+YxQ+W6SvRDQV6UrdOdRiR153wJg==}
    engines: {node: '>=6'}

  /camelcase@6.3.0:
    resolution: {integrity: sha512-Gmy6FhYlCY7uOElZUSbxo2UCDH8owEk996gkbrpsgGtrJLM3J7jGxl9Ic7Qwwj4ivOE5AWZWRMecDdF7hqGjFA==}
    engines: {node: '>=10'}
    dev: true

  /caniuse-lite@1.0.30001517:
    resolution: {integrity: sha512-Vdhm5S11DaFVLlyiKu4hiUTkpZu+y1KA/rZZqVQfOD5YdDT/eQKlkt7NaE0WGOFgX32diqt9MiP9CAiFeRklaA==}

  /caniuse-lite@1.0.30001561:
    resolution: {integrity: sha512-NTt0DNoKe958Q0BE0j0c1V9jbUzhBxHIEJy7asmGrpE0yG63KTV7PLHPnK2E1O9RsQrQ081I3NLuXGS6zht3cw==}

  /capital-case@1.0.4:
    resolution: {integrity: sha512-ds37W8CytHgwnhGGTi88pcPyR15qoNkOpYwmMMfnWqqWgESapLqvDx6huFjQ5vqWSn2Z06173XNA7LtMOeUh1A==}
    dependencies:
      no-case: 3.0.4
      tslib: 2.6.2
      upper-case-first: 2.0.2
    dev: true

  /cardinal@2.1.1:
    resolution: {integrity: sha512-JSr5eOgoEymtYHBjNWyjrMqet9Am2miJhlfKNdqLp6zoeAh0KN5dRAcxlecj5mAJrmQomgiOBj35xHLrFjqBpw==}
    hasBin: true
    dependencies:
      ansicolors: 0.3.2
      redeyed: 2.1.1
    dev: false

  /caseless@0.12.0:
    resolution: {integrity: sha512-4tYFyifaFfGacoiObjJegolkwSU4xQNGbVgUiNYVUxbQ2x2lUsFvY4hVgVzGiIe6WLOPqycWXA40l+PWsxthUw==}
    dev: false

  /cborg@1.10.2:
    resolution: {integrity: sha512-b3tFPA9pUr2zCUiCfRd2+wok2/LBSNUMKOuRRok+WlvvAgEt/PlbgPTsZUcwCOs53IJvLgTp0eotwtosE6njug==}
    hasBin: true
    dev: false

  /chalk@2.4.2:
    resolution: {integrity: sha512-Mti+f9lpJNcwF4tWV8/OrTTtF1gZi+f8FqlyAdouralcFWFQWF2+NgCHShjkCb+IFBLq9buZwE1xckQU4peSuQ==}
    engines: {node: '>=4'}
    dependencies:
      ansi-styles: 3.2.1
      escape-string-regexp: 1.0.5
      supports-color: 5.5.0

  /chalk@3.0.0:
    resolution: {integrity: sha512-4D3B6Wf41KOYRFdszmDqMCGq5VV/uMAB273JILmO+3jAlh8X4qDtdtgCR3fxtbLEMzSx22QdhnDcJvu2u1fVwg==}
    engines: {node: '>=8'}
    dependencies:
      ansi-styles: 4.3.0
      supports-color: 7.2.0
    dev: false

  /chalk@4.1.2:
    resolution: {integrity: sha512-oKnbhFyRIXpUuez8iBMmyEa4nbj4IOQyuhc/wy9kY7/WVPcwIO9VA668Pu8RkO7+0G76SLROeyw9CpQ061i4mA==}
    engines: {node: '>=10'}
    dependencies:
      ansi-styles: 4.3.0
      supports-color: 7.2.0

  /chalk@5.2.0:
    resolution: {integrity: sha512-ree3Gqw/nazQAPuJJEy+avdl7QfZMcUvmHIKgEZkGL+xOBzRvup5Hxo6LHuMceSxOabuJLJm5Yp/92R9eMmMvA==}
    engines: {node: ^12.17.0 || ^14.13 || >=16.0.0}
    dev: true

  /change-case-all@1.0.15:
    resolution: {integrity: sha512-3+GIFhk3sNuvFAJKU46o26OdzudQlPNBCu1ZQi3cMeMHhty1bhDxu2WrEilVNYaGvqUtR1VSigFcJOiS13dRhQ==}
    dependencies:
      change-case: 4.1.2
      is-lower-case: 2.0.2
      is-upper-case: 2.0.2
      lower-case: 2.0.2
      lower-case-first: 2.0.2
      sponge-case: 1.0.1
      swap-case: 2.0.2
      title-case: 3.0.3
      upper-case: 2.0.2
      upper-case-first: 2.0.2
    dev: true

  /change-case@4.1.2:
    resolution: {integrity: sha512-bSxY2ws9OtviILG1EiY5K7NNxkqg/JnRnFxLtKQ96JaviiIxi7djMrSd0ECT9AC+lttClmYwKw53BWpOMblo7A==}
    dependencies:
      camel-case: 4.1.2
      capital-case: 1.0.4
      constant-case: 3.0.4
      dot-case: 3.0.4
      header-case: 2.0.4
      no-case: 3.0.4
      param-case: 3.0.4
      pascal-case: 3.1.2
      path-case: 3.0.4
      sentence-case: 3.0.4
      snake-case: 3.0.4
      tslib: 2.6.2
    dev: true

  /char-regex@1.0.2:
    resolution: {integrity: sha512-kWWXztvZ5SBQV+eRgKFeh8q5sLuZY2+8WUIzlxWVTg+oGwY14qylx1KbKzHd8P6ZYkAg0xyIDU9JMHhyJMZ1jw==}
    engines: {node: '>=10'}
    dev: true

  /chardet@0.7.0:
    resolution: {integrity: sha512-mT8iDcrh03qDGRRmoA2hmBJnxpllMR+0/0qlzjqZES6NdiWDcZkCNAk4rPFZ9Q85r27unkiNNg8ZOiwZXBHwcA==}
    dev: true

  /chokidar@3.5.3:
    resolution: {integrity: sha512-Dr3sfKRP6oTcjf2JmUmFJfeVMvXBdegxB0iVQ5eb2V10uFJUCAS8OByZdVAyVb8xXNz3GjjTgj9kLWsZTqE6kw==}
    engines: {node: '>= 8.10.0'}
    dependencies:
      anymatch: 3.1.3
      braces: 3.0.2
      glob-parent: 5.1.2
      is-binary-path: 2.1.0
      is-glob: 4.0.3
      normalize-path: 3.0.0
      readdirp: 3.6.0
    optionalDependencies:
      fsevents: 2.3.3

  /chownr@1.1.4:
    resolution: {integrity: sha512-jJ0bqzaylmJtVnNgzTeSOs8DPavpbYgEr/b0YL8/2GO3xJEhInFmhKMUnEJQjZumK7KXGFhUy89PrsJWlakBVg==}
    dev: false

  /chownr@2.0.0:
    resolution: {integrity: sha512-bIomtDF5KGpdogkLd9VspvFzk9KfpyyGlS8YFVZl7TGPBHL5snIOnxeshwVgPteQ9b4Eydl+pVbIyE1DcvCWgQ==}
    engines: {node: '>=10'}
    dev: false

  /ci-info@3.8.0:
    resolution: {integrity: sha512-eXTggHWSooYhq49F2opQhuHWgzucfF2YgODK4e1566GQs5BIfP30B0oenwBJHfWxAs2fyPB1s7Mg949zLf61Yw==}
    engines: {node: '>=8'}
    dev: true

  /cipher-base@1.0.4:
    resolution: {integrity: sha512-Kkht5ye6ZGmwv40uUDZztayT2ThLQGfnj/T71N/XzeZeo3nf8foyW7zGTsPYkEya3m5f3cAypH+qe7YOrM1U2Q==}
    dependencies:
      inherits: 2.0.4
      safe-buffer: 5.2.1
    dev: false

  /cjs-module-lexer@1.2.3:
    resolution: {integrity: sha512-0TNiGstbQmCFwt4akjjBg5pLRTSyj/PkWQ1ZoO2zntmg9yLqSRxwEa4iCfQLGjqhiqBfOJa7W/E8wfGrTDmlZQ==}
    dev: true

  /classnames@2.3.2:
    resolution: {integrity: sha512-CSbhY4cFEJRe6/GQzIk5qXZ4Jeg5pcsP7b5peFSDpffpe1cqjASH/n9UTjBwOp6XpMSTwQ8Za2K5V02ueA7Tmw==}
    dev: false

  /clean-stack@2.2.0:
    resolution: {integrity: sha512-4diC9HaTE+KRAMWhDhrGOECgWZxoevMc5TlkObMqNSsVU62PYzXZ/SMTjzyGAFF1YusgxGcSWTEXBhp0CPwQ1A==}
    engines: {node: '>=6'}
    dev: true

  /clean-stack@3.0.1:
    resolution: {integrity: sha512-lR9wNiMRcVQjSB3a7xXGLuz4cr4wJuuXlaAEbRutGowQTmlp7R72/DOgN21e8jdwblMWl9UOJMJXarX94pzKdg==}
    engines: {node: '>=10'}
    dependencies:
      escape-string-regexp: 4.0.0
    dev: false

  /cli-cursor@3.1.0:
    resolution: {integrity: sha512-I/zHAwsKf9FqGoXM4WWRACob9+SNukZTd94DWF57E4toouRulbCxcUh6RKUEOQlYTHJnzkPMySvPNaaSLNfLZw==}
    engines: {node: '>=8'}
    dependencies:
      restore-cursor: 3.1.0

  /cli-progress@3.12.0:
    resolution: {integrity: sha512-tRkV3HJ1ASwm19THiiLIXLO7Im7wlTuKnvkYaTkyoAPefqjNg7W7DHKUlGRxy9vxDvbyCYQkQozvptuMkGCg8A==}
    engines: {node: '>=4'}
    dependencies:
      string-width: 4.2.3
    dev: false

  /cli-spinners@2.9.1:
    resolution: {integrity: sha512-jHgecW0pxkonBJdrKsqxgRX9AcG+u/5k0Q7WPDfi8AogLAdwxEkyYYNWwZ5GvVFoFx2uiY1eNcSK00fh+1+FyQ==}
    engines: {node: '>=6'}

  /cli-table3@0.5.1:
    resolution: {integrity: sha512-7Qg2Jrep1S/+Q3EceiZtQcDPWxhAvBw+ERf1162v4sikJrvojMHFqXt8QIVha8UlH9rgU0BeWPytZ9/TzYqlUw==}
    engines: {node: '>=6'}
    dependencies:
      object-assign: 4.1.1
      string-width: 2.1.1
    optionalDependencies:
      colors: 1.3.3
    dev: false

  /cli-truncate@2.1.0:
    resolution: {integrity: sha512-n8fOixwDD6b/ObinzTrp1ZKFzbgvKZvuz/TvejnLn1aQfC6r52XEx85FmuC+3HI+JM7coBRXUvNqEU2PHVrHpg==}
    engines: {node: '>=8'}
    dependencies:
      slice-ansi: 3.0.0
      string-width: 4.2.3
    dev: true

  /cli-truncate@3.1.0:
    resolution: {integrity: sha512-wfOBkjXteqSnI59oPcJkcPl/ZmwvMMOj340qUIY1SKZCv0B9Cf4D4fAucRkIKQmsIuYK3x1rrgU7MeGRruiuiA==}
    engines: {node: ^12.20.0 || ^14.13.1 || >=16.0.0}
    dependencies:
      slice-ansi: 5.0.0
      string-width: 5.1.2
    dev: true

  /cli-width@3.0.0:
    resolution: {integrity: sha512-FxqpkPPwu1HjuN93Omfm4h8uIanXofW0RxVEW3k5RKx+mJJYSthzNhp32Kzxxy3YAEZ/Dc/EWN1vZRY0+kOhbw==}
    engines: {node: '>= 10'}
    dev: true

  /client-only@0.0.1:
    resolution: {integrity: sha512-IV3Ou0jSMzZrd3pZ48nLkT9DA7Ag1pnPzaiQhpW7c3RbcqqzvzzVu+L8gfqMp/8IM2MQtSiqaCxrrcfu8I8rMA==}
    dev: false

  /cliui@6.0.0:
    resolution: {integrity: sha512-t6wbgtoCXvAzst7QgXxJYqPt0usEfbgQdftEPbLL/cvv6HPE5VgvqCuAIDR0NgU52ds6rFwqrgakNLrHEjCbrQ==}
    dependencies:
      string-width: 4.2.3
      strip-ansi: 6.0.1
      wrap-ansi: 6.2.0

  /cliui@8.0.1:
    resolution: {integrity: sha512-BSeNnyus75C4//NQ9gQt1/csTXyo/8Sb+afLAkzAptFuMsod9HFokGNudZpi/oQV73hnVK+sR+5PVRMd+Dr7YQ==}
    engines: {node: '>=12'}
    dependencies:
      string-width: 4.2.3
      strip-ansi: 6.0.1
      wrap-ansi: 7.0.0
    dev: true

  /clone@1.0.4:
    resolution: {integrity: sha512-JQHZ2QMW6l3aH/j6xCqQThY/9OH4D/9ls34cgkUBiEeocRTU04tHfKPBsUK1PqZCUQM7GiA0IIXJSuXHI64Kbg==}
    engines: {node: '>=0.8'}

  /clsx@1.1.1:
    resolution: {integrity: sha512-6/bPho624p3S2pMyvP5kKBPXnI3ufHLObBFCfgx+LkeR5lg2XYy2hqZqUf45ypD8COn2bhgGJSUE+l5dhNBieA==}
    engines: {node: '>=6'}
    dev: false

  /clsx@1.2.1:
    resolution: {integrity: sha512-EcR6r5a8bj6pu3ycsa/E/cKVGuTgZJZdsyUYHOksG/UHIiKfjxzRxYJpyVBwYaQeOvghal9fcc4PidlgzugAQg==}
    engines: {node: '>=6'}

  /clsx@2.0.0:
    resolution: {integrity: sha512-rQ1+kcj+ttHG0MKVGBUXwayCCF1oh39BF5COIpRzuCEv8Mwjv0XucrI2ExNTOn9IlLifGClWQcU9BrZORvtw6Q==}
    engines: {node: '>=6'}
    dev: false

  /co@4.6.0:
    resolution: {integrity: sha512-QVb0dM5HvG+uaxitm8wONl7jltx8dqhfU33DcqtOZcLSVIKSDDLDi7+0LbAKiyI8hD9u42m2YxXSkMGWThaecQ==}
    engines: {iojs: '>= 1.0.0', node: '>= 0.12.0'}
    dev: true

  /collect-v8-coverage@1.0.2:
    resolution: {integrity: sha512-lHl4d5/ONEbLlJvaJNtsF/Lz+WvB07u2ycqTYbdrq7UypDXailES4valYb2eWiJFxZlVmpGekfqoxQhzyFdT4Q==}
    dev: true

  /color-convert@1.9.3:
    resolution: {integrity: sha512-QfAUtd+vFdAtFQcC8CCyYt1fYWxSqAiK2cSD6zDB8N3cpsEBAvRxp9zOGg6G/SHHJYAT88/az/IuDGALsNVbGg==}
    dependencies:
      color-name: 1.1.3

  /color-convert@2.0.1:
    resolution: {integrity: sha512-RRECPsj7iu/xb5oKYcsFHSppFNnsj/52OVTRKb4zP5onXwVF3zVmmToNcOfGC+CRDpfK/U584fMg38ZHCaElKQ==}
    engines: {node: '>=7.0.0'}
    dependencies:
      color-name: 1.1.4

  /color-name@1.1.3:
    resolution: {integrity: sha512-72fSenhMw2HZMTVHeCA9KCmpEIbzWiQsjN+BHcBbS9vr1mtt+vJjPdksIBNUmKAW8TFUDPJK5SUU3QhE9NEXDw==}

  /color-name@1.1.4:
    resolution: {integrity: sha512-dOy+3AuW3a2wNbZHIuMZpTcgjGuLU/uBL/ubcZF9OXbDo8ff4O8yVp5Bf0efS8uEoYo5q4Fx7dY9OgQGXgAsQA==}

  /color-string@1.9.1:
    resolution: {integrity: sha512-shrVawQFojnZv6xM40anx4CkoDP+fZsw/ZerEMsW/pyzsRbElpsL/DBVW7q3ExxwusdNXI3lXpuhEZkzs8p5Eg==}
    dependencies:
      color-name: 1.1.4
      simple-swizzle: 0.2.2
    dev: false

  /color@4.2.3:
    resolution: {integrity: sha512-1rXeuUUiGGrykh+CeBdu5Ie7OJwinCgQY0bc7GCRxy5xVHy+moaqkpL/jqQq0MtQOeYcrqEz4abc5f0KtU7W4A==}
    engines: {node: '>=12.5.0'}
    dependencies:
      color-convert: 2.0.1
      color-string: 1.9.1
    dev: false

  /colorette@2.0.20:
    resolution: {integrity: sha512-IfEDxwoWIjkeXL1eXcDiow4UbKjhLdq6/EuSVR9GMN7KVH3r9gQ83e73hsz1Nd1T3ijd5xv1wcWRYO+D6kCI2w==}
    dev: true

  /colors@1.3.3:
    resolution: {integrity: sha512-mmGt/1pZqYRjMxB1axhTo16/snVZ5krrKkcmMeVKxzECMMXoCgnvTPp10QgHfcbQZw8Dq2jMNG6je4JlWU0gWg==}
    engines: {node: '>=0.1.90'}
    dev: false

  /combined-stream@1.0.8:
    resolution: {integrity: sha512-FQN4MRfuJeHf7cBbBMJFXhKSDq+2kAArBlmRBvcvFE5BB1HZKXtSFASDhdlz9zOYwxh8lDdnvmMOe/+5cdoEdg==}
    engines: {node: '>= 0.8'}
    dependencies:
      delayed-stream: 1.0.0
    dev: false

  /commander@10.0.1:
    resolution: {integrity: sha512-y4Mg2tXshplEbSGzx7amzPwKKOCGuoSRP/CjEdwwk0FOGlUbq6lKuoyDZTNZkmxHdJtp54hdfY/JUrdL7Xfdug==}
    engines: {node: '>=14'}
    dev: true

  /commander@2.20.3:
    resolution: {integrity: sha512-GpVkmM8vF2vQUkj2LvZmD35JxeJOLCwJ9cUkugyk2nuhbv3+mJvpLYYt+0+USMxE+oj+ey/lJEnhZw75x/OMcQ==}

  /commander@4.1.1:
    resolution: {integrity: sha512-NOKm8xhkzAjzFx8B2v5OAHT+u5pRQc2UCa2Vq9jYL/31o2wi9mxBA7LIFs3sV5VSC49z6pEhfbMULvShKj26WA==}
    engines: {node: '>= 6'}
    dev: true

  /common-tags@1.8.2:
    resolution: {integrity: sha512-gk/Z852D2Wtb//0I+kRFNKKE9dIIVirjoqPoA1wJU+XePVXZfGeBpk45+A1rKO4Q43prqWBNY/MiIeRLbPWUaA==}
    engines: {node: '>=4.0.0'}
    dev: true

  /concat-map@0.0.1:
    resolution: {integrity: sha512-/Srv4dswyQNBfohGpz9o6Yb3Gz3SrUDqBH5rTuhGR7ahtlbYKnVxw2bCFMRljaA7EXHaXZ8wsHdodFvbkhKmqg==}

  /concat-stream@1.6.2:
    resolution: {integrity: sha512-27HBghJxjiZtIk3Ycvn/4kbJk/1uZuJFfuPEns6LaEvpvG1f0hTea8lilrouyo9mVc2GWdcEZ8OLoGmSADlrCw==}
    engines: {'0': node >= 0.8}
    dependencies:
      buffer-from: 1.1.2
      inherits: 2.0.4
      readable-stream: 2.3.8
      typedarray: 0.0.6
    dev: false

  /constant-case@3.0.4:
    resolution: {integrity: sha512-I2hSBi7Vvs7BEuJDr5dDHfzb/Ruj3FyvFyh7KLilAjNQw3Be+xgqUBA2W6scVEcL0hL1dwPRtIqEPVUCKkSsyQ==}
    dependencies:
      no-case: 3.0.4
      tslib: 2.6.2
      upper-case: 2.0.2
    dev: true

  /convert-source-map@1.9.0:
    resolution: {integrity: sha512-ASFBup0Mz1uyiIjANan1jzLQami9z1PoYSZCiiYW2FczPbenXc45FZdBZLzOT+r6+iciuEModtmCti+hjaAk0A==}

  /convert-source-map@2.0.0:
    resolution: {integrity: sha512-Kvp459HrV2FEJ1CAsi1Ku+MY3kasH19TFykTz2xWmMeq6bk2NU3XXvfJ+Q61m0xktWwt+1HSYf3JZsTms3aRJg==}
    dev: true

  /copy-to-clipboard@3.3.3:
    resolution: {integrity: sha512-2KV8NhB5JqC3ky0r9PMCAZKbUHSwtEo4CwCs0KXgruG43gX5PMqDEBbVU4OUzw2MuAWUfsuFmWvEKG5QRfSnJA==}
    dependencies:
      toggle-selection: 1.0.6

  /core-util-is@1.0.2:
    resolution: {integrity: sha512-3lqz5YjWTYnW6dlDa5TLaTCcShfar1e40rmcJVwCBJC6mWlFuj0eCHIElmG1g5kyuJ/GD+8Wn4FFCcz4gJPfaQ==}
    dev: false

  /core-util-is@1.0.3:
    resolution: {integrity: sha512-ZQBvi1DcpJ4GDqanjucZ2Hj3wEO5pZDS89BWbkcrvdxksJorwUDDZamX9ldFkp9aw2lmBDLgkObEA4DWNJ9FYQ==}
    dev: false

  /cosmiconfig@6.0.0:
    resolution: {integrity: sha512-xb3ZL6+L8b9JLLCx3ZdoZy4+2ECphCMo2PwqgP1tlfVq6M6YReyzBJtvWWtbDSpNr9hn96pkCiZqUcFEc+54Qg==}
    engines: {node: '>=8'}
    dependencies:
      '@types/parse-json': 4.0.2
      import-fresh: 3.3.0
      parse-json: 5.2.0
      path-type: 4.0.0
      yaml: 1.10.2
    dev: false

  /cosmiconfig@7.1.0:
    resolution: {integrity: sha512-AdmX6xUzdNASswsFtmwSt7Vj8po9IuqXm0UXz7QKPuEUmPB4XyjGfaAr2PSuELMwkRMVH1EpIkX5bTZGRB3eCA==}
    engines: {node: '>=10'}
    dependencies:
      '@types/parse-json': 4.0.2
      import-fresh: 3.3.0
      parse-json: 5.2.0
      path-type: 4.0.0
      yaml: 1.10.2
    dev: false

  /cosmiconfig@8.3.6(typescript@5.1.6):
    resolution: {integrity: sha512-kcZ6+W5QzcJ3P1Mt+83OUv/oHFqZHIx8DuxG6eZ5RGMERoLqp4BuGjhHLYGK+Kf5XVkQvqBSmAy/nGWN3qDgEA==}
    engines: {node: '>=14'}
    peerDependencies:
      typescript: '>=4.9.5'
    peerDependenciesMeta:
      typescript:
        optional: true
    dependencies:
      import-fresh: 3.3.0
      js-yaml: 4.1.0
      parse-json: 5.2.0
      path-type: 4.0.0
      typescript: 5.1.6
    dev: true

  /create-hash@1.2.0:
    resolution: {integrity: sha512-z00bCGNHDG8mHAkP7CtT1qVu+bFQUPjYq/4Iv3C3kWjTFV10zIjfSoeqXo9Asws8gwSHDGj/hl2u4OGIjapeCg==}
    dependencies:
      cipher-base: 1.0.4
      inherits: 2.0.4
      md5.js: 1.3.5
      ripemd160: 2.0.2
      sha.js: 2.4.11
    dev: false

  /create-hmac@1.1.7:
    resolution: {integrity: sha512-MJG9liiZ+ogc4TzUwuvbER1JRdgvUFSB5+VR/g5h82fGaIRWMWddtKBHi7/sVhfjQZ6SehlyhvQYrcYkaUIpLg==}
    dependencies:
      cipher-base: 1.0.4
      create-hash: 1.2.0
      inherits: 2.0.4
      ripemd160: 2.0.2
      safe-buffer: 5.2.1
      sha.js: 2.4.11
    dev: false

  /create-require@1.1.1:
    resolution: {integrity: sha512-dcKFX3jn0MpIaXjisoRvexIJVEKzaq7z2rZKxf+MSr9TkdmHmsU4m2lcLojrj/FHl8mk5VxMmYA+ftRkP/3oKQ==}
    dev: false

  /cross-fetch@3.1.8:
    resolution: {integrity: sha512-cvA+JwZoU0Xq+h6WkMvAUqPEYy92Obet6UdKLfW60qn99ftItKjB5T+BkyWOFWe2pUyfQ+IJHmpOTznqk1M6Kg==}
    dependencies:
      node-fetch: 2.7.0
    transitivePeerDependencies:
      - encoding

  /cross-inspect@1.0.0:
    resolution: {integrity: sha512-4PFfn4b5ZN6FMNGSZlyb7wUhuN8wvj8t/VQHZdM4JsDcruGJ8L2kf9zao98QIrBPFCpdk27qst/AGTl7pL3ypQ==}
    engines: {node: '>=16.0.0'}
    dependencies:
      tslib: 2.6.2
    dev: true

  /cross-spawn@7.0.3:
    resolution: {integrity: sha512-iRDPJKUPVEND7dHPO8rkbOnPpyDygcDFtWjpeWNCgy8WP2rXcxXL8TskReQl6OrB2G7+UJrags1q15Fudc7G6w==}
    engines: {node: '>= 8'}
    dependencies:
      path-key: 3.1.1
      shebang-command: 2.0.0
      which: 2.0.2

  /css-mediaquery@0.1.2:
    resolution: {integrity: sha512-COtn4EROW5dBGlE/4PiKnh6rZpAPxDeFLaEEwt4i10jpDMFt2EhQGS79QmmrO+iKCHv0PU/HrOWEhijFd1x99Q==}
    dev: false

  /css-what@5.1.0:
    resolution: {integrity: sha512-arSMRWIIFY0hV8pIxZMEfmMI47Wj3R/aWpZDDxWYCPEiOMv6tfOrnpDtgxBYPEQD4V0Y/958+1TdC3iWTFcUPw==}
    engines: {node: '>= 6'}
    dev: false

  /cssesc@3.0.0:
    resolution: {integrity: sha512-/Tb/JcjK111nNScGob5MNtsntNM1aCNUDipB/TkwZFhyDrrE47SOx/18wF2bbjgc3ZzCSKW1T5nt5EbFoAz/Vg==}
    engines: {node: '>=4'}
    hasBin: true

  /csstype@3.1.2:
    resolution: {integrity: sha512-I7K1Uu0MBPzaFKg4nI5Q7Vs2t+3gWWW648spaF+Rg7pI9ds18Ugn+lvg4SHczUdKlHI5LWBXyqfS8+DufyBsgQ==}

  /damerau-levenshtein@1.0.8:
    resolution: {integrity: sha512-sdQSFB7+llfUcQHUQO3+B8ERRj0Oa4w9POWMI/puGtuf7gFywGmkaLCElnudfTiKZV+NvHqL0ifzdrI8Ro7ESA==}
    dev: true

  /dashdash@1.14.1:
    resolution: {integrity: sha512-jRFi8UDGo6j+odZiEpjazZaWqEal3w/basFjQHQEwVtZJGDpxbH1MeYluwCS8Xq5wmLJooDlMgvVarmWfGM44g==}
    engines: {node: '>=0.10'}
    dependencies:
      assert-plus: 1.0.0
    dev: false

  /dataloader@2.2.2:
    resolution: {integrity: sha512-8YnDaaf7N3k/q5HnTJVuzSyLETjoZjVmHc4AeKAzOvKHEFQKcn64OKBfzHYtE9zGjctNM7V9I0MfnUVLpi7M5g==}
    dev: true

  /dayjs@1.11.10:
    resolution: {integrity: sha512-vjAczensTgRcqDERK0SR2XMwsF/tSvnvlv6VcF2GIhg6Sx4yOIt/irsr1RDJsKiIyBzJDpCoXiWWq28MqH2cnQ==}
    dev: false

  /debounce@1.2.1:
    resolution: {integrity: sha512-XRRe6Glud4rd/ZGQfiV1ruXSfbvfJedlV9Y6zOlP+2K04vBYiJEte6stfFkCP03aMnY5tsipamumUjL14fofug==}
    dev: true

  /debug@3.2.7(supports-color@5.5.0):
    resolution: {integrity: sha512-CFjzYYAi4ThfiQvizrFQevTTXHtnCqWfe7x1AhgEscTz6ZbLbfoLRLPugTQyBth6f8ZERVUSyWHFD/7Wu4t1XQ==}
    peerDependencies:
      supports-color: '*'
    peerDependenciesMeta:
      supports-color:
        optional: true
    dependencies:
      ms: 2.1.3
      supports-color: 5.5.0

  /debug@4.3.4(supports-color@8.1.1):
    resolution: {integrity: sha512-PRWFHuSU3eDtQJPvnNY7Jcket1j0t5OuOsFzPPzsekD52Zl8qUfFIPEiswXqIvHWGVHOgX+7G/vCNNhehwxfkQ==}
    engines: {node: '>=6.0'}
    peerDependencies:
      supports-color: '*'
    peerDependenciesMeta:
      supports-color:
        optional: true
    dependencies:
      ms: 2.1.2
      supports-color: 8.1.1

  /decamelize@1.2.0:
    resolution: {integrity: sha512-z2S+W9X73hAUUki+N+9Za2lBlun89zigOyGrsax+KUQ6wKW4ZoWpEYBkGhQjwAjjDCkWxhY0VKEhk8wzY7F5cA==}
    engines: {node: '>=0.10.0'}

  /decode-uri-component@0.2.2:
    resolution: {integrity: sha512-FqUYQ+8o158GyGTrMFJms9qh3CqTKvAqgqsTnkLI8sKu0028orqBhxNMFkFen0zGyg6epACD32pjVk58ngIErQ==}
    engines: {node: '>=0.10'}

  /decompress-response@6.0.0:
    resolution: {integrity: sha512-aW35yZM6Bb/4oJlZncMH2LCoZtJXTRxES17vE3hoRiowU2kWHaJKFkSBDnDR+cm9J+9QhXmREyIfv0pji9ejCQ==}
    engines: {node: '>=10'}
    dependencies:
      mimic-response: 3.1.0
    dev: false

  /dedent@1.3.0:
    resolution: {integrity: sha512-7glNLfvdsMzZm3FpRY1CHuI2lbYDR+71YmrhmTZjYFD5pfT0ACgnGRdrrC9Mk2uICnzkcdelCx5at787UDGOvg==}
    peerDependencies:
      babel-plugin-macros: ^3.1.0
    peerDependenciesMeta:
      babel-plugin-macros:
        optional: true
    dev: true

  /deep-extend@0.6.0:
    resolution: {integrity: sha512-LOHxIOaPYdHlJRtCQfDIVZtfw/ufM8+rVj649RIHzcm/vGwQRXFt6OPqIFWsm2XEMrNIEtWR64sY1LEKD2vAOA==}
    engines: {node: '>=4.0.0'}
    dev: false

  /deep-is@0.1.4:
    resolution: {integrity: sha512-oIPzksmTg4/MriiaYGO+okXDT7ztn/w3Eptv/+gSIdMdKsJo0u4CfYNFJPy+4SKMuCqGw2wxnA+URMg3t8a/bQ==}
    dev: true

  /deep-object-diff@1.1.9:
    resolution: {integrity: sha512-Rn+RuwkmkDwCi2/oXOFS9Gsr5lJZu/yTGpK7wAaAIE75CC+LCGEZHpY6VQJa/RoJcrmaA/docWJZvYohlNkWPA==}
    dev: false

  /deepmerge@2.2.1:
    resolution: {integrity: sha512-R9hc1Xa/NOBi9WRVUWg19rl1UB7Tt4kuPd+thNJgFZoxXsTz7ncaPaeIm+40oSGuP33DfMb4sZt1QIGiJzC4EA==}
    engines: {node: '>=0.10.0'}
    dev: false

  /deepmerge@4.2.2:
    resolution: {integrity: sha512-FJ3UgI4gIl+PHZm53knsuSFpE+nESMr7M4v9QcgB7S63Kj/6WqMiFQJpBBYz1Pt+66bZpP3Q7Lye0Oo9MPKEdg==}
    engines: {node: '>=0.10.0'}
    dev: false

  /deepmerge@4.3.1:
    resolution: {integrity: sha512-3sUqbMEc77XqpdNO7FRyRog+eW3ph+GYCbj+rK+uYyRMuwsVy0rMiVtPn+QJlKFvWP/1PYpapqYn0Me2knFn+A==}
    engines: {node: '>=0.10.0'}

  /defaults@1.0.4:
    resolution: {integrity: sha512-eFuaLoy/Rxalv2kr+lqMlUnrDWV+3j4pljOIJgLIhI058IQfWJ7vXhyEIHu+HtC738klGALYxOKDO0bQP3tg8A==}
    dependencies:
      clone: 1.0.4

  /define-data-property@1.1.1:
    resolution: {integrity: sha512-E7uGkTzkk1d0ByLeSc6ZsFS79Axg+m1P/VsgYsxHgiuc3tFSj+MjMIwe90FC4lOAZzNBdY7kkO2P2wKdsQ1vgQ==}
    engines: {node: '>= 0.4'}
    dependencies:
      get-intrinsic: 1.2.2
      gopd: 1.0.1
      has-property-descriptors: 1.0.1

  /define-properties@1.2.1:
    resolution: {integrity: sha512-8QmQKqEASLd5nx0U1B1okLElbUuuttJ/AnYmRXbbbGDWh6uS208EjD4Xqq/I9wK7u0v6O08XhTWnt5XtEbR6Dg==}
    engines: {node: '>= 0.4'}
    dependencies:
      define-data-property: 1.1.1
      has-property-descriptors: 1.0.1
      object-keys: 1.1.1
    dev: true

  /delay@5.0.0:
    resolution: {integrity: sha512-ReEBKkIfe4ya47wlPYf/gu5ib6yUG0/Aez0JQZQz94kiWtRQvZIQbTiehsnwHvLSWJnQdhVeqYue7Id1dKr0qw==}
    engines: {node: '>=10'}

  /delayed-stream@1.0.0:
    resolution: {integrity: sha512-ZySD7Nf91aLB0RxL4KGrKHBXl7Eds1DAmEdcoVawXnLD7SDhpNgtuII2aAkg7a7QS41jxPSZ17p4VdGnMHk3MQ==}
    engines: {node: '>=0.4.0'}
    dev: false

  /dependency-graph@0.11.0:
    resolution: {integrity: sha512-JeMq7fEshyepOWDfcfHK06N3MhyPhz++vtqWhMT5O9A3K42rdsEDpfdVqjaqaAhsw6a+ZqeDvQVtD0hFHQWrzg==}
    engines: {node: '>= 0.6.0'}
    dev: true

  /dequal@2.0.3:
    resolution: {integrity: sha512-0je+qPKHEMohvfRTCEo3CrPG6cAzAYgmzKyxRiYSSDkS6eGJdyVJm7WaYA5ECaAD9wLB2T4EEeymA5aFVcYXCA==}
    engines: {node: '>=6'}
    dev: true

  /detect-browser@5.3.0:
    resolution: {integrity: sha512-53rsFbGdwMwlF7qvCt0ypLM5V5/Mbl0szB7GPN8y9NCcbknYOeVVXdrXEq+90IwAfrrzt6Hd+u2E2ntakICU8w==}

  /detect-indent@6.1.0:
    resolution: {integrity: sha512-reYkTUJAZb9gUuZ2RvVCNhVHdg62RHnJ7WJl8ftMi4diZ6NWlciOzQN88pUhSELEwflJht4oQDv0F0BMlwaYtA==}
    engines: {node: '>=8'}
    dev: true

  /detect-libc@2.0.2:
    resolution: {integrity: sha512-UX6sGumvvqSaXgdKGUsgZWqcUyIXZ/vZTrlRT/iobiKhGL0zL4d3osHj3uqllWJK+i+sixDS/3COVEOFbupFyw==}
    engines: {node: '>=8'}
    dev: false

  /detect-newline@3.1.0:
    resolution: {integrity: sha512-TLz+x/vEXm/Y7P7wn1EJFNLxYpUD4TgMosxY6fAVJUnJMbupHBOncxyWUG9OpTaH9EBD7uFI5LfEgmMOc54DsA==}
    engines: {node: '>=8'}
    dev: true

  /detect-node-es@1.1.0:
    resolution: {integrity: sha512-ypdmJU/TbBby2Dxibuv7ZLW3Bs1QEmM7nHjEANfohJLvE0XVujisn1qPJcZxg+qDucsr+bP6fLD1rPS3AhJ7EQ==}
    dev: false

  /didyoumean@1.2.2:
    resolution: {integrity: sha512-gxtyfqMg7GKyhQmb056K7M3xszy/myH8w+B4RT+QXBQsvAOdc3XymqDDPHx1BgPgsdAA5SIifona89YtRATDzw==}
    dev: true

  /diff-sequences@29.4.3:
    resolution: {integrity: sha512-ofrBgwpPhCD85kMKtE9RYFFq6OC1A89oW2vvgWZNCwxrUpRUILopY7lsYyMDSjc8g6U6aiO0Qubg6r4Wgt5ZnA==}
    engines: {node: ^14.15.0 || ^16.10.0 || >=18.0.0}
    dev: true

  /diff@4.0.2:
    resolution: {integrity: sha512-58lmxKSA4BNyLz+HHMUzlOEpg09FV+ev6ZMe3vJihgdxzgcwZ8VoEEPmALCZG9LmqfVoNMMKpttIYTVG6uDY7A==}
    engines: {node: '>=0.3.1'}
    dev: false

  /dijkstrajs@1.0.3:
    resolution: {integrity: sha512-qiSlmBq9+BCdCA/L46dw8Uy93mloxsPSbwnm5yrKn2vMPiy8KyAskTF6zuV/j5BMsmOGZDPs7KjU+mjb670kfA==}

  /dir-glob@3.0.1:
    resolution: {integrity: sha512-WkrWp9GR4KXfKGYzOLmTuGVi1UWFfws377n9cc55/tb6DuqyF6pcQ5AbiHEshaDpY9v6oaSr2XCDidGmMwdzIA==}
    engines: {node: '>=8'}
    dependencies:
      path-type: 4.0.0

  /dlv@1.1.3:
    resolution: {integrity: sha512-+HlytyjlPKnIG8XuRG8WvmBP8xs8P71y+SKKS6ZXWoEgLuePxtDoUEiH7WkdePWrQ5JBpE6aoVqfZfJUQkjXwA==}
    dev: true

  /dns-over-http-resolver@1.2.3(node-fetch@2.7.0):
    resolution: {integrity: sha512-miDiVSI6KSNbi4SVifzO/reD8rMnxgrlnkrlkugOLQpWQTe2qMdHsZp5DmfKjxNE+/T3VAAYLQUZMv9SMr6+AA==}
    dependencies:
      debug: 4.3.4(supports-color@8.1.1)
      native-fetch: 3.0.0(node-fetch@2.7.0)
      receptacle: 1.3.2
    transitivePeerDependencies:
      - node-fetch
      - supports-color
    dev: false

  /docker-compose@0.23.19:
    resolution: {integrity: sha512-v5vNLIdUqwj4my80wxFDkNH+4S85zsRuH29SO7dCWVWPCMt/ohZBsGN6g6KXWifT0pzQ7uOxqEKCYCDPJ8Vz4g==}
    engines: {node: '>= 6.0.0'}
    dependencies:
      yaml: 1.10.2
    dev: false

  /docker-modem@1.0.9:
    resolution: {integrity: sha512-lVjqCSCIAUDZPAZIeyM125HXfNvOmYYInciphNrLrylUtKyW66meAjSPXWchKVzoIYZx69TPnAepVSSkeawoIw==}
    engines: {node: '>= 0.8'}
    dependencies:
      JSONStream: 1.3.2
      debug: 3.2.7(supports-color@5.5.0)
      readable-stream: 1.0.34
      split-ca: 1.0.1
    transitivePeerDependencies:
      - supports-color
    dev: false

  /dockerode@2.5.8:
    resolution: {integrity: sha512-+7iOUYBeDTScmOmQqpUYQaE7F4vvIt6+gIZNHWhqAQEI887tiPFB9OvXI/HzQYqfUNvukMK+9myLW63oTJPZpw==}
    engines: {node: '>= 0.8'}
    dependencies:
      concat-stream: 1.6.2
      docker-modem: 1.0.9
      tar-fs: 1.16.3
    transitivePeerDependencies:
      - supports-color
    dev: false

  /doctrine@2.1.0:
    resolution: {integrity: sha512-35mSku4ZXK0vfCuHEDAwt55dg2jNajHZ1odvF+8SSr82EsZY4QmXfuWso8oEd8zRhVObSN18aM0CjSdoBX7zIw==}
    engines: {node: '>=0.10.0'}
    dependencies:
      esutils: 2.0.3
    dev: true

  /doctrine@3.0.0:
    resolution: {integrity: sha512-yS+Q5i3hBf7GBkd4KG8a7eBNNWNGLTaEwwYWUijIYM7zrlYDM0BFXHjjPWlWZ1Rg7UaddZeIDmi9jF3HmqiQ2w==}
    engines: {node: '>=6.0.0'}
    dependencies:
      esutils: 2.0.3
    dev: true

  /dom-helpers@5.2.1:
    resolution: {integrity: sha512-nRCa7CK3VTrM2NmGkIy4cbK7IZlgBE/PYMn55rrXefr5xXDP0LdtfPnblFDoVdcAfslJ7or6iqAUnx0CCGIWQA==}
    dependencies:
      '@babel/runtime': 7.23.2
      csstype: 3.1.2
    dev: false

  /dot-case@3.0.4:
    resolution: {integrity: sha512-Kv5nKlh6yRrdrGvxeJ2e5y2eRUpkUosIW4A2AS38zwSz27zu7ufDwQPi5Jhs3XAlGNetl3bmnGhQsMtkKJnj3w==}
    dependencies:
      no-case: 3.0.4
      tslib: 2.6.2
    dev: true

  /dotenv@16.3.1:
    resolution: {integrity: sha512-IPzF4w4/Rd94bA9imS68tZBaYyBWSCE47V1RGuMrB94iyTOIEwRmVL2x/4An+6mETpLrKJ5hQkB8W4kFAadeIQ==}
    engines: {node: '>=12'}
    dev: true

  /dset@3.1.3:
    resolution: {integrity: sha512-20TuZZHCEZ2O71q9/+8BwKwZ0QtD9D8ObhrihJPr+vLLYlSuAU3/zL4cSlgbfeoGHTjCSJBa7NGcrF9/Bx/WJQ==}
    engines: {node: '>=4'}
    dev: true

  /duplexify@4.1.2:
    resolution: {integrity: sha512-fz3OjcNCHmRP12MJoZMPglx8m4rrFP8rovnk4vT8Fs+aonZoCwGg10dSsQsfP/E62eZcPTMSMP6686fu9Qlqtw==}
    dependencies:
      end-of-stream: 1.4.4
      inherits: 2.0.4
      readable-stream: 3.6.2
      stream-shift: 1.0.1

  /eastasianwidth@0.2.0:
    resolution: {integrity: sha512-I88TYZWc9XiYHRQ4/3c5rjjfgkjhLyW2luGIheGERbNQ6OY7yTybanSpDXZa8y7VUP9YmDcYa+eyq4ca7iLqWA==}
    dev: true

  /ecc-jsbn@0.1.2:
    resolution: {integrity: sha512-eh9O+hwRHNbG4BLTjEl3nw044CkGm5X6LoaCf7LPp7UU8Qrt47JYNi6nPX8xjW97TKGKm1ouctg0QSpZe9qrnw==}
    dependencies:
      jsbn: 0.1.1
      safer-buffer: 2.1.2
    dev: false

  /ejs@2.7.4:
    resolution: {integrity: sha512-7vmuyh5+kuUyJKePhQfRQBhXV5Ce+RnaeeQArKu1EAMpL3WbgMt5WG6uQZpEVvYSSsxMXRKOewtDk9RaTKXRlA==}
    engines: {node: '>=0.10.0'}
    requiresBuild: true
    dev: false

  /ejs@3.1.9:
    resolution: {integrity: sha512-rC+QVNMJWv+MtPgkt0y+0rVEIdbtxVADApW9JXrUVlzHetgcyczP/E7DJmWJ4fJCZF2cPcBk0laWO9ZHMG3DmQ==}
    engines: {node: '>=0.10.0'}
    hasBin: true
    dependencies:
      jake: 10.8.7
    dev: false

  /electron-fetch@1.9.1:
    resolution: {integrity: sha512-M9qw6oUILGVrcENMSRRefE1MbHPIz0h79EKIeJWK9v563aT9Qkh8aEHPO1H5vi970wPirNY+jO9OpFoLiMsMGA==}
    engines: {node: '>=6'}
    dependencies:
      encoding: 0.1.13
    dev: false

  /electron-to-chromium@1.4.476:
    resolution: {integrity: sha512-gzWl1m8pNy+5Kj17XcziNcbOhripjTqR2wAQmtdlFUngPYuFy7zUpJScVQAvCvQSFHNk3mS5fetNKW6BSpytFg==}

  /electron-to-chromium@1.4.578:
    resolution: {integrity: sha512-V0ZhSu1BQZKfG0yNEL6Dadzik8E1vAzfpVOapdSiT9F6yapEJ3Bk+4tZ4SMPdWiUchCgnM/ByYtBzp5ntzDMIA==}
    dev: true

  /elliptic@6.5.4:
    resolution: {integrity: sha512-iLhC6ULemrljPZb+QutR5TQGB+pdW6KGD5RSegS+8sorOZT+rdQFbsQFJgvN3eRqNALqJer4oQ16YvJHlU8hzQ==}
    dependencies:
      bn.js: 4.12.0
      brorand: 1.1.0
      hash.js: 1.1.7
      hmac-drbg: 1.0.1
      inherits: 2.0.4
      minimalistic-assert: 1.0.1
      minimalistic-crypto-utils: 1.0.1
    dev: false

  /emittery@0.13.1:
    resolution: {integrity: sha512-DeWwawk6r5yR9jFgnDKYt4sLS0LmHJJi3ZOnb5/JdbYwj3nW+FxQnHIjhBKz8YLC7oRNPVM9NQ47I3CVx34eqQ==}
    engines: {node: '>=12'}
    dev: true

  /emoji-regex@8.0.0:
    resolution: {integrity: sha512-MSjYzcWNOA0ewAHpz0MxpYFvwg6yjy1NG3xteoqz644VCo/RPgnr1/GGt+ic3iJTzQ8Eu3TdM14SawnVUmGE6A==}

  /emoji-regex@9.2.2:
    resolution: {integrity: sha512-L18DaJsXSUk2+42pv8mLs5jJT2hqFkFE4j21wOmgbUqsZ2hL72NsUU785g9RXgo3s0ZNgVl42TiHp3ZtOv/Vyg==}
    dev: true

  /encode-utf8@1.0.3:
    resolution: {integrity: sha512-ucAnuBEhUK4boH2HjVYG5Q2mQyPorvv0u/ocS+zhdw0S8AlHYY+GOFhP1Gio5z4icpP2ivFSvhtFjQi8+T9ppw==}

  /encoding@0.1.13:
    resolution: {integrity: sha512-ETBauow1T35Y/WZMkio9jiM0Z5xjHHmJ4XmjZOq1l/dXz3lr2sRn87nJy20RupqSh1F2m3HHPSp8ShIPQJrJ3A==}
    dependencies:
      iconv-lite: 0.6.3
    dev: false

  /end-of-stream@1.4.4:
    resolution: {integrity: sha512-+uw1inIHVPQoaVuHzRyXd21icM+cnt4CzD5rW+NC1wjOUSTOs+Te7FOv7AhN7vS9x/oIyhLP5PR1H+phQAHu5Q==}
    dependencies:
      once: 1.4.0

  /enhanced-resolve@5.15.0:
    resolution: {integrity: sha512-LXYT42KJ7lpIKECr2mAXIaMldcNCh/7E0KBKOu4KSfkHmP+mZmSs+8V5gBAqisWBy0OO4W5Oyys0GO1Y8KtdKg==}
    engines: {node: '>=10.13.0'}
    dependencies:
      graceful-fs: 4.2.11
      tapable: 2.2.1
    dev: true

  /enquirer@2.3.4:
    resolution: {integrity: sha512-pkYrrDZumL2VS6VBGDhqbajCM2xpkUNLuKfGPjfKaSIBKYopQbqEFyrOkRMIb2HDR/rO1kGhEt/5twBwtzKBXw==}
    engines: {node: '>=8.6'}
    dependencies:
      ansi-colors: 3.2.4
    dev: false

  /err-code@3.0.1:
    resolution: {integrity: sha512-GiaH0KJUewYok+eeY05IIgjtAe4Yltygk9Wqp1V5yVWLdhf0hYZchRjNIT9bb0mSwRcIusT3cx7PJUf3zEIfUA==}
    dev: false

  /error-ex@1.3.2:
    resolution: {integrity: sha512-7dFHNmqeFSEt2ZBsCriorKnn3Z2pj+fd9kmI6QoWw4//DL+icEBfc0U7qJCisqrTsKTjw4fNFy2pW9OqStD84g==}
    dependencies:
      is-arrayish: 0.2.1

  /es-abstract@1.22.3:
    resolution: {integrity: sha512-eiiY8HQeYfYH2Con2berK+To6GrK2RxbPawDkGq4UiCQQfZHb6wX9qQqkbpPqaxQFcl8d9QzZqo0tGE0VcrdwA==}
    engines: {node: '>= 0.4'}
    dependencies:
      array-buffer-byte-length: 1.0.0
      arraybuffer.prototype.slice: 1.0.2
      available-typed-arrays: 1.0.5
      call-bind: 1.0.5
      es-set-tostringtag: 2.0.2
      es-to-primitive: 1.2.1
      function.prototype.name: 1.1.6
      get-intrinsic: 1.2.2
      get-symbol-description: 1.0.0
      globalthis: 1.0.3
      gopd: 1.0.1
      has-property-descriptors: 1.0.1
      has-proto: 1.0.1
      has-symbols: 1.0.3
      hasown: 2.0.0
      internal-slot: 1.0.6
      is-array-buffer: 3.0.2
      is-callable: 1.2.7
      is-negative-zero: 2.0.2
      is-regex: 1.1.4
      is-shared-array-buffer: 1.0.2
      is-string: 1.0.7
      is-typed-array: 1.1.12
      is-weakref: 1.0.2
      object-inspect: 1.13.1
      object-keys: 1.1.1
      object.assign: 4.1.4
      regexp.prototype.flags: 1.5.1
      safe-array-concat: 1.0.1
      safe-regex-test: 1.0.0
      string.prototype.trim: 1.2.8
      string.prototype.trimend: 1.0.7
      string.prototype.trimstart: 1.0.7
      typed-array-buffer: 1.0.0
      typed-array-byte-length: 1.0.0
      typed-array-byte-offset: 1.0.0
      typed-array-length: 1.0.4
      unbox-primitive: 1.0.2
      which-typed-array: 1.1.13
    dev: true

  /es-iterator-helpers@1.0.15:
    resolution: {integrity: sha512-GhoY8uYqd6iwUl2kgjTm4CZAf6oo5mHK7BPqx3rKgx893YSsy0LGHV6gfqqQvZt/8xM8xeOnfXBCfqclMKkJ5g==}
    dependencies:
      asynciterator.prototype: 1.0.0
      call-bind: 1.0.5
      define-properties: 1.2.1
      es-abstract: 1.22.3
      es-set-tostringtag: 2.0.2
      function-bind: 1.1.2
      get-intrinsic: 1.2.2
      globalthis: 1.0.3
      has-property-descriptors: 1.0.1
      has-proto: 1.0.1
      has-symbols: 1.0.3
      internal-slot: 1.0.6
      iterator.prototype: 1.1.2
      safe-array-concat: 1.0.1
    dev: true

  /es-set-tostringtag@2.0.2:
    resolution: {integrity: sha512-BuDyupZt65P9D2D2vA/zqcI3G5xRsklm5N3xCwuiy+/vKy8i0ifdsQP1sLgO4tZDSCaQUSnmC48khknGMV3D2Q==}
    engines: {node: '>= 0.4'}
    dependencies:
      get-intrinsic: 1.2.2
      has-tostringtag: 1.0.0
      hasown: 2.0.0
    dev: true

  /es-shim-unscopables@1.0.2:
    resolution: {integrity: sha512-J3yBRXCzDu4ULnQwxyToo/OjdMx6akgVC7K6few0a7F/0wLtmKKN7I73AH5T2836UuXRqN7Qg+IIUw/+YJksRw==}
    dependencies:
      hasown: 2.0.0
    dev: true

  /es-to-primitive@1.2.1:
    resolution: {integrity: sha512-QCOllgZJtaUo9miYBcLChTUaHNjJF3PYs1VidD7AwiEj1kYxKeQTctLAezAOH5ZKRH0g2IgPn6KwB4IT8iRpvA==}
    engines: {node: '>= 0.4'}
    dependencies:
      is-callable: 1.2.7
      is-date-object: 1.0.5
      is-symbol: 1.0.4
    dev: true

  /es6-promise@4.2.8:
    resolution: {integrity: sha512-HJDGx5daxeIvxdBxvG2cb9g4tEvwIk3i8+nhX0yGrYmZUzbkdg8QbDevheDB8gd0//uPj4c1EQua8Q+MViT0/w==}

  /es6-promisify@5.0.0:
    resolution: {integrity: sha512-C+d6UdsYDk0lMebHNR4S2NybQMMngAOnOwYBQjTOiv0MkoJMP0Myw2mgpDLBcpfCmRLxyFqYhS/CfOENq4SJhQ==}
    dependencies:
      es6-promise: 4.2.8

  /escalade@3.1.1:
    resolution: {integrity: sha512-k0er2gUkLf8O0zKJiAhmkTnJlTvINGv7ygDNPbeIsX/TJjGJZHuh9B2UxbsaEkmlEo9MfhrSzmhIlhRlI2GXnw==}
    engines: {node: '>=6'}

  /escape-string-regexp@1.0.5:
    resolution: {integrity: sha512-vbRorB5FUQWvla16U8R/qgaFIya2qGzwDrNmCZuYKrbdSUMG6I1ZCGQRefkRVhuOkIGVne7BQ35DSfo1qvJqFg==}
    engines: {node: '>=0.8.0'}

  /escape-string-regexp@2.0.0:
    resolution: {integrity: sha512-UpzcLCXolUWcNu5HtVMHYdXJjArjsF9C0aNnquZYY4uW/Vu0miy5YoWvbV345HauVvcAUnpRuhMMcqTcGOY2+w==}
    engines: {node: '>=8'}
    dev: true

  /escape-string-regexp@4.0.0:
    resolution: {integrity: sha512-TtpcNJ3XAzx3Gq8sWRzJaVajRs0uVxA2YAkdb1jm2YkPz4G6egUFAyA3n5vtEIZefPk5Wa4UXbKuS5fKkJWdgA==}
    engines: {node: '>=10'}

  /eslint-config-next@13.5.6(eslint@8.53.0)(typescript@5.2.2):
    resolution: {integrity: sha512-o8pQsUHTo9aHqJ2YiZDym5gQAMRf7O2HndHo/JZeY7TDD+W4hk6Ma8Vw54RHiBeb7OWWO5dPirQB+Is/aVQ7Kg==}
    peerDependencies:
      eslint: ^7.23.0 || ^8.0.0
      typescript: '>=3.3.1'
    peerDependenciesMeta:
      typescript:
        optional: true
    dependencies:
      '@next/eslint-plugin-next': 13.5.6
      '@rushstack/eslint-patch': 1.5.1
      '@typescript-eslint/parser': 6.10.0(eslint@8.53.0)(typescript@5.2.2)
      eslint: 8.53.0
      eslint-import-resolver-node: 0.3.9
      eslint-import-resolver-typescript: 3.6.1(@typescript-eslint/parser@6.10.0)(eslint-import-resolver-node@0.3.9)(eslint-plugin-import@2.29.0)(eslint@8.53.0)
      eslint-plugin-import: 2.29.0(@typescript-eslint/parser@6.2.0)(eslint@8.53.0)
      eslint-plugin-jsx-a11y: 6.8.0(eslint@8.53.0)
      eslint-plugin-react: 7.33.2(eslint@8.53.0)
      eslint-plugin-react-hooks: 4.6.0(eslint@8.53.0)
      typescript: 5.2.2
    transitivePeerDependencies:
      - eslint-import-resolver-webpack
      - supports-color
    dev: true

  /eslint-config-prettier@8.9.0(eslint@8.46.0):
    resolution: {integrity: sha512-+sbni7NfVXnOpnRadUA8S28AUlsZt9GjgFvABIRL9Hkn8KqNzOp+7Lw4QWtrwn20KzU3wqu1QoOj2m+7rKRqkA==}
    hasBin: true
    peerDependencies:
      eslint: '>=7.0.0'
    dependencies:
      eslint: 8.46.0
    dev: true

  /eslint-import-resolver-node@0.3.9:
    resolution: {integrity: sha512-WFj2isz22JahUv+B788TlO3N6zL3nNJGU8CcZbPZvVEkBPaJdCV4vy5wyghty5ROFbCRnm132v8BScu5/1BQ8g==}
    dependencies:
      debug: 3.2.7(supports-color@5.5.0)
      is-core-module: 2.13.1
      resolve: 1.22.8
    transitivePeerDependencies:
      - supports-color
    dev: true

  /eslint-import-resolver-typescript@3.6.1(@typescript-eslint/parser@6.10.0)(eslint-import-resolver-node@0.3.9)(eslint-plugin-import@2.29.0)(eslint@8.53.0):
    resolution: {integrity: sha512-xgdptdoi5W3niYeuQxKmzVDTATvLYqhpwmykwsh7f6HIOStGWEIL9iqZgQDF9u9OEzrRwR8no5q2VT+bjAujTg==}
    engines: {node: ^14.18.0 || >=16.0.0}
    peerDependencies:
      eslint: '*'
      eslint-plugin-import: '*'
    dependencies:
      debug: 4.3.4(supports-color@8.1.1)
      enhanced-resolve: 5.15.0
      eslint: 8.53.0
      eslint-module-utils: 2.8.0(@typescript-eslint/parser@6.10.0)(eslint-import-resolver-node@0.3.9)(eslint-import-resolver-typescript@3.6.1)(eslint@8.53.0)
      eslint-plugin-import: 2.29.0(@typescript-eslint/parser@6.2.0)(eslint@8.53.0)
      fast-glob: 3.3.2
      get-tsconfig: 4.7.2
      is-core-module: 2.13.1
      is-glob: 4.0.3
    transitivePeerDependencies:
      - '@typescript-eslint/parser'
      - eslint-import-resolver-node
      - eslint-import-resolver-webpack
      - supports-color
    dev: true

  /eslint-module-utils@2.8.0(@typescript-eslint/parser@6.10.0)(eslint-import-resolver-node@0.3.9)(eslint-import-resolver-typescript@3.6.1)(eslint@8.53.0):
    resolution: {integrity: sha512-aWajIYfsqCKRDgUfjEXNN/JlrzauMuSEy5sbd7WXbtW3EH6A6MpwEh42c7qD+MqQo9QMJ6fWLAeIJynx0g6OAw==}
    engines: {node: '>=4'}
    peerDependencies:
      '@typescript-eslint/parser': '*'
      eslint: '*'
      eslint-import-resolver-node: '*'
      eslint-import-resolver-typescript: '*'
      eslint-import-resolver-webpack: '*'
    peerDependenciesMeta:
      '@typescript-eslint/parser':
        optional: true
      eslint:
        optional: true
      eslint-import-resolver-node:
        optional: true
      eslint-import-resolver-typescript:
        optional: true
      eslint-import-resolver-webpack:
        optional: true
    dependencies:
      '@typescript-eslint/parser': 6.10.0(eslint@8.53.0)(typescript@5.2.2)
      debug: 3.2.7(supports-color@5.5.0)
      eslint: 8.53.0
      eslint-import-resolver-node: 0.3.9
      eslint-import-resolver-typescript: 3.6.1(@typescript-eslint/parser@6.10.0)(eslint-import-resolver-node@0.3.9)(eslint-plugin-import@2.29.0)(eslint@8.53.0)
    transitivePeerDependencies:
      - supports-color
    dev: true

  /eslint-module-utils@2.8.0(@typescript-eslint/parser@6.2.0)(eslint-import-resolver-node@0.3.9)(eslint@8.53.0):
    resolution: {integrity: sha512-aWajIYfsqCKRDgUfjEXNN/JlrzauMuSEy5sbd7WXbtW3EH6A6MpwEh42c7qD+MqQo9QMJ6fWLAeIJynx0g6OAw==}
    engines: {node: '>=4'}
    peerDependencies:
      '@typescript-eslint/parser': '*'
      eslint: '*'
      eslint-import-resolver-node: '*'
      eslint-import-resolver-typescript: '*'
      eslint-import-resolver-webpack: '*'
    peerDependenciesMeta:
      '@typescript-eslint/parser':
        optional: true
      eslint:
        optional: true
      eslint-import-resolver-node:
        optional: true
      eslint-import-resolver-typescript:
        optional: true
      eslint-import-resolver-webpack:
        optional: true
    dependencies:
      '@typescript-eslint/parser': 6.2.0(eslint@8.46.0)(typescript@5.1.6)
      debug: 3.2.7(supports-color@5.5.0)
      eslint: 8.53.0
      eslint-import-resolver-node: 0.3.9
    transitivePeerDependencies:
      - supports-color
    dev: true

  /eslint-plugin-import@2.29.0(@typescript-eslint/parser@6.2.0)(eslint@8.53.0):
    resolution: {integrity: sha512-QPOO5NO6Odv5lpoTkddtutccQjysJuFxoPS7fAHO+9m9udNHvTCPSAMW9zGAYj8lAIdr40I8yPCdUYrncXtrwg==}
    engines: {node: '>=4'}
    peerDependencies:
      '@typescript-eslint/parser': '*'
      eslint: ^2 || ^3 || ^4 || ^5 || ^6 || ^7.2.0 || ^8
    peerDependenciesMeta:
      '@typescript-eslint/parser':
        optional: true
    dependencies:
      '@typescript-eslint/parser': 6.2.0(eslint@8.46.0)(typescript@5.1.6)
      array-includes: 3.1.7
      array.prototype.findlastindex: 1.2.3
      array.prototype.flat: 1.3.2
      array.prototype.flatmap: 1.3.2
      debug: 3.2.7(supports-color@5.5.0)
      doctrine: 2.1.0
      eslint: 8.53.0
      eslint-import-resolver-node: 0.3.9
      eslint-module-utils: 2.8.0(@typescript-eslint/parser@6.2.0)(eslint-import-resolver-node@0.3.9)(eslint@8.53.0)
      hasown: 2.0.0
      is-core-module: 2.13.1
      is-glob: 4.0.3
      minimatch: 3.1.2
      object.fromentries: 2.0.7
      object.groupby: 1.0.1
      object.values: 1.1.7
      semver: 6.3.1
      tsconfig-paths: 3.14.2
    transitivePeerDependencies:
      - eslint-import-resolver-typescript
      - eslint-import-resolver-webpack
      - supports-color
    dev: true

  /eslint-plugin-jsx-a11y@6.8.0(eslint@8.53.0):
    resolution: {integrity: sha512-Hdh937BS3KdwwbBaKd5+PLCOmYY6U4f2h9Z2ktwtNKvIdIEu137rjYbcb9ApSbVJfWxANNuiKTD/9tOKjK9qOA==}
    engines: {node: '>=4.0'}
    peerDependencies:
      eslint: ^3 || ^4 || ^5 || ^6 || ^7 || ^8
    dependencies:
      '@babel/runtime': 7.23.2
      aria-query: 5.3.0
      array-includes: 3.1.7
      array.prototype.flatmap: 1.3.2
      ast-types-flow: 0.0.8
      axe-core: 4.7.0
      axobject-query: 3.2.1
      damerau-levenshtein: 1.0.8
      emoji-regex: 9.2.2
      es-iterator-helpers: 1.0.15
      eslint: 8.53.0
      hasown: 2.0.0
      jsx-ast-utils: 3.3.5
      language-tags: 1.0.9
      minimatch: 3.1.2
      object.entries: 1.1.7
      object.fromentries: 2.0.7
    dev: true

  /eslint-plugin-react-hooks@4.6.0(eslint@8.53.0):
    resolution: {integrity: sha512-oFc7Itz9Qxh2x4gNHStv3BqJq54ExXmfC+a1NjAta66IAN87Wu0R/QArgIS9qKzX3dXKPI9H5crl9QchNMY9+g==}
    engines: {node: '>=10'}
    peerDependencies:
      eslint: ^3.0.0 || ^4.0.0 || ^5.0.0 || ^6.0.0 || ^7.0.0 || ^8.0.0-0
    dependencies:
      eslint: 8.53.0
    dev: true

  /eslint-plugin-react@7.33.2(eslint@8.53.0):
    resolution: {integrity: sha512-73QQMKALArI8/7xGLNI/3LylrEYrlKZSb5C9+q3OtOewTnMQi5cT+aE9E41sLCmli3I9PGGmD1yiZydyo4FEPw==}
    engines: {node: '>=4'}
    peerDependencies:
      eslint: ^3 || ^4 || ^5 || ^6 || ^7 || ^8
    dependencies:
      array-includes: 3.1.7
      array.prototype.flatmap: 1.3.2
      array.prototype.tosorted: 1.1.2
      doctrine: 2.1.0
      es-iterator-helpers: 1.0.15
      eslint: 8.53.0
      estraverse: 5.3.0
      jsx-ast-utils: 3.3.5
      minimatch: 3.1.2
      object.entries: 1.1.7
      object.fromentries: 2.0.7
      object.hasown: 1.1.3
      object.values: 1.1.7
      prop-types: 15.8.1
      resolve: 2.0.0-next.5
      semver: 6.3.1
      string.prototype.matchall: 4.0.10
    dev: true

  /eslint-scope@7.2.2:
    resolution: {integrity: sha512-dOt21O7lTMhDM+X9mB4GX+DZrZtCUJPL/wlcTqxyrx5IvO0IYtILdtrQGQp+8n5S0gwSVmOf9NQrjMOgfQZlIg==}
    engines: {node: ^12.22.0 || ^14.17.0 || >=16.0.0}
    dependencies:
      esrecurse: 4.3.0
      estraverse: 5.3.0
    dev: true

  /eslint-visitor-keys@3.4.2:
    resolution: {integrity: sha512-8drBzUEyZ2llkpCA67iYrgEssKDUu68V8ChqqOfFupIaG/LCVPUT+CoGJpT77zJprs4T/W7p07LP7zAIMuweVw==}
    engines: {node: ^12.22.0 || ^14.17.0 || >=16.0.0}
    dev: true

  /eslint-visitor-keys@3.4.3:
    resolution: {integrity: sha512-wpc+LXeiyiisxPlEkUzU6svyS1frIO3Mgxj1fdy7Pm8Ygzguax2N3Fa/D/ag1WqbOprdI+uY6wMUl8/a2G+iag==}
    engines: {node: ^12.22.0 || ^14.17.0 || >=16.0.0}
    dev: true

  /eslint@8.46.0:
    resolution: {integrity: sha512-cIO74PvbW0qU8e0mIvk5IV3ToWdCq5FYG6gWPHHkx6gNdjlbAYvtfHmlCMXxjcoVaIdwy/IAt3+mDkZkfvb2Dg==}
    engines: {node: ^12.22.0 || ^14.17.0 || >=16.0.0}
    hasBin: true
    dependencies:
      '@eslint-community/eslint-utils': 4.4.0(eslint@8.46.0)
      '@eslint-community/regexpp': 4.6.2
      '@eslint/eslintrc': 2.1.1
      '@eslint/js': 8.46.0
      '@humanwhocodes/config-array': 0.11.10
      '@humanwhocodes/module-importer': 1.0.1
      '@nodelib/fs.walk': 1.2.8
      ajv: 6.12.6
      chalk: 4.1.2
      cross-spawn: 7.0.3
      debug: 4.3.4(supports-color@8.1.1)
      doctrine: 3.0.0
      escape-string-regexp: 4.0.0
      eslint-scope: 7.2.2
      eslint-visitor-keys: 3.4.2
      espree: 9.6.1
      esquery: 1.5.0
      esutils: 2.0.3
      fast-deep-equal: 3.1.3
      file-entry-cache: 6.0.1
      find-up: 5.0.0
      glob-parent: 6.0.2
      globals: 13.20.0
      graphemer: 1.4.0
      ignore: 5.2.4
      imurmurhash: 0.1.4
      is-glob: 4.0.3
      is-path-inside: 3.0.3
      js-yaml: 4.1.0
      json-stable-stringify-without-jsonify: 1.0.1
      levn: 0.4.1
      lodash.merge: 4.6.2
      minimatch: 3.1.2
      natural-compare: 1.4.0
      optionator: 0.9.3
      strip-ansi: 6.0.1
      text-table: 0.2.0
    transitivePeerDependencies:
      - supports-color
    dev: true

  /eslint@8.53.0:
    resolution: {integrity: sha512-N4VuiPjXDUa4xVeV/GC/RV3hQW9Nw+Y463lkWaKKXKYMvmRiRDAtfpuPFLN+E1/6ZhyR8J2ig+eVREnYgUsiag==}
    engines: {node: ^12.22.0 || ^14.17.0 || >=16.0.0}
    hasBin: true
    dependencies:
      '@eslint-community/eslint-utils': 4.4.0(eslint@8.53.0)
      '@eslint-community/regexpp': 4.10.0
      '@eslint/eslintrc': 2.1.3
      '@eslint/js': 8.53.0
      '@humanwhocodes/config-array': 0.11.13
      '@humanwhocodes/module-importer': 1.0.1
      '@nodelib/fs.walk': 1.2.8
      '@ungap/structured-clone': 1.2.0
      ajv: 6.12.6
      chalk: 4.1.2
      cross-spawn: 7.0.3
      debug: 4.3.4(supports-color@8.1.1)
      doctrine: 3.0.0
      escape-string-regexp: 4.0.0
      eslint-scope: 7.2.2
      eslint-visitor-keys: 3.4.3
      espree: 9.6.1
      esquery: 1.5.0
      esutils: 2.0.3
      fast-deep-equal: 3.1.3
      file-entry-cache: 6.0.1
      find-up: 5.0.0
      glob-parent: 6.0.2
      globals: 13.23.0
      graphemer: 1.4.0
      ignore: 5.2.4
      imurmurhash: 0.1.4
      is-glob: 4.0.3
      is-path-inside: 3.0.3
      js-yaml: 4.1.0
      json-stable-stringify-without-jsonify: 1.0.1
      levn: 0.4.1
      lodash.merge: 4.6.2
      minimatch: 3.1.2
      natural-compare: 1.4.0
      optionator: 0.9.3
      strip-ansi: 6.0.1
      text-table: 0.2.0
    transitivePeerDependencies:
      - supports-color
    dev: true

  /espree@9.6.1:
    resolution: {integrity: sha512-oruZaFkjorTpF32kDSI5/75ViwGeZginGGy2NoOSg3Q9bnwlnmDm4HLnkl0RE3n+njDXR037aY1+x58Z/zFdwQ==}
    engines: {node: ^12.22.0 || ^14.17.0 || >=16.0.0}
    dependencies:
      acorn: 8.10.0
      acorn-jsx: 5.3.2(acorn@8.10.0)
      eslint-visitor-keys: 3.4.2
    dev: true

  /esprima@4.0.1:
    resolution: {integrity: sha512-eGuFFw7Upda+g4p+QHvnW0RyTX/SVeJBDM/gCtMARO0cLuT2HcEKnTPvhjV6aGeqrCB/sbNop0Kszm0jsaWU4A==}
    engines: {node: '>=4'}
    hasBin: true

  /esquery@1.5.0:
    resolution: {integrity: sha512-YQLXUplAwJgCydQ78IMJywZCceoqk1oH01OERdSAJc/7U2AylwjhSCLDEtqwg811idIS/9fIU5GjG73IgjKMVg==}
    engines: {node: '>=0.10'}
    dependencies:
      estraverse: 5.3.0
    dev: true

  /esrecurse@4.3.0:
    resolution: {integrity: sha512-KmfKL3b6G+RXvP8N1vr3Tq1kL/oCFgn2NYXEtqP8/L3pKapUA4G8cFVaoF3SU323CD4XypR/ffioHmkti6/Tag==}
    engines: {node: '>=4.0'}
    dependencies:
      estraverse: 5.3.0
    dev: true

  /estraverse@5.3.0:
    resolution: {integrity: sha512-MMdARuVEQziNTeJD8DgMqmhwR11BRQ/cBP+pLtYdSTnf3MIO8fFeiINEbX36ZdNlfU/7A9f3gUw49B3oQsvwBA==}
    engines: {node: '>=4.0'}
    dev: true

  /esutils@2.0.3:
    resolution: {integrity: sha512-kVscqXk4OCp68SZ0dkgEKVi6/8ij300KBWTJq32P/dYeWTSwK41WyTxalN1eRmA5Z9UU/LX9D7FWSmV9SAYx6g==}
    engines: {node: '>=0.10.0'}
    dev: true

  /eth-block-tracker@6.1.0:
    resolution: {integrity: sha512-K9SY8+/xMBi4M5HHTDdxnpEqEEGjbNpzHFqvxyjMZej8InV/B+CkFRKM6W+uvrFJ7m8Zd1E0qUkseU3vdIDFYQ==}
    engines: {node: '>=14.0.0'}
    dependencies:
      '@metamask/safe-event-emitter': 2.0.0
      '@metamask/utils': 3.6.0
      json-rpc-random-id: 1.0.1
      pify: 3.0.0
    transitivePeerDependencies:
      - supports-color

  /eth-json-rpc-filters@5.1.0:
    resolution: {integrity: sha512-fos+9xmoa1A2Ytsc9eYof17r81BjdJOUcGcgZn4K/tKdCCTb+a8ytEtwlu1op5qsXFDlgGmstTELFrDEc89qEQ==}
    engines: {node: '>=14.0.0'}
    dependencies:
      '@metamask/safe-event-emitter': 2.0.0
      async-mutex: 0.2.6
      eth-query: 2.1.2
      json-rpc-engine: 6.1.0
      pify: 5.0.0

  /eth-query@2.1.2:
    resolution: {integrity: sha512-srES0ZcvwkR/wd5OQBRA1bIJMww1skfGS0s8wlwK3/oNP4+wnds60krvu5R1QbpRQjMmpG5OMIWro5s7gvDPsA==}
    dependencies:
      json-rpc-random-id: 1.0.1
      xtend: 4.0.2

  /eth-rpc-errors@4.0.2:
    resolution: {integrity: sha512-n+Re6Gu8XGyfFy1it0AwbD1x0MUzspQs0D5UiPs1fFPCr6WAwZM+vbIhXheBFrpgosqN9bs5PqlB4Q61U/QytQ==}
    dependencies:
      fast-safe-stringify: 2.1.1

  /ethereum-bloom-filters@1.0.10:
    resolution: {integrity: sha512-rxJ5OFN3RwjQxDcFP2Z5+Q9ho4eIdEmSc2ht0fCu8Se9nbXjZ7/031uXoUYJ87KHCOdVeiUuwSnoS7hmYAGVHA==}
    dependencies:
      js-sha3: 0.8.0
    dev: false

  /ethereum-cryptography@0.1.3:
    resolution: {integrity: sha512-w8/4x1SGGzc+tO97TASLja6SLd3fRIK2tLVcV2Gx4IB21hE19atll5Cq9o3d0ZmAYC/8aw0ipieTSiekAea4SQ==}
    dependencies:
      '@types/pbkdf2': 3.1.2
      '@types/secp256k1': 4.0.6
      blakejs: 1.2.1
      browserify-aes: 1.2.0
      bs58check: 2.1.2
      create-hash: 1.2.0
      create-hmac: 1.1.7
      hash.js: 1.1.7
      keccak: 3.0.4
      pbkdf2: 3.1.2
      randombytes: 2.1.0
      safe-buffer: 5.2.1
      scrypt-js: 3.0.1
      secp256k1: 4.0.3
      setimmediate: 1.0.5
    dev: false

  /ethereumjs-util@7.1.5:
    resolution: {integrity: sha512-SDl5kKrQAudFBUe5OJM9Ac6WmMyYmXX/6sTmLZ3ffG2eY6ZIGBes3pEDxNN6V72WyOw4CPD5RomKdsa8DAAwLg==}
    engines: {node: '>=10.0.0'}
    dependencies:
      '@types/bn.js': 5.1.5
      bn.js: 5.2.1
      create-hash: 1.2.0
      ethereum-cryptography: 0.1.3
      rlp: 2.2.7
    dev: false

  /ethjs-unit@0.1.6:
    resolution: {integrity: sha512-/Sn9Y0oKl0uqQuvgFk/zQgR7aw1g36qX/jzSQ5lSwlO0GigPymk4eGQfeNTD03w1dPOqfz8V77Cy43jH56pagw==}
    engines: {node: '>=6.5.0', npm: '>=3'}
    dependencies:
      bn.js: 4.11.6
      number-to-bn: 1.7.0
    dev: false

  /event-target-shim@5.0.1:
    resolution: {integrity: sha512-i/2XbnSz/uxRCU6+NdVJgKWDTM427+MqYbkQzD321DuCQJUqOuJKIA0IM2+W2xtYHdKOmZ4dR6fExsd4SXL+WQ==}
    engines: {node: '>=6'}
    dev: false

  /eventemitter3@4.0.7:
    resolution: {integrity: sha512-8guHBZCwKnFhYdHr2ysuRWErTwhoN2X8XELRlrRwpmfeY2jjuUN4taQMsULKUVo1K4DvZl+0pgfyoysHxvmvEw==}

  /events@3.3.0:
    resolution: {integrity: sha512-mQw+2fkQbALzQ7V0MY0IqdnXNOeTtP4r0lN9z7AAawCXgqea7bDii20AYrIBrFd/Hx0M2Ocz6S111CaFkUcb0Q==}
    engines: {node: '>=0.8.x'}

  /evp_bytestokey@1.0.3:
    resolution: {integrity: sha512-/f2Go4TognH/KvCISP7OUsHn85hT9nUkxxA9BEWxFn+Oj9o8ZNLm/40hdlgSLyuOimsrTKLUMEorQexp/aPQeA==}
    dependencies:
      md5.js: 1.3.5
      safe-buffer: 5.2.1
    dev: false

  /execa@3.4.0:
    resolution: {integrity: sha512-r9vdGQk4bmCuK1yKQu1KTwcT2zwfWdbdaXfCtAh+5nU/4fSX+JAb7vZGvI5naJrQlvONrEB20jeruESI69530g==}
    engines: {node: ^8.12.0 || >=9.7.0}
    dependencies:
      cross-spawn: 7.0.3
      get-stream: 5.2.0
      human-signals: 1.1.1
      is-stream: 2.0.1
      merge-stream: 2.0.0
      npm-run-path: 4.0.1
      onetime: 5.1.2
      p-finally: 2.0.1
      signal-exit: 3.0.7
      strip-final-newline: 2.0.0
    dev: false

  /execa@5.1.1:
    resolution: {integrity: sha512-8uSpZZocAZRBAPIEINJj3Lo9HyGitllczc27Eh5YYojjMFMn8yHMDMaUHE2Jqfq05D/wucwI4JGURyXt1vchyg==}
    engines: {node: '>=10'}
    dependencies:
      cross-spawn: 7.0.3
      get-stream: 6.0.1
      human-signals: 2.1.0
      is-stream: 2.0.1
      merge-stream: 2.0.0
      npm-run-path: 4.0.1
      onetime: 5.1.2
      signal-exit: 3.0.7
      strip-final-newline: 2.0.0
    dev: true

  /execa@7.2.0:
    resolution: {integrity: sha512-UduyVP7TLB5IcAQl+OzLyLcS/l32W/GLg+AhHJ+ow40FOk2U3SAllPwR44v4vmdFwIWqpdwxxpQbF1n5ta9seA==}
    engines: {node: ^14.18.0 || ^16.14.0 || >=18.0.0}
    dependencies:
      cross-spawn: 7.0.3
      get-stream: 6.0.1
      human-signals: 4.3.1
      is-stream: 3.0.0
      merge-stream: 2.0.0
      npm-run-path: 5.1.0
      onetime: 6.0.0
      signal-exit: 3.0.7
      strip-final-newline: 3.0.0
    dev: true

  /exit@0.1.2:
    resolution: {integrity: sha512-Zk/eNKV2zbjpKzrsQ+n1G6poVbErQxJ0LBOJXaKZ1EViLzH+hrLu9cdXI4zw9dBQJslwBEpbQ2P1oS7nDxs6jQ==}
    engines: {node: '>= 0.8.0'}
    dev: true

  /expand-template@2.0.3:
    resolution: {integrity: sha512-XYfuKMvj4O35f/pOXLObndIRvyQ+/+6AhODh+OKWj9S9498pHHn/IMszH+gt0fBCRWMNfk1ZSp5x3AifmnI2vg==}
    engines: {node: '>=6'}
    dev: false

  /expect@29.6.2:
    resolution: {integrity: sha512-iAErsLxJ8C+S02QbLAwgSGSezLQK+XXRDt8IuFXFpwCNw2ECmzZSmjKcCaFVp5VRMk+WAvz6h6jokzEzBFZEuA==}
    engines: {node: ^14.15.0 || ^16.10.0 || >=18.0.0}
    dependencies:
      '@jest/expect-utils': 29.6.2
      '@types/node': 18.17.1
      jest-get-type: 29.4.3
      jest-matcher-utils: 29.6.2
      jest-message-util: 29.6.2
      jest-util: 29.6.2
    dev: true

  /extend@3.0.2:
    resolution: {integrity: sha512-fjquC59cD7CyW6urNXK0FBufkZcoiGG80wTuPujX590cB5Ttln20E2UB4S/WARVqhXffZl2LNgS+gQdPIIim/g==}
    dev: false

  /external-editor@3.1.0:
    resolution: {integrity: sha512-hMQ4CX1p1izmuLYyZqLMO/qGNw10wSv9QDCPfzXfyFrOaCSSoRfqE1Kf1s5an66J5JZC62NewG+mK49jOCtQew==}
    engines: {node: '>=4'}
    dependencies:
      chardet: 0.7.0
      iconv-lite: 0.4.24
      tmp: 0.0.33
    dev: true

  /extract-files@11.0.0:
    resolution: {integrity: sha512-FuoE1qtbJ4bBVvv94CC7s0oTnKUGvQs+Rjf1L2SJFfS+HTVVjhPFtehPdQ0JiGPqVNfSSZvL5yzHHQq2Z4WNhQ==}
    engines: {node: ^12.20 || >= 14.13}
    dev: true

  /extsprintf@1.3.0:
    resolution: {integrity: sha512-11Ndz7Nv+mvAC1j0ktTa7fAb0vLyGGX+rMHNBYQviQDGU0Hw7lhctJANqbPhu9nV9/izT/IntTgZ7Im/9LJs9g==}
    engines: {'0': node >=0.6.0}
    dev: false

  /eyes@0.1.8:
    resolution: {integrity: sha512-GipyPsXO1anza0AOZdy69Im7hGFCNB7Y/NGjDlZGJ3GJJLtwNSb2vrzYrTYJRrRloVx7pl+bhUaTB8yiccPvFQ==}
    engines: {node: '> 0.1.90'}

  /fast-decode-uri-component@1.0.1:
    resolution: {integrity: sha512-WKgKWg5eUxvRZGwW8FvfbaH7AXSh2cL+3j5fMGzUMCxWBJ3dV3a7Wz8y2f/uQ0e3B6WmodD3oS54jTQ9HVTIIg==}

  /fast-deep-equal@3.1.3:
    resolution: {integrity: sha512-f3qQ9oQy9j2AhBe/H9VC91wLmKBCCU/gDOnKNAYG5hswO7BLKj09Hc5HYNz9cGI++xlpDCIgDaitVs03ATR84Q==}

  /fast-fifo@1.3.2:
    resolution: {integrity: sha512-/d9sfos4yxzpwkDkuN7k2SqFKtYNmCTzgfEpz82x34IM9/zc8KGxQoXg1liNC/izpRM/MBdt44Nmx41ZWqk+FQ==}
    dev: false

  /fast-glob@3.3.1:
    resolution: {integrity: sha512-kNFPyjhh5cKjrUltxs+wFx+ZkbRaxxmZ+X0ZU31SOsxCEtP9VPgtq2teZw1DebupL5GmDaNQ6yKMMVcM41iqDg==}
    engines: {node: '>=8.6.0'}
    dependencies:
      '@nodelib/fs.stat': 2.0.5
      '@nodelib/fs.walk': 1.2.8
      glob-parent: 5.1.2
      merge2: 1.4.1
      micromatch: 4.0.5

  /fast-glob@3.3.2:
    resolution: {integrity: sha512-oX2ruAFQwf/Orj8m737Y5adxDQO0LAB7/S5MnxCdTNDd4p6BsyIVsv9JQsATbTSq8KHRpLwIHbVlUNatxd+1Ow==}
    engines: {node: '>=8.6.0'}
    dependencies:
      '@nodelib/fs.stat': 2.0.5
      '@nodelib/fs.walk': 1.2.8
      glob-parent: 5.1.2
      merge2: 1.4.1
      micromatch: 4.0.5
    dev: true

  /fast-json-stable-stringify@2.1.0:
    resolution: {integrity: sha512-lhd/wF+Lk98HZoTCtlVraHtfh5XYijIjalXck7saUtuanSDyLMxnHhSXEDJqHxD7msR8D0uCmqlkwjCV8xvwHw==}

  /fast-levenshtein@2.0.6:
    resolution: {integrity: sha512-DCXu6Ifhqcks7TZKY3Hxp3y6qphY5SJZmrWMDrKcERSOXWQdMhU9Ig/PYrzyw/ul9jOIyh0N4M0tbC5hodg8dw==}
    dev: true

  /fast-querystring@1.1.2:
    resolution: {integrity: sha512-g6KuKWmFXc0fID8WWH0jit4g0AGBoJhCkJMb1RmbsSEUNvQ+ZC8D6CUZ+GtF8nMzSPXnhiePyyqqipzNNEnHjg==}
    dependencies:
      fast-decode-uri-component: 1.0.1

  /fast-redact@3.3.0:
    resolution: {integrity: sha512-6T5V1QK1u4oF+ATxs1lWUmlEk6P2T9HqJG3e2DnHOdVgZy2rFJBoEnrIedcTXlkAHU/zKC+7KETJ+KGGKwxgMQ==}
    engines: {node: '>=6'}

  /fast-safe-stringify@2.1.1:
    resolution: {integrity: sha512-W+KJc2dmILlPplD/H4K9l9LcAHAfPtP6BY84uVLXQ6Evcz9Lcg33Y2z1IVblT6xdY54PXYVHEv+0Wpq8Io6zkA==}

  /fast-stable-stringify@1.0.0:
    resolution: {integrity: sha512-wpYMUmFu5f00Sm0cj2pfivpmawLZ0NKdviQ4w9zJeR8JVtOpOxHmLaJuj0vxvGqMJQWyP/COUkF75/57OKyRag==}

  /fast-url-parser@1.1.3:
    resolution: {integrity: sha512-5jOCVXADYNuRkKFzNJ0dCCewsZiYo0dz8QNYljkOpFC6r2U4OBmKtvm/Tsuh4w1YYdDqDb31a8TVhBJ2OJKdqQ==}
    dependencies:
      punycode: 1.4.1

  /fastq@1.15.0:
    resolution: {integrity: sha512-wBrocU2LCXXa+lWBt8RoIRD89Fi8OdABODa/kEnyeyjS5aZO5/GNvI5sEINADqP/h8M29UHTHUb53sUu5Ihqdw==}
    dependencies:
      reusify: 1.0.4

  /fb-watchman@2.0.2:
    resolution: {integrity: sha512-p5161BqbuCaSnB8jIbzQHOlpgsPmK5rJVDfDKO91Axs5NC1uu3HRQm6wt9cd9/+GtQQIO53JdGXXoyDpTAsgYA==}
    dependencies:
      bser: 2.1.1
    dev: true

  /fbjs-css-vars@1.0.2:
    resolution: {integrity: sha512-b2XGFAFdWZWg0phtAWLHCk836A1Xann+I+Dgd3Gk64MHKZO44FfoD1KxyvbSh0qZsIoXQGGlVztIY+oitJPpRQ==}
    dev: true

  /fbjs@3.0.5:
    resolution: {integrity: sha512-ztsSx77JBtkuMrEypfhgc3cI0+0h+svqeie7xHbh1k/IKdcydnvadp/mUaGgjAOXQmQSxsqgaRhS3q9fy+1kxg==}
    dependencies:
      cross-fetch: 3.1.8
      fbjs-css-vars: 1.0.2
      loose-envify: 1.4.0
      object-assign: 4.1.1
      promise: 7.3.1
      setimmediate: 1.0.5
      ua-parser-js: 1.0.37
    transitivePeerDependencies:
      - encoding
    dev: true

  /figures@3.2.0:
    resolution: {integrity: sha512-yaduQFRKLXYOGgEn6AZau90j3ggSOyiqXU0F9JZfeXYhNa+Jk4X+s45A2zg5jns87GAFa34BBm2kXw4XpNcbdg==}
    engines: {node: '>=8'}
    dependencies:
      escape-string-regexp: 1.0.5
    dev: true

  /file-entry-cache@6.0.1:
    resolution: {integrity: sha512-7Gps/XWymbLk2QLYK4NzpMOrYjMhdIxXuIvy2QBsLE6ljuodKvdkWs/cpyJJ3CVIVpH0Oi1Hvg1ovbMzLdFBBg==}
    engines: {node: ^10.12.0 || >=12.0.0}
    dependencies:
      flat-cache: 3.0.4
    dev: true

  /file-uri-to-path@1.0.0:
    resolution: {integrity: sha512-0Zt+s3L7Vf1biwWZ29aARiVYLx7iMGnEUl9x33fbB/j3jR81u/O2LbqK+Bm1CDSNDKVtJ/YjwY7TUd5SkeLQLw==}

  /filelist@1.0.4:
    resolution: {integrity: sha512-w1cEuf3S+DrLCQL7ET6kz+gmlJdbq9J7yXCSjK/OZCPA+qEN1WyF4ZAf0YYJa4/shHJra2t/d/r8SV4Ji+x+8Q==}
    dependencies:
      minimatch: 5.1.6
    dev: false

  /fill-range@7.0.1:
    resolution: {integrity: sha512-qOo9F+dMUmC2Lcb4BbVvnKJxTPjCm+RRpe4gDuGrzkL7mEVl/djYSu2OdQ2Pa302N4oqkSg9ir6jaLWJ2USVpQ==}
    engines: {node: '>=8'}
    dependencies:
      to-regex-range: 5.0.1

  /filter-obj@1.1.0:
    resolution: {integrity: sha512-8rXg1ZnX7xzy2NGDVkBVaAy+lSlPNwad13BtgSlLuxfIslyt5Vg64U7tFcCt4WS1R0hvtnQybT/IyCkGZ3DpXQ==}
    engines: {node: '>=0.10.0'}

  /find-root@1.1.0:
    resolution: {integrity: sha512-NKfW6bec6GfKc0SGx1e07QZY9PE99u0Bft/0rzSD5k3sO/vwkVUpDUKVm5Gpp5Ue3YfShPFTX2070tDs5kB9Ng==}
    dev: false

  /find-up@4.1.0:
    resolution: {integrity: sha512-PpOwAdQ/YlXQ2vj8a3h8IipDuYRi3wceVQQGYWxNINccq40Anw7BlsEXCMbt1Zt+OLA6Fq9suIpIWD0OsnISlw==}
    engines: {node: '>=8'}
    dependencies:
      locate-path: 5.0.0
      path-exists: 4.0.0

  /find-up@5.0.0:
    resolution: {integrity: sha512-78/PXT1wlLLDgTzDs7sjq9hzz0vXD+zn+7wypEe4fXQxCmdmqfGsEPQxmiCSQI3ajFV91bVSsvNtrJRiW6nGng==}
    engines: {node: '>=10'}
    dependencies:
      locate-path: 6.0.0
      path-exists: 4.0.0
    dev: true

  /flat-cache@3.0.4:
    resolution: {integrity: sha512-dm9s5Pw7Jc0GvMYbshN6zchCA9RgQlzzEZX3vylR9IqFfS8XciblUXOKfW6SiuJ0e13eDYZoZV5wdrev7P3Nwg==}
    engines: {node: ^10.12.0 || >=12.0.0}
    dependencies:
      flatted: 3.2.7
      rimraf: 3.0.2
    dev: true

  /flatted@3.2.7:
    resolution: {integrity: sha512-5nqDSxl8nn5BSNxyR3n4I6eDmbolI6WT+QqR547RwxQapgjQBmtktdP+HTBb/a/zLsbzERTONyUB5pefh5TtjQ==}
    dev: true

  /follow-redirects@1.15.3(debug@4.3.4):
    resolution: {integrity: sha512-1VzOtuEM8pC9SFU1E+8KfTjZyMztRsgEfwQl44z8A25uy13jSzTj6dyK2Df52iV0vgHCfBwLhDWevLn95w5v6Q==}
    engines: {node: '>=4.0'}
    peerDependencies:
      debug: '*'
    peerDependenciesMeta:
      debug:
        optional: true
    dependencies:
      debug: 4.3.4(supports-color@8.1.1)
    dev: false

  /for-each@0.3.3:
    resolution: {integrity: sha512-jqYfLp7mo9vIyQf8ykW2v7A+2N4QjeCeI5+Dz9XraiO1ign81wjiH7Fb9vSOWvQfNtmSa4H2RoQTrrXivdUZmw==}
    dependencies:
      is-callable: 1.2.7

  /foreground-child@3.1.1:
    resolution: {integrity: sha512-TMKDUnIte6bfb5nWv7V/caI169OHgvwjb7V4WkeUvbQQdjr5rWKqHFiKWb/fcOwB+CzBT+qbWjvj+DVwRskpIg==}
    engines: {node: '>=14'}
    dependencies:
      cross-spawn: 7.0.3
      signal-exit: 4.0.2
    dev: true

  /forever-agent@0.6.1:
    resolution: {integrity: sha512-j0KLYPhm6zeac4lz3oJ3o65qvgQCcPubiyotZrXqEaG4hNagNYO8qdlUrX5vwqv9ohqeT/Z3j6+yW067yWWdUw==}
    dev: false

  /form-data@2.3.3:
    resolution: {integrity: sha512-1lLKB2Mu3aGP1Q/2eCOx0fNbRMe7XdwktwOruhfqqd0rIJWwN4Dh+E3hrPSlDCXnSR7UtZ1N38rVXm+6+MEhJQ==}
    engines: {node: '>= 0.12'}
    dependencies:
      asynckit: 0.4.0
      combined-stream: 1.0.8
      mime-types: 2.1.35
    dev: false

  /form-data@2.5.1:
    resolution: {integrity: sha512-m21N3WOmEEURgk6B9GLOE4RuWOFf28Lhh9qGYeNlGq4VDXUlJy2th2slBNU8Gp8EzloYZOibZJ7t5ecIrFSjVA==}
    engines: {node: '>= 0.12'}
    dependencies:
      asynckit: 0.4.0
      combined-stream: 1.0.8
      mime-types: 2.1.35
    dev: false

  /formik@2.4.5(react@18.2.0):
    resolution: {integrity: sha512-Gxlht0TD3vVdzMDHwkiNZqJ7Mvg77xQNfmBRrNtvzcHZs72TJppSTDKHpImCMJZwcWPBJ8jSQQ95GJzXFf1nAQ==}
    peerDependencies:
      react: '>=16.8.0'
    dependencies:
      '@types/hoist-non-react-statics': 3.3.5
      deepmerge: 2.2.1
      hoist-non-react-statics: 3.3.2
      lodash: 4.17.21
      lodash-es: 4.17.21
      react: 18.2.0
      react-fast-compare: 2.0.4
      tiny-warning: 1.0.3
      tslib: 2.6.2
    dev: false

  /fraction.js@4.3.7:
    resolution: {integrity: sha512-ZsDfxO51wGAXREY55a7la9LScWpwv9RxIrYABrlvOFBlH/ShPnrtsXeuUIfXKKOVicNxQ+o8JTbJvjS4M89yew==}
    dev: true

  /framer-motion@10.16.16(react-dom@18.2.0)(react@18.2.0):
    resolution: {integrity: sha512-je6j91rd7NmUX7L1XHouwJ4v3R+SO4umso2LUcgOct3rHZ0PajZ80ETYZTajzEXEl9DlKyzjyt4AvGQ+lrebOw==}
    peerDependencies:
      react: ^18.0.0
      react-dom: ^18.0.0
    peerDependenciesMeta:
      react:
        optional: true
      react-dom:
        optional: true
    dependencies:
      react: 18.2.0
      react-dom: 18.2.0(react@18.2.0)
      tslib: 2.6.2
    optionalDependencies:
      '@emotion/is-prop-valid': 0.8.8
    dev: false

  /framer-motion@6.5.1(react-dom@18.2.0)(react@18.2.0):
    resolution: {integrity: sha512-o1BGqqposwi7cgDrtg0dNONhkmPsUFDaLcKXigzuTFC5x58mE8iyTazxSudFzmT6MEyJKfjjU8ItoMe3W+3fiw==}
    peerDependencies:
      react: '>=16.8 || ^17.0.0 || ^18.0.0'
      react-dom: '>=16.8 || ^17.0.0 || ^18.0.0'
    dependencies:
      '@motionone/dom': 10.12.0
      framesync: 6.0.1
      hey-listen: 1.0.8
      popmotion: 11.0.3
      react: 18.2.0
      react-dom: 18.2.0(react@18.2.0)
      style-value-types: 5.0.0
      tslib: 2.6.2
    optionalDependencies:
      '@emotion/is-prop-valid': 0.8.8
    dev: false

  /framesync@6.0.1:
    resolution: {integrity: sha512-fUY88kXvGiIItgNC7wcTOl0SNRCVXMKSWW2Yzfmn7EKNc+MpCzcz9DhdHcdjbrtN3c6R4H5dTY2jiCpPdysEjA==}
    dependencies:
      tslib: 2.6.2
    dev: false

  /fs-constants@1.0.0:
    resolution: {integrity: sha512-y6OAwoSIf7FyjMIv94u+b5rdheZEjzR63GTyZJm5qh4Bi+2YgwLCcI/fPFZkL5PSixOt6ZNKm+w+Hfp/Bciwow==}
    dev: false

  /fs-extra@9.1.0:
    resolution: {integrity: sha512-hcg3ZmepS30/7BSFqRvoo3DOMQu7IjqxO5nCDt+zM9XWjb33Wg7ziNT+Qvqbuc3+gWpzO02JubVyk2G4Zvo1OQ==}
    engines: {node: '>=10'}
    dependencies:
      at-least-node: 1.0.0
      graceful-fs: 4.2.11
      jsonfile: 6.1.0
      universalify: 2.0.1
    dev: false

  /fs-jetpack@2.4.0:
    resolution: {integrity: sha512-S/o9Dd7K9A7gicVU32eT8G0kHcmSu0rCVdP79P0MWInKFb8XpTc8Syhoo66k9no+HDshtlh4pUJTws8X+8fdFQ==}
    engines: {node: '>=4'}
    dependencies:
      minimatch: 3.1.2
      rimraf: 2.7.1
    dev: false

  /fs-minipass@2.1.0:
    resolution: {integrity: sha512-V/JgOLFCS+R6Vcq0slCuaeWEdNC3ouDlJMNIsacH2VtALiu9mV4LPrHc5cDl8k5aw6J8jwgWWpiTo5RYhmIzvg==}
    engines: {node: '>= 8'}
    dependencies:
      minipass: 3.3.6
    dev: false

  /fs.realpath@1.0.0:
    resolution: {integrity: sha512-OO0pH2lK6a0hZnAdau5ItzHPI6pUlvI7jMVnxUQRtw4owF2wk8lOSabtGDCTP4Ggrg2MbGnWO9X8K1t4+fGMDw==}

  /fsevents@2.3.3:
    resolution: {integrity: sha512-5xoDfX+fL7faATnagmWPpbFtwh/R77WmMMqqHGS65C3vvB0YHrgF+B1YmZ3441tMj5n63k0212XNoJwzlhffQw==}
    engines: {node: ^8.16.0 || ^10.6.0 || >=11.0.0}
    os: [darwin]
    requiresBuild: true
    optional: true

  /function-bind@1.1.2:
    resolution: {integrity: sha512-7XHNxH7qX9xG5mIwxkhumTox/MIRNcOgDrxWsMt2pAr23WHp6MrRlN7FBSFpCpr+oVO0F744iUgR82nJMfG2SA==}

  /function.prototype.name@1.1.6:
    resolution: {integrity: sha512-Z5kx79swU5P27WEayXM1tBi5Ze/lbIyiNgU3qyXUOf9b2rgXYyF9Dy9Cx+IQv/Lc8WCG6L82zwUPpSS9hGehIg==}
    engines: {node: '>= 0.4'}
    dependencies:
      call-bind: 1.0.5
      define-properties: 1.2.1
      es-abstract: 1.22.3
      functions-have-names: 1.2.3
    dev: true

  /functions-have-names@1.2.3:
    resolution: {integrity: sha512-xckBUXyTIqT97tq2x2AMb+g163b5JFysYk0x4qxNFwbfQkmNZoiRHb6sPzI9/QV33WeuvVYBUIiD4NzNIyqaRQ==}
    dev: true

  /gensync@1.0.0-beta.2:
    resolution: {integrity: sha512-3hN7NaskYvMDLQY55gnW3NQ+mesEAepTqlg+VEbj7zzqEMBVNhzcGYYeqFo/TlYz6eQiFcp1HcsCZO+nGgS8zg==}
    engines: {node: '>=6.9.0'}

  /get-caller-file@2.0.5:
    resolution: {integrity: sha512-DyFP3BM/3YHTQOCUL/w0OZHR0lpKeGrxotcHWcqNEdnltqFwXVfhEBQ94eIo34AfQpo0rGki4cyIiftY06h2Fg==}
    engines: {node: 6.* || 8.* || >= 10.*}

  /get-intrinsic@1.2.2:
    resolution: {integrity: sha512-0gSo4ml/0j98Y3lngkFEot/zhiCeWsbYIlZ+uZOVgzLyLaUw7wxUL+nCTP0XJvJg1AXulJRI3UJi8GsbDuxdGA==}
    dependencies:
      function-bind: 1.1.2
      has-proto: 1.0.1
      has-symbols: 1.0.3
      hasown: 2.0.0

  /get-iterator@1.0.2:
    resolution: {integrity: sha512-v+dm9bNVfOYsY1OrhaCrmyOcYoSeVvbt+hHZ0Au+T+p1y+0Uyj9aMaGIeUTT6xdpRbWzDeYKvfOslPhggQMcsg==}
    dev: false

  /get-nonce@1.0.1:
    resolution: {integrity: sha512-FJhYRoDaiatfEkUK8HKlicmu/3SGFD51q3itKDGoSTysQJBnfOcxU5GxnhE1E6soB76MbT0MBtnKJuXyAx+96Q==}
    engines: {node: '>=6'}
    dev: false

  /get-package-type@0.1.0:
    resolution: {integrity: sha512-pjzuKtY64GYfWizNAJ0fr9VqttZkNiK2iS430LtIHzjBEr6bX8Am2zm4sW4Ro5wjWW5cAlRL1qAMTcXbjNAO2Q==}
    engines: {node: '>=8.0.0'}

  /get-port@3.2.0:
    resolution: {integrity: sha512-x5UJKlgeUiNT8nyo/AcnwLnZuZNcSjSw0kogRB+Whd1fjjFq4B1hySFxSFWWSn4mIBzg3sRNUDFYc4g5gjPoLg==}
    engines: {node: '>=4'}
    dev: false

  /get-stream@5.2.0:
    resolution: {integrity: sha512-nBF+F1rAZVCu/p7rjzgA+Yb4lfYXrpl7a6VmJrU8wF9I1CKvP/QwPNZHnOlwbTkY6dvtFIzFMSyQXbLoTQPRpA==}
    engines: {node: '>=8'}
    dependencies:
      pump: 3.0.0
    dev: false

  /get-stream@6.0.1:
    resolution: {integrity: sha512-ts6Wi+2j3jQjqi70w5AlN8DFnkSwC+MqmxEzdEALB2qXZYV3X/b1CTfgPLGJNMeAWxdPfU8FO1ms3NUfaHCPYg==}
    engines: {node: '>=10'}
    dev: true

  /get-symbol-description@1.0.0:
    resolution: {integrity: sha512-2EmdH1YvIQiZpltCNgkuiUnyukzxM/R6NDJX31Ke3BG1Nq5b0S2PhX59UKi9vZpPDQVdqn+1IcaAwnzTT5vCjw==}
    engines: {node: '>= 0.4'}
    dependencies:
      call-bind: 1.0.5
      get-intrinsic: 1.2.2
    dev: true

  /get-tsconfig@4.7.2:
    resolution: {integrity: sha512-wuMsz4leaj5hbGgg4IvDU0bqJagpftG5l5cXIAvo8uZrqn0NJqwtfupTN00VnkQJPcIRrxYrm1Ue24btpCha2A==}
    dependencies:
      resolve-pkg-maps: 1.0.0
    dev: true

  /getpass@0.1.7:
    resolution: {integrity: sha512-0fzj9JxOLfJ+XGLhR8ze3unN0KZCgZwiSSDz168VERjK8Wl8kVSdcu2kspd4s4wtAa1y/qrVRiAA0WclVsu0ng==}
    dependencies:
      assert-plus: 1.0.0
    dev: false

  /github-from-package@0.0.0:
    resolution: {integrity: sha512-SyHy3T1v2NUXn29OsWdxmK6RwHD+vkj3v8en8AOBZ1wBQ/hCAQ5bAQTD02kW4W9tUp/3Qh6J8r9EvntiyCmOOw==}
    dev: false

  /glob-parent@5.1.2:
    resolution: {integrity: sha512-AOIgSQCepiJYwP3ARnGx+5VnTu2HBYdzbGP45eLw1vr3zB3vZLeyed1sC9hnbcOc9/SrMyM5RPQrkGz4aS9Zow==}
    engines: {node: '>= 6'}
    dependencies:
      is-glob: 4.0.3

  /glob-parent@6.0.2:
    resolution: {integrity: sha512-XxwI8EOhVQgWp6iDL+3b0r86f4d6AX6zSU55HfB4ydCEuXLXc5FcYeOu+nnGftS4TEju/11rt4KJPTMgbfmv4A==}
    engines: {node: '>=10.13.0'}
    dependencies:
      is-glob: 4.0.3
    dev: true

  /glob-to-regexp@0.4.1:
    resolution: {integrity: sha512-lkX1HJXwyMcprw/5YUZc2s7DrpAiHB21/V+E1rHUrVNokkvB6bqMzT0VfV6/86ZNabt1k14YOIaT7nDvOX3Iiw==}
    dev: false

  /glob@10.3.3:
    resolution: {integrity: sha512-92vPiMb/iqpmEgsOoIDvTjc50wf9CCCvMzsi6W0JLPeUKE8TWP1a73PgqSrqy7iAZxaSD1YdzU7QZR5LF51MJw==}
    engines: {node: '>=16 || 14 >=14.17'}
    hasBin: true
    dependencies:
      foreground-child: 3.1.1
      jackspeak: 2.2.2
      minimatch: 9.0.3
      minipass: 7.0.2
      path-scurry: 1.10.1
    dev: true

  /glob@7.1.6:
    resolution: {integrity: sha512-LwaxwyZ72Lk7vZINtNNrywX0ZuLyStrdDtabefZKAY5ZGJhVtgdznluResxNmPitE0SAO+O26sWTHeKSI2wMBA==}
    dependencies:
      fs.realpath: 1.0.0
      inflight: 1.0.6
      inherits: 2.0.4
      minimatch: 3.1.2
      once: 1.4.0
      path-is-absolute: 1.0.1
    dev: true

  /glob@7.1.7:
    resolution: {integrity: sha512-OvD9ENzPLbegENnYP5UUfJIirTg4+XwMWGaQfQTY0JenxNvvIKP3U3/tAQSPIu/lHxXYSZmpXlUHeqAIdKzBLQ==}
    dependencies:
      fs.realpath: 1.0.0
      inflight: 1.0.6
      inherits: 2.0.4
      minimatch: 3.1.2
      once: 1.4.0
      path-is-absolute: 1.0.1
    dev: true

  /glob@7.2.3:
    resolution: {integrity: sha512-nFR0zLpU2YCaRxwoCJvL6UvCH2JFyFVIvwTLsIf21AuHlMskA1hhTdk+LlYJtOlYt9v6dvszD2BGRqBL+iQK9Q==}
    dependencies:
      fs.realpath: 1.0.0
      inflight: 1.0.6
      inherits: 2.0.4
      minimatch: 3.1.2
      once: 1.4.0
      path-is-absolute: 1.0.1

  /glob@9.3.5:
    resolution: {integrity: sha512-e1LleDykUz2Iu+MTYdkSsuWX8lvAjAcs0Xef0lNIu0S2wOAzuTxCJtcd9S3cijlwYF18EsU3rzb8jPVobxDh9Q==}
    engines: {node: '>=16 || 14 >=14.17'}
    dependencies:
      fs.realpath: 1.0.0
      minimatch: 8.0.4
      minipass: 4.2.8
      path-scurry: 1.10.1
    dev: false

  /globals@11.12.0:
    resolution: {integrity: sha512-WOBp/EEGUiIsJSp7wcv/y6MO+lV9UoncWqxuFfm8eBwzWNgyfBd6Gz+IeKQ9jCmyhoH99g15M3T+QaVHFjizVA==}
    engines: {node: '>=4'}

  /globals@13.20.0:
    resolution: {integrity: sha512-Qg5QtVkCy/kv3FUSlu4ukeZDVf9ee0iXLAUYX13gbR17bnejFTzr4iS9bY7kwCf1NztRNm1t91fjOiyx4CSwPQ==}
    engines: {node: '>=8'}
    dependencies:
      type-fest: 0.20.2
    dev: true

  /globals@13.23.0:
    resolution: {integrity: sha512-XAmF0RjlrjY23MA51q3HltdlGxUpXPvg0GioKiD9X6HD28iMjo2dKC8Vqwm7lne4GNr78+RHTfliktR6ZH09wA==}
    engines: {node: '>=8'}
    dependencies:
      type-fest: 0.20.2
    dev: true

  /globalthis@1.0.3:
    resolution: {integrity: sha512-sFdI5LyBiNTHjRd7cGPWapiHWMOXKyuBNX/cWJ3NfzrZQVa8GI/8cofCl74AOVqq9W5kNmguTIzJ/1s2gyI9wA==}
    engines: {node: '>= 0.4'}
    dependencies:
      define-properties: 1.2.1
    dev: true

  /globby@11.1.0:
    resolution: {integrity: sha512-jhIXaOzy1sb8IyocaruWSn1TjmnBVs8Ayhcy83rmxNJ8q2uWKCAj3CnJY+KpGSXCueAPc0i05kVvVKtP1t9S3g==}
    engines: {node: '>=10'}
    dependencies:
      array-union: 2.1.0
      dir-glob: 3.0.1
      fast-glob: 3.3.1
      ignore: 5.2.4
      merge2: 1.4.1
      slash: 3.0.0

  /gopd@1.0.1:
    resolution: {integrity: sha512-d65bNlIadxvpb/A2abVdlqKqV563juRnZ1Wtk6s1sIR8uNsXR70xqIzVqxVf1eTqDunwT2MkczEeaezCKTZhwA==}
    dependencies:
      get-intrinsic: 1.2.2

  /graceful-fs@4.2.11:
    resolution: {integrity: sha512-RbJ5/jmFcNNCcDV5o9eTnBLJ/HszWV0P73bc+Ff4nS/rJj+YaS6IGyiOL0VoBYX+l1Wrl3k63h/KrH+nhJ0XvQ==}

  /graphemer@1.4.0:
    resolution: {integrity: sha512-EtKwoO6kxCL9WO5xipiHTZlSzBm7WLT627TqC/uVRd0HKmq8NXyebnNYxDoBi7wt8eTWrUrKXCOVaFq9x1kgag==}
    dev: true

  /graphql-config@5.0.3(@types/node@18.17.1)(graphql@16.8.1)(typescript@5.1.6):
    resolution: {integrity: sha512-BNGZaoxIBkv9yy6Y7omvsaBUHOzfFcII3UN++tpH8MGOKFPFkCPZuwx09ggANMt8FgyWP1Od8SWPmrUEZca4NQ==}
    engines: {node: '>= 16.0.0'}
    peerDependencies:
      cosmiconfig-toml-loader: ^1.0.0
      graphql: ^0.11.0 || ^0.12.0 || ^0.13.0 || ^14.0.0 || ^15.0.0 || ^16.0.0
    peerDependenciesMeta:
      cosmiconfig-toml-loader:
        optional: true
    dependencies:
      '@graphql-tools/graphql-file-loader': 8.0.0(graphql@16.8.1)
      '@graphql-tools/json-file-loader': 8.0.0(graphql@16.8.1)
      '@graphql-tools/load': 8.0.1(graphql@16.8.1)
      '@graphql-tools/merge': 9.0.1(graphql@16.8.1)
      '@graphql-tools/url-loader': 8.0.0(@types/node@18.17.1)(graphql@16.8.1)
      '@graphql-tools/utils': 10.0.11(graphql@16.8.1)
      cosmiconfig: 8.3.6(typescript@5.1.6)
      graphql: 16.8.1
      jiti: 1.21.0
      minimatch: 4.2.3
      string-env-interpolation: 1.0.1
      tslib: 2.6.2
    transitivePeerDependencies:
      - '@types/node'
      - bufferutil
      - encoding
      - typescript
      - utf-8-validate
    dev: true

  /graphql-import-node@0.0.5(graphql@16.8.1):
    resolution: {integrity: sha512-OXbou9fqh9/Lm7vwXT0XoRN9J5+WCYKnbiTalgFDvkQERITRmcfncZs6aVABedd5B85yQU5EULS4a5pnbpuI0Q==}
    peerDependencies:
      graphql: '*'
    dependencies:
      graphql: 16.8.1
    dev: false

  /graphql-request@6.1.0(graphql@16.8.1):
    resolution: {integrity: sha512-p+XPfS4q7aIpKVcgmnZKhMNqhltk20hfXtkaIkTfjjmiKMJ5xrt5c743cL03y/K7y1rg3WrIC49xGiEQ4mxdNw==}
    peerDependencies:
      graphql: 14 - 16
    dependencies:
      '@graphql-typed-document-node/core': 3.2.0(graphql@16.8.1)
      cross-fetch: 3.1.8
      graphql: 16.8.1
    transitivePeerDependencies:
      - encoding

  /graphql-request@6.1.0(graphql@16.8.1):
    resolution: {integrity: sha512-p+XPfS4q7aIpKVcgmnZKhMNqhltk20hfXtkaIkTfjjmiKMJ5xrt5c743cL03y/K7y1rg3WrIC49xGiEQ4mxdNw==}
    peerDependencies:
      graphql: 14 - 16
    dependencies:
      '@graphql-typed-document-node/core': 3.2.0(graphql@16.8.1)
      cross-fetch: 3.1.8
      graphql: 16.8.1
    transitivePeerDependencies:
      - encoding
    dev: false

  /graphql-tag@2.12.6(graphql@16.8.1):
    resolution: {integrity: sha512-FdSNcu2QQcWnM2VNvSCCDCVS5PpPqpzgFT8+GXzqJuoDd0CBncxCY278u4mhRO7tMgo2JjgJA5aZ+nWSQ/Z+xg==}
    engines: {node: '>=10'}
    peerDependencies:
      graphql: ^0.9.0 || ^0.10.0 || ^0.11.0 || ^0.12.0 || ^0.13.0 || ^14.0.0 || ^15.0.0 || ^16.0.0
    dependencies:
      graphql: 16.8.1
      tslib: 2.6.2

  /graphql-ws@5.14.2(graphql@16.8.1):
    resolution: {integrity: sha512-LycmCwhZ+Op2GlHz4BZDsUYHKRiiUz+3r9wbhBATMETNlORQJAaFlAgTFoeRh6xQoQegwYwIylVD1Qns9/DA3w==}
    engines: {node: '>=10'}
    peerDependencies:
      graphql: '>=0.11 <=16'
    dependencies:
      graphql: 16.8.1
    dev: true

  /graphql@15.5.0:
    resolution: {integrity: sha512-OmaM7y0kaK31NKG31q4YbD2beNYa6jBBKtMFT6gLYJljHLJr42IqJ8KX08u3Li/0ifzTU5HjmoOOrwa5BRLeDA==}
    engines: {node: '>= 10.x'}
    dev: false

  /graphql@16.8.1:
    resolution: {integrity: sha512-59LZHPdGZVh695Ud9lRzPBVTtlX9ZCV150Er2W43ro37wVof0ctenSaskPPjN7lVTIN8mSZt8PHUNKZuNQUuxw==}
    engines: {node: ^12.22.0 || ^14.16.0 || ^16.0.0 || >=17.0.0}

  /har-schema@2.0.0:
    resolution: {integrity: sha512-Oqluz6zhGX8cyRaTQlFMPw80bSJVG2x/cFb8ZPhUILGgHka9SsokCCOQgpveePerqidZOrT14ipqfJb7ILcW5Q==}
    engines: {node: '>=4'}
    dev: false

  /har-validator@5.1.5:
    resolution: {integrity: sha512-nmT2T0lljbxdQZfspsno9hgrG3Uir6Ks5afism62poxqBM6sDnMEuPmzTq8XN0OEwqKLLdh1jQI3qyE66Nzb3w==}
    engines: {node: '>=6'}
    deprecated: this library is no longer supported
    dependencies:
      ajv: 6.12.6
      har-schema: 2.0.0
    dev: false

  /has-bigints@1.0.2:
    resolution: {integrity: sha512-tSvCKtBr9lkF0Ex0aQiP9N+OpV4zi2r/Nee5VkRDbaqv35RLYMzbwQfFSZZH0kR+Rd6302UJZ2p/bJCEoR3VoQ==}
    dev: true

  /has-flag@3.0.0:
    resolution: {integrity: sha512-sKJf1+ceQBr4SMkvQnBDNDtf4TXpVhVGateu0t918bl30FnbE2m4vNLX+VWe/dpjlb+HugGYzW7uQXH98HPEYw==}
    engines: {node: '>=4'}

  /has-flag@4.0.0:
    resolution: {integrity: sha512-EykJT/Q1KjTWctppgIAgfSO0tKVuZUjhgMr17kqTumMl6Afv3EISleU7qZUzoXDFTAHTDC4NOoG/ZxU3EvlMPQ==}
    engines: {node: '>=8'}

  /has-property-descriptors@1.0.1:
    resolution: {integrity: sha512-VsX8eaIewvas0xnvinAe9bw4WfIeODpGYikiWYLH+dma0Jw6KHYqWiWfhQlgOVK8D6PvjubK5Uc4P0iIhIcNVg==}
    dependencies:
      get-intrinsic: 1.2.2

  /has-proto@1.0.1:
    resolution: {integrity: sha512-7qE+iP+O+bgF9clE5+UoBFzE65mlBiVj3tKCrlNQ0Ogwm0BjpT/gK4SlLYDMybDh5I3TCTKnPPa0oMG7JDYrhg==}
    engines: {node: '>= 0.4'}

  /has-symbols@1.0.3:
    resolution: {integrity: sha512-l3LCuF6MgDNwTDKkdYGEihYjt5pRPbEg46rtlmnSPlUbgmB8LOIrKJbYYFBSbnPaJexMKtiPO8hmeRjRz2Td+A==}
    engines: {node: '>= 0.4'}

  /has-tostringtag@1.0.0:
    resolution: {integrity: sha512-kFjcSNhnlGV1kyoGk7OXKSawH5JOb/LzUc5w9B02hOTO0dfFRjbHQKvg1d6cf3HbeUmtU9VbbV3qzZ2Teh97WQ==}
    engines: {node: '>= 0.4'}
    dependencies:
      has-symbols: 1.0.3

  /hash-base@3.1.0:
    resolution: {integrity: sha512-1nmYp/rhMDiE7AYkDw+lLwlAzz0AntGIe51F3RfFfEqyQ3feY2eI/NcwC6umIQVOASPMsWJLJScWKSSvzL9IVA==}
    engines: {node: '>=4'}
    dependencies:
      inherits: 2.0.4
      readable-stream: 3.6.2
      safe-buffer: 5.2.1
    dev: false

  /hash.js@1.1.7:
    resolution: {integrity: sha512-taOaskGt4z4SOANNseOviYDvjEJinIkRgmp7LbKP2YTTmVxWBl87s/uzK9r+44BclBSp2X7K1hqeNfz9JbBeXA==}
    dependencies:
      inherits: 2.0.4
      minimalistic-assert: 1.0.1

  /hasown@2.0.0:
    resolution: {integrity: sha512-vUptKVTpIJhcczKBbgnS+RtcuYMB8+oNzPK2/Hp3hanz8JmpATdmmgLgSaadVREkDm+e2giHwY3ZRkyjSIDDFA==}
    engines: {node: '>= 0.4'}
    dependencies:
      function-bind: 1.1.2

  /header-case@2.0.4:
    resolution: {integrity: sha512-H/vuk5TEEVZwrR0lp2zed9OCo1uAILMlx0JEMgC26rzyJJ3N1v6XkwHHXJQdR2doSjcGPM6OKPYoJgf0plJ11Q==}
    dependencies:
      capital-case: 1.0.4
      tslib: 2.6.2
    dev: true

  /hey-listen@1.0.8:
    resolution: {integrity: sha512-COpmrF2NOg4TBWUJ5UVyaCU2A88wEMkUPK4hNqyCkqHbxT92BbvfjoSozkAIIm6XhicGlJHhFdullInrdhwU8Q==}

  /hmac-drbg@1.0.1:
    resolution: {integrity: sha512-Tti3gMqLdZfhOQY1Mzf/AanLiqh1WTiJgEj26ZuYQ9fbkLomzGchCws4FyrSd4VkpBfiNhaE1On+lOz894jvXg==}
    dependencies:
      hash.js: 1.1.7
      minimalistic-assert: 1.0.1
      minimalistic-crypto-utils: 1.0.1
    dev: false

  /hoist-non-react-statics@3.3.2:
    resolution: {integrity: sha512-/gGivxi8JPKWNm/W0jSmzcMPpfpPLc3dY/6GxhX2hQ9iGj3aDfklV4ET7NjKpSinLpJ5vafa9iiGIEZg10SfBw==}
    dependencies:
      react-is: 16.13.1
    dev: false

  /html-escaper@2.0.2:
    resolution: {integrity: sha512-H2iMtd0I4Mt5eYiapRdIDjp+XzelXQ0tFE4JS7YFwFevXXMmOp9myNrUvCg0D6ws8iqkRPBfKHgbwig1SmlLfg==}
    dev: true

  /http-basic@8.1.3:
    resolution: {integrity: sha512-/EcDMwJZh3mABI2NhGfHOGOeOZITqfkEO4p/xK+l3NpyncIHUQBoMvCSF/b5GqvKtySC2srL/GGG3+EtlqlmCw==}
    engines: {node: '>=6.0.0'}
    dependencies:
      caseless: 0.12.0
      concat-stream: 1.6.2
      http-response-object: 3.0.2
      parse-cache-control: 1.0.1
    dev: false

  /http-proxy-agent@7.0.0:
    resolution: {integrity: sha512-+ZT+iBxVUQ1asugqnD6oWoRiS25AkjNfG085dKJGtGxkdwLQrMKU5wJr2bOOFAXzKcTuqq+7fZlTMgG3SRfIYQ==}
    engines: {node: '>= 14'}
    dependencies:
      agent-base: 7.1.0
      debug: 4.3.4(supports-color@8.1.1)
    transitivePeerDependencies:
      - supports-color
    dev: true

  /http-response-object@3.0.2:
    resolution: {integrity: sha512-bqX0XTF6fnXSQcEJ2Iuyr75yVakyjIDCqroJQ/aHfSdlM743Cwqoi2nDYMzLGWUcuTWGWy8AAvOKXTfiv6q9RA==}
    dependencies:
      '@types/node': 10.17.60
    dev: false

  /http-signature@1.2.0:
    resolution: {integrity: sha512-CAbnr6Rz4CYQkLYUtSNXxQPUH2gK8f3iWexVlsnMeD+GjlsQ0Xsy1cOX+mN3dtxYomRy21CiOzU8Uhw6OwncEQ==}
    engines: {node: '>=0.8', npm: '>=1.3.7'}
    dependencies:
      assert-plus: 1.0.0
      jsprim: 1.4.2
      sshpk: 1.18.0
    dev: false

  /https-proxy-agent@7.0.2:
    resolution: {integrity: sha512-NmLNjm6ucYwtcUmL7JQC1ZQ57LmHP4lT15FQ8D61nak1rO6DH+fz5qNK2Ap5UN4ZapYICE3/0KodcLYSPsPbaA==}
    engines: {node: '>= 14'}
    dependencies:
      agent-base: 7.1.0
      debug: 4.3.4(supports-color@8.1.1)
    transitivePeerDependencies:
      - supports-color
    dev: true

  /human-signals@1.1.1:
    resolution: {integrity: sha512-SEQu7vl8KjNL2eoGBLF3+wAjpsNfA9XMlXAYj/3EdaNfAlxKthD1xjEQfGOUhllCGGJVNY34bRr6lPINhNjyZw==}
    engines: {node: '>=8.12.0'}
    dev: false

  /human-signals@2.1.0:
    resolution: {integrity: sha512-B4FFZ6q/T2jhhksgkbEW3HBvWIfDW85snkQgawt07S7J5QXTk6BkNV+0yAeZrM5QpMAdYlocGoljn0sJ/WQkFw==}
    engines: {node: '>=10.17.0'}
    dev: true

  /human-signals@4.3.1:
    resolution: {integrity: sha512-nZXjEF2nbo7lIw3mgYjItAfgQXog3OjJogSbKa2CQIIvSGWcKgeJnQlNXip6NglNzYH45nSRiEVimMvYL8DDqQ==}
    engines: {node: '>=14.18.0'}
    dev: true

  /humanize-ms@1.2.1:
    resolution: {integrity: sha512-Fl70vYtsAFb/C06PTS9dZBo7ihau+Tu/DNCk/OyHhea07S+aeMWpFFkUaXRa8fI+ScZbEI8dfSxwY7gxZ9SAVQ==}
    dependencies:
      ms: 2.1.3

  /husky@8.0.3:
    resolution: {integrity: sha512-+dQSyqPh4x1hlO1swXBiNb2HzTDN1I2IGLQx1GrBuiqFJfoMrnZWwVmatvSiO+Iz8fBUnf+lekwNo4c2LlXItg==}
    engines: {node: '>=14'}
    hasBin: true
    dev: true

  /hyperlinker@1.0.0:
    resolution: {integrity: sha512-Ty8UblRWFEcfSuIaajM34LdPXIhbs1ajEX/BBPv24J+enSVaEVY63xQ6lTO9VRYS5LAoghIG0IDJ+p+IPzKUQQ==}
    engines: {node: '>=4'}
    dev: false

  /hyphenate-style-name@1.0.4:
    resolution: {integrity: sha512-ygGZLjmXfPHj+ZWh6LwbC37l43MhfztxetbFCoYTM2VjkIUpeHgSNn7QIyVFj7YQ1Wl9Cbw5sholVJPzWvC2MQ==}
    dev: false

  /i18n-js@4.3.2:
    resolution: {integrity: sha512-n8gbEbQEueym2/q2yrZk5/xKWjFcKtg3/Escw4JHSVWa8qtKqP8j7se3UjkRbHlO/REqFA0V/MG1q8tEfyHeOA==}
    dependencies:
      bignumber.js: 9.1.2
      lodash: 4.17.21
      make-plural: 7.3.0
    dev: false

  /iconv-lite@0.4.24:
    resolution: {integrity: sha512-v3MXnZAcvnywkTUEZomIActle7RXXeedOR31wwl7VlyoXO4Qi9arvSenNQWne1TcRwhCL1HwLI21bEqdpj8/rA==}
    engines: {node: '>=0.10.0'}
    dependencies:
      safer-buffer: 2.1.2
    dev: true

  /iconv-lite@0.6.3:
    resolution: {integrity: sha512-4fCk79wshMdzMp2rH06qWrJE4iolqLhCUH+OiuIgU++RB0+94NlDL81atO7GX55uUKueo0txHNtvEyI6D7WdMw==}
    engines: {node: '>=0.10.0'}
    dependencies:
      safer-buffer: 2.1.2
    dev: false

  /ieee754@1.2.1:
    resolution: {integrity: sha512-dcyqhDvX1C46lXZcVqCpK+FtMRQVdIMN6/Df5js2zouUsqG7I6sFxitIC+7KYK29KdXOLHdu9zL4sFnoVQnqaA==}

  /ignore-by-default@1.0.1:
    resolution: {integrity: sha512-Ius2VYcGNk7T90CppJqcIkS5ooHUZyIQK+ClZfMfMNFEF9VSE73Fq+906u/CWu92x4gzZMWOwfFYckPObzdEbA==}
    dev: true

  /ignore@5.2.4:
    resolution: {integrity: sha512-MAb38BcSbH0eHNBxn7ql2NH/kX33OkB3lZ1BNdh7ENeRChHTYsTvWrMubiIAMNS2llXEEgZ1MUOBtXChP3kaFQ==}
    engines: {node: '>= 4'}

  /immutable@3.7.6:
    resolution: {integrity: sha512-AizQPcaofEtO11RZhPPHBOJRdo/20MKQF9mBLnVkBoyHi1/zXK8fzVdnEpSV9gxqtnh6Qomfp3F0xT5qP/vThw==}
    engines: {node: '>=0.8.0'}
    dev: true

  /immutable@4.2.1:
    resolution: {integrity: sha512-7WYV7Q5BTs0nlQm7tl92rDYYoyELLKHoDMBKhrxEoiV4mrfVdRz8hzPiYOzH7yWjzoVEamxRuAqhxL2PLRwZYQ==}
    dev: false

  /immutable@4.3.4:
    resolution: {integrity: sha512-fsXeu4J4i6WNWSikpI88v/PcVflZz+6kMhUfIwc5SY+poQRPnaf5V7qds6SUyUN3cVxEzuCab7QIoLOQ+DQ1wA==}
    dev: false

  /import-fresh@3.3.0:
    resolution: {integrity: sha512-veYYhQa+D1QBKznvhUHxb8faxlrwUnxseDAbAp457E0wLNio2bOSKnjYDhMj+YiAq61xrMGhQk9iXVk5FzgQMw==}
    engines: {node: '>=6'}
    dependencies:
      parent-module: 1.0.1
      resolve-from: 4.0.0

  /import-from@4.0.0:
    resolution: {integrity: sha512-P9J71vT5nLlDeV8FHs5nNxaLbrpfAV5cF5srvbZfpwpcJoM/xZR3hiv+q+SAnuSmuGbXMWud063iIMx/V/EWZQ==}
    engines: {node: '>=12.2'}
    dev: true

  /import-local@3.1.0:
    resolution: {integrity: sha512-ASB07uLtnDs1o6EHjKpX34BKYDSqnFerfTOJL2HvMqF70LnxpjkzDB8J44oT9pu4AMPkQwf8jl6szgvNd2tRIg==}
    engines: {node: '>=8'}
    hasBin: true
    dependencies:
      pkg-dir: 4.2.0
      resolve-cwd: 3.0.0
    dev: true

  /imurmurhash@0.1.4:
    resolution: {integrity: sha512-JmXMZ6wuvDmLiHEml9ykzqO6lwFbof0GG4IkcGaENdCRDDmMVnny7s5HsIgHCbaq0w2MyPhDqkhTUgS2LU2PHA==}
    engines: {node: '>=0.8.19'}
    dev: true

  /indent-string@4.0.0:
    resolution: {integrity: sha512-EdDDZu4A2OyIK7Lr/2zG+w5jmbuk1DVBnEwREQvBzspBJkCEbRa8GxU1lghYcaGJCnRWibjDXlq779X1/y5xwg==}
    engines: {node: '>=8'}

  /inflight@1.0.6:
    resolution: {integrity: sha512-k92I/b08q4wvFscXCLvqfsHCrjrF7yiXsQuIVvVE7N82W3+aqpzuUdBbfhWcy/FZR3/4IgflMgKLOsvPDrGCJA==}
    dependencies:
      once: 1.4.0
      wrappy: 1.0.2

  /inherits@2.0.4:
    resolution: {integrity: sha512-k/vGaX4/Yla3WzyMCvTQOXYeIHvqOKtnqBduzTHpzpQZzAskKMhZ2K+EnBiSM9zGSoIFeMpXKxa4dYeZIQqewQ==}

  /ini@1.3.8:
    resolution: {integrity: sha512-JV/yugV2uzW5iMRSiZAyDtQd+nxtUnjeLt0acNdw98kKLrvuRVyB80tsREOE7yvGVgalhZ6RNXCmEHkUKBKxew==}
    dev: false

  /inquirer@8.2.6:
    resolution: {integrity: sha512-M1WuAmb7pn9zdFRtQYk26ZBoY043Sse0wVDdk4Bppr+JOXyQYybdtvK+l9wUibhtjdjvtoiNy8tk+EgsYIUqKg==}
    engines: {node: '>=12.0.0'}
    dependencies:
      ansi-escapes: 4.3.2
      chalk: 4.1.2
      cli-cursor: 3.1.0
      cli-width: 3.0.0
      external-editor: 3.1.0
      figures: 3.2.0
      lodash: 4.17.21
      mute-stream: 0.0.8
      ora: 5.4.1
      run-async: 2.4.1
      rxjs: 7.8.1
      string-width: 4.2.3
      strip-ansi: 6.0.1
      through: 2.3.8
      wrap-ansi: 6.2.0
    dev: true

  /interface-datastore@6.1.1:
    resolution: {integrity: sha512-AmCS+9CT34pp2u0QQVXjKztkuq3y5T+BIciuiHDDtDZucZD8VudosnSdUyXJV6IsRkN5jc4RFDhCk1O6Q3Gxjg==}
    dependencies:
      interface-store: 2.0.2
      nanoid: 3.3.7
      uint8arrays: 3.1.1
    dev: false

  /interface-store@2.0.2:
    resolution: {integrity: sha512-rScRlhDcz6k199EkHqT8NpM87ebN89ICOzILoBHgaG36/WX50N32BnU/kpZgCGPLhARRAWUUX5/cyaIjt7Kipg==}
    dev: false

  /internal-slot@1.0.6:
    resolution: {integrity: sha512-Xj6dv+PsbtwyPpEflsejS+oIZxmMlV44zAhG479uYu89MsjcYOhCFnNyKrkJrihbsiasQyY0afoCl/9BLR65bg==}
    engines: {node: '>= 0.4'}
    dependencies:
      get-intrinsic: 1.2.2
      hasown: 2.0.0
      side-channel: 1.0.4
    dev: true

  /invariant@2.2.4:
    resolution: {integrity: sha512-phJfQVBuaJM5raOpJjSfkiD6BpbCE4Ns//LaXl6wGYtUBY83nWS6Rf9tXm2e8VaK60JEjYldbPif/A2B1C2gNA==}
    dependencies:
      loose-envify: 1.4.0

  /ip-regex@4.3.0:
    resolution: {integrity: sha512-B9ZWJxHHOHUhUjCPrMpLD4xEq35bUTClHM1S6CBU5ixQnkZmwipwgc96vAd7AAGM9TGHvJR+Uss+/Ak6UphK+Q==}
    engines: {node: '>=8'}
    dev: false

  /ipfs-core-types@0.9.0(node-fetch@2.7.0):
    resolution: {integrity: sha512-VJ8vJSHvI1Zm7/SxsZo03T+zzpsg8pkgiIi5hfwSJlsrJ1E2v68QPlnLshGHUSYw89Oxq0IbETYl2pGTFHTWfg==}
    deprecated: js-IPFS has been deprecated in favour of Helia - please see https://github.com/ipfs/js-ipfs/issues/4336 for details
    dependencies:
      interface-datastore: 6.1.1
      multiaddr: 10.0.1(node-fetch@2.7.0)
      multiformats: 9.9.0
    transitivePeerDependencies:
      - node-fetch
      - supports-color
    dev: false

  /ipfs-core-utils@0.13.0(node-fetch@2.7.0):
    resolution: {integrity: sha512-HP5EafxU4/dLW3U13CFsgqVO5Ika8N4sRSIb/dTg16NjLOozMH31TXV0Grtu2ZWo1T10ahTzMvrfT5f4mhioXw==}
    deprecated: js-IPFS has been deprecated in favour of Helia - please see https://github.com/ipfs/js-ipfs/issues/4336 for details
    dependencies:
      any-signal: 2.1.2
      blob-to-it: 1.0.4
      browser-readablestream-to-it: 1.0.3
      debug: 4.3.4(supports-color@8.1.1)
      err-code: 3.0.1
      ipfs-core-types: 0.9.0(node-fetch@2.7.0)
      ipfs-unixfs: 6.0.9
      ipfs-utils: 9.0.14
      it-all: 1.0.6
      it-map: 1.0.6
      it-peekable: 1.0.3
      it-to-stream: 1.0.0
      merge-options: 3.0.4
      multiaddr: 10.0.1(node-fetch@2.7.0)
      multiaddr-to-uri: 8.0.0(node-fetch@2.7.0)
      multiformats: 9.9.0
      nanoid: 3.3.7
      parse-duration: 1.1.0
      timeout-abort-controller: 2.0.0
      uint8arrays: 3.1.1
    transitivePeerDependencies:
      - encoding
      - node-fetch
      - supports-color
    dev: false

  /ipfs-http-client@55.0.0(node-fetch@2.7.0):
    resolution: {integrity: sha512-GpvEs7C7WL9M6fN/kZbjeh4Y8YN7rY8b18tVWZnKxRsVwM25cIFrRI8CwNt3Ugin9yShieI3i9sPyzYGMrLNnQ==}
    engines: {node: '>=14.0.0', npm: '>=3.0.0'}
    deprecated: js-IPFS has been deprecated in favour of Helia - please see https://github.com/ipfs/js-ipfs/issues/4336 for details
    dependencies:
      '@ipld/dag-cbor': 7.0.3
      '@ipld/dag-json': 8.0.11
      '@ipld/dag-pb': 2.1.18
      abort-controller: 3.0.0
      any-signal: 2.1.2
      debug: 4.3.4(supports-color@8.1.1)
      err-code: 3.0.1
      ipfs-core-types: 0.9.0(node-fetch@2.7.0)
      ipfs-core-utils: 0.13.0(node-fetch@2.7.0)
      ipfs-utils: 9.0.14
      it-first: 1.0.7
      it-last: 1.0.6
      merge-options: 3.0.4
      multiaddr: 10.0.1(node-fetch@2.7.0)
      multiformats: 9.9.0
      native-abort-controller: 1.0.4(abort-controller@3.0.0)
      parse-duration: 1.1.0
      stream-to-it: 0.2.4
      uint8arrays: 3.1.1
    transitivePeerDependencies:
      - encoding
      - node-fetch
      - supports-color
    dev: false

  /ipfs-unixfs@6.0.9:
    resolution: {integrity: sha512-0DQ7p0/9dRB6XCb0mVCTli33GzIzSVx5udpJuVM47tGcD+W+Bl4LsnoLswd3ggNnNEakMv1FdoFITiEnchXDqQ==}
    engines: {node: '>=16.0.0', npm: '>=7.0.0'}
    dependencies:
      err-code: 3.0.1
      protobufjs: 6.11.4
    dev: false

  /ipfs-utils@9.0.14:
    resolution: {integrity: sha512-zIaiEGX18QATxgaS0/EOQNoo33W0islREABAcxXE8n7y2MGAlB+hdsxXn4J0hGZge8IqVQhW8sWIb+oJz2yEvg==}
    engines: {node: '>=16.0.0', npm: '>=7.0.0'}
    dependencies:
      any-signal: 3.0.1
      browser-readablestream-to-it: 1.0.3
      buffer: 6.0.3
      electron-fetch: 1.9.1
      err-code: 3.0.1
      is-electron: 2.2.2
      iso-url: 1.2.1
      it-all: 1.0.6
      it-glob: 1.0.2
      it-to-stream: 1.0.0
      merge-options: 3.0.4
      nanoid: 3.3.7
      native-fetch: 3.0.0(node-fetch@2.7.0)
      node-fetch: 2.7.0
      react-native-fetch-api: 3.0.0
      stream-to-it: 0.2.4
    transitivePeerDependencies:
      - encoding
    dev: false

  /is-absolute@1.0.0:
    resolution: {integrity: sha512-dOWoqflvcydARa360Gvv18DZ/gRuHKi2NU/wU5X1ZFzdYfH29nkiNZsF3mp4OJ3H4yo9Mx8A/uAGNzpzPN3yBA==}
    engines: {node: '>=0.10.0'}
    dependencies:
      is-relative: 1.0.0
      is-windows: 1.0.2
    dev: true

  /is-arguments@1.1.1:
    resolution: {integrity: sha512-8Q7EARjzEnKpt/PCD7e1cgUS0a6X8u5tdSiMqXhojOdoV9TsMsiO+9VLC5vAmO8N7/GmXn7yjR8qnA6bVAEzfA==}
    engines: {node: '>= 0.4'}
    dependencies:
      call-bind: 1.0.5
      has-tostringtag: 1.0.0

  /is-array-buffer@3.0.2:
    resolution: {integrity: sha512-y+FyyR/w8vfIRq4eQcM1EYgSTnmHXPqaF+IgzgraytCFq5Xh8lllDVmAZolPJiZttZLeFSINPYMaEJ7/vWUa1w==}
    dependencies:
      call-bind: 1.0.5
      get-intrinsic: 1.2.2
      is-typed-array: 1.1.12
    dev: true

  /is-arrayish@0.2.1:
    resolution: {integrity: sha512-zz06S8t0ozoDXMG+ube26zeCTNXcKIPJZJi8hBrF4idCLms4CG9QtK7qBl1boi5ODzFpjswb5JPmHCbMpjaYzg==}

  /is-arrayish@0.3.2:
    resolution: {integrity: sha512-eVRqCvVlZbuw3GrM63ovNSNAeA1K16kaR/LRY/92w0zxQ5/1YzwblUX652i4Xs9RwAGjW9d9y6X88t8OaAJfWQ==}
    dev: false

  /is-async-function@2.0.0:
    resolution: {integrity: sha512-Y1JXKrfykRJGdlDwdKlLpLyMIiWqWvuSd17TvZk68PLAOGOoF4Xyav1z0Xhoi+gCYjZVeC5SI+hYFOfvXmGRCA==}
    engines: {node: '>= 0.4'}
    dependencies:
      has-tostringtag: 1.0.0
    dev: true

  /is-bigint@1.0.4:
    resolution: {integrity: sha512-zB9CruMamjym81i2JZ3UMn54PKGsQzsJeo6xvN3HJJ4CAsQNB6iRutp2To77OfCNuoxspsIhzaPoO1zyCEhFOg==}
    dependencies:
      has-bigints: 1.0.2
    dev: true

  /is-binary-path@2.1.0:
    resolution: {integrity: sha512-ZMERYes6pDydyuGidse7OsHxtbI7WVeUEozgR/g7rd0xUimYNlvZRE/K2MgZTjWy725IfelLeVcEM97mmtRGXw==}
    engines: {node: '>=8'}
    dependencies:
      binary-extensions: 2.2.0

  /is-boolean-object@1.1.2:
    resolution: {integrity: sha512-gDYaKHJmnj4aWxyj6YHyXVpdQawtVLHU5cb+eztPGczf6cjuTdwve5ZIEfgXqH4e57An1D1AKf8CZ3kYrQRqYA==}
    engines: {node: '>= 0.4'}
    dependencies:
      call-bind: 1.0.5
      has-tostringtag: 1.0.0
    dev: true

  /is-callable@1.2.7:
    resolution: {integrity: sha512-1BC0BVFhS/p0qtw6enp8e+8OD0UrK0oFLztSjNzhcKA3WDuJxxAPXzPuPtKkjEY9UUoEWlX/8fgKeu2S8i9JTA==}
    engines: {node: '>= 0.4'}

  /is-core-module@2.13.1:
    resolution: {integrity: sha512-hHrIjvZsftOsvKSn2TRYl63zvxsgE0K+0mYMoH6gD4omR5IWB2KynivBQczo3+wF1cCkjzvptnI9Q0sPU66ilw==}
    dependencies:
      hasown: 2.0.0

  /is-date-object@1.0.5:
    resolution: {integrity: sha512-9YQaSxsAiSwcvS33MBk3wTCVnWK+HhF8VZR2jRxehM16QcVOdHqPn4VPHmRK4lSr38n9JriurInLcP90xsYNfQ==}
    engines: {node: '>= 0.4'}
    dependencies:
      has-tostringtag: 1.0.0
    dev: true

  /is-docker@2.2.1:
    resolution: {integrity: sha512-F+i2BKsFrH66iaUFc0woD8sLy8getkwTwtOBjvs56Cx4CgJDeKQeqfz8wAYiSb8JOprWhHH5p77PbmYCvvUuXQ==}
    engines: {node: '>=8'}
    hasBin: true
    dev: false

  /is-electron@2.2.2:
    resolution: {integrity: sha512-FO/Rhvz5tuw4MCWkpMzHFKWD2LsfHzIb7i6MdPYZ/KW7AlxawyLkqdy+jPZP1WubqEADE3O4FUENlJHDfQASRg==}
    dev: false

  /is-extglob@2.1.1:
    resolution: {integrity: sha512-SbKbANkN603Vi4jEZv49LeVJMn4yGwsbzZworEoyEiutsN3nJYdbO36zfhGJ6QEDpOZIFkDtnq5JRxmvl3jsoQ==}
    engines: {node: '>=0.10.0'}

  /is-finalizationregistry@1.0.2:
    resolution: {integrity: sha512-0by5vtUJs8iFQb5TYUHHPudOR+qXYIMKtiUzvLIZITZUjknFmziyBJuLhVRc+Ds0dREFlskDNJKYIdIzu/9pfw==}
    dependencies:
      call-bind: 1.0.5
    dev: true

  /is-fullwidth-code-point@2.0.0:
    resolution: {integrity: sha512-VHskAKYM8RfSFXwee5t5cbN5PZeq1Wrh6qd5bkyiXIf6UQcN6w/A0eXM9r6t8d+GYOh+o6ZhiEnb88LN/Y8m2w==}
    engines: {node: '>=4'}
    dev: false

  /is-fullwidth-code-point@3.0.0:
    resolution: {integrity: sha512-zymm5+u+sCsSWyD9qNaejV3DFvhCKclKdizYaJUuHA83RLjb7nSuGnddCHGv0hk+KY7BMAlsWeK4Ueg6EV6XQg==}
    engines: {node: '>=8'}

  /is-fullwidth-code-point@4.0.0:
    resolution: {integrity: sha512-O4L094N2/dZ7xqVdrXhh9r1KODPJpFms8B5sGdJLPy664AgvXsreZUyCQQNItZRDlYug4xStLjNp/sz3HvBowQ==}
    engines: {node: '>=12'}
    dev: true

  /is-generator-fn@2.1.0:
    resolution: {integrity: sha512-cTIB4yPYL/Grw0EaSzASzg6bBy9gqCofvWN8okThAYIxKJZC+udlRAmGbM0XLeniEJSs8uEgHPGuHSe1XsOLSQ==}
    engines: {node: '>=6'}
    dev: true

  /is-generator-function@1.0.10:
    resolution: {integrity: sha512-jsEjy9l3yiXEQ+PsXdmBwEPcOxaXWLspKdplFUVI9vq1iZgIekeC0L167qeu86czQaxed3q/Uzuw0swL0irL8A==}
    engines: {node: '>= 0.4'}
    dependencies:
      has-tostringtag: 1.0.0

  /is-glob@4.0.3:
    resolution: {integrity: sha512-xelSayHH36ZgE7ZWhli7pW34hNbNl8Ojv5KVmkJD4hBdD3th8Tfk9vYasLM+mXWOZhFkgZfxhLSnrwRr4elSSg==}
    engines: {node: '>=0.10.0'}
    dependencies:
      is-extglob: 2.1.1

  /is-hex-prefixed@1.0.0:
    resolution: {integrity: sha512-WvtOiug1VFrE9v1Cydwm+FnXd3+w9GaeVUss5W4v/SLy3UW00vP+6iNF2SdnfiBoLy4bTqVdkftNGTUeOFVsbA==}
    engines: {node: '>=6.5.0', npm: '>=3'}
    dev: false

  /is-interactive@1.0.0:
    resolution: {integrity: sha512-2HvIEKRoqS62guEC+qBjpvRubdX910WCMuJTZ+I9yvqKU2/12eSL549HMwtabb4oupdj2sMP50k+XJfB/8JE6w==}
    engines: {node: '>=8'}

  /is-ip@3.1.0:
    resolution: {integrity: sha512-35vd5necO7IitFPjd/YBeqwWnyDWbuLH9ZXQdMfDA8TEo7pv5X8yfrvVO3xbJbLUlERCMvf6X0hTUamQxCYJ9Q==}
    engines: {node: '>=8'}
    dependencies:
      ip-regex: 4.3.0
    dev: false

  /is-lower-case@2.0.2:
    resolution: {integrity: sha512-bVcMJy4X5Og6VZfdOZstSexlEy20Sr0k/p/b2IlQJlfdKAQuMpiv5w2Ccxb8sKdRUNAG1PnHVHjFSdRDVS6NlQ==}
    dependencies:
      tslib: 2.6.2
    dev: true

  /is-map@2.0.2:
    resolution: {integrity: sha512-cOZFQQozTha1f4MxLFzlgKYPTyj26picdZTx82hbc/Xf4K/tZOOXSCkMvU4pKioRXGDLJRn0GM7Upe7kR721yg==}
    dev: true

  /is-negative-zero@2.0.2:
    resolution: {integrity: sha512-dqJvarLawXsFbNDeJW7zAz8ItJ9cd28YufuuFzh0G8pNHjJMnY08Dv7sYX2uF5UpQOwieAeOExEYAWWfu7ZZUA==}
    engines: {node: '>= 0.4'}
    dev: true

  /is-number-object@1.0.7:
    resolution: {integrity: sha512-k1U0IRzLMo7ZlYIfzRu23Oh6MiIFasgpb9X76eqfFZAqwH44UI4KTBvBYIZ1dSL9ZzChTB9ShHfLkR4pdW5krQ==}
    engines: {node: '>= 0.4'}
    dependencies:
      has-tostringtag: 1.0.0
    dev: true

  /is-number@7.0.0:
    resolution: {integrity: sha512-41Cifkg6e8TylSpdtTpeLVMqvSBEVzTttHvERD741+pnZ8ANv0004MRL43QKPDlK9cGvNp6NZWZUBlbGXYxxng==}
    engines: {node: '>=0.12.0'}

  /is-path-inside@3.0.3:
    resolution: {integrity: sha512-Fd4gABb+ycGAmKou8eMftCupSir5lRxqf4aD/vd0cD2qc4HL07OjCeuHMr8Ro4CoMaeCKDB0/ECBOVWjTwUvPQ==}
    engines: {node: '>=8'}
    dev: true

  /is-plain-obj@2.1.0:
    resolution: {integrity: sha512-YWnfyRwxL/+SsrWYfOpUtz5b3YD+nyfkHvjbcanzk8zgyO4ASD67uVMRt8k5bM4lLMDnXfriRhOpemw+NfT1eA==}
    engines: {node: '>=8'}
    dev: false

  /is-regex@1.1.4:
    resolution: {integrity: sha512-kvRdxDsxZjhzUX07ZnLydzS1TU/TJlTUHHY4YLL87e37oUA49DfkLqgy+VjFocowy29cKvcSiu+kIv728jTTVg==}
    engines: {node: '>= 0.4'}
    dependencies:
      call-bind: 1.0.5
      has-tostringtag: 1.0.0
    dev: true

  /is-relative@1.0.0:
    resolution: {integrity: sha512-Kw/ReK0iqwKeu0MITLFuj0jbPAmEiOsIwyIXvvbfa6QfmN9pkD1M+8pdk7Rl/dTKbH34/XBFMbgD4iMJhLQbGA==}
    engines: {node: '>=0.10.0'}
    dependencies:
      is-unc-path: 1.0.0
    dev: true

  /is-set@2.0.2:
    resolution: {integrity: sha512-+2cnTEZeY5z/iXGbLhPrOAaK/Mau5k5eXq9j14CpRTftq0pAJu2MwVRSZhyZWBzx3o6X795Lz6Bpb6R0GKf37g==}
    dev: true

  /is-shared-array-buffer@1.0.2:
    resolution: {integrity: sha512-sqN2UDu1/0y6uvXyStCOzyhAjCSlHceFoMKJW8W9EU9cvic/QdsZ0kEU93HEy3IUEFZIiH/3w+AH/UQbPHNdhA==}
    dependencies:
      call-bind: 1.0.5
    dev: true

  /is-stream@2.0.1:
    resolution: {integrity: sha512-hFoiJiTl63nn+kstHGBtewWSKnQLpyb155KHheA1l39uvtO9nWIop1p3udqPcUd/xbF1VLMO4n7OI6p7RbngDg==}
    engines: {node: '>=8'}

  /is-stream@3.0.0:
    resolution: {integrity: sha512-LnQR4bZ9IADDRSkvpqMGvt/tEJWclzklNgSw48V5EAaAeDd6qGvN8ei6k5p0tvxSR171VmGyHuTiAOfxAbr8kA==}
    engines: {node: ^12.20.0 || ^14.13.1 || >=16.0.0}
    dev: true

  /is-string@1.0.7:
    resolution: {integrity: sha512-tE2UXzivje6ofPW7l23cjDOMa09gb7xlAqG6jG5ej6uPV32TlWP3NKPigtaGeHNu9fohccRYvIiZMfOOnOYUtg==}
    engines: {node: '>= 0.4'}
    dependencies:
      has-tostringtag: 1.0.0
    dev: true

  /is-symbol@1.0.4:
    resolution: {integrity: sha512-C/CPBqKWnvdcxqIARxyOh4v1UUEOCHpgDa0WYgpKDFMszcrPcffg5uhwSgPCLD2WWxmq6isisz87tzT01tuGhg==}
    engines: {node: '>= 0.4'}
    dependencies:
      has-symbols: 1.0.3
    dev: true

  /is-typed-array@1.1.12:
    resolution: {integrity: sha512-Z14TF2JNG8Lss5/HMqt0//T9JeHXttXy5pH/DBU4vi98ozO2btxzq9MwYDZYnKwU8nRsz/+GVFVRDq3DkVuSPg==}
    engines: {node: '>= 0.4'}
    dependencies:
      which-typed-array: 1.1.13

  /is-typedarray@1.0.0:
    resolution: {integrity: sha512-cyA56iCMHAh5CdzjJIa4aohJyeO1YbwLi3Jc35MmRU6poroFjIGZzUzupGiRPOjgHg9TLu43xbpwXk523fMxKA==}

  /is-unc-path@1.0.0:
    resolution: {integrity: sha512-mrGpVd0fs7WWLfVsStvgF6iEJnbjDFZh9/emhRDcGWTduTfNHd9CHeUwH3gYIjdbwo4On6hunkztwOaAw0yllQ==}
    engines: {node: '>=0.10.0'}
    dependencies:
      unc-path-regex: 0.1.2
    dev: true

  /is-unicode-supported@0.1.0:
    resolution: {integrity: sha512-knxG2q4UC3u8stRGyAVJCOdxFmv5DZiRcdlIaAQXAbSfJya+OhopNotLQrstBhququ4ZpuKbDc/8S6mgXgPFPw==}
    engines: {node: '>=10'}
    dev: true

  /is-upper-case@2.0.2:
    resolution: {integrity: sha512-44pxmxAvnnAOwBg4tHPnkfvgjPwbc5QIsSstNU+YcJ1ovxVzCWpSGosPJOZh/a1tdl81fbgnLc9LLv+x2ywbPQ==}
    dependencies:
      tslib: 2.6.2
    dev: true

  /is-weakmap@2.0.1:
    resolution: {integrity: sha512-NSBR4kH5oVj1Uwvv970ruUkCV7O1mzgVFO4/rev2cLRda9Tm9HrL70ZPut4rOHgY0FNrUu9BCbXA2sdQ+x0chA==}
    dev: true

  /is-weakref@1.0.2:
    resolution: {integrity: sha512-qctsuLZmIQ0+vSSMfoVvyFe2+GSEvnmZ2ezTup1SBse9+twCCeial6EEi3Nc2KFcf6+qz2FBPnjXsk8xhKSaPQ==}
    dependencies:
      call-bind: 1.0.5
    dev: true

  /is-weakset@2.0.2:
    resolution: {integrity: sha512-t2yVvttHkQktwnNNmBQ98AhENLdPUTDTE21uPqAQ0ARwQfGeQKRVS0NNurH7bTf7RrvcVn1OOge45CnBeHCSmg==}
    dependencies:
      call-bind: 1.0.5
      get-intrinsic: 1.2.2
    dev: true

  /is-windows@1.0.2:
    resolution: {integrity: sha512-eXK1UInq2bPmjyX6e3VHIzMLobc4J94i4AWn+Hpq3OU5KkrRC96OAcR3PRJ/pGu6m8TRnBHP9dkXQVsT/COVIA==}
    engines: {node: '>=0.10.0'}
    dev: true

  /is-wsl@2.2.0:
    resolution: {integrity: sha512-fKzAra0rGJUUBwGBgNkHZuToZcn+TtXHpeCgmkMJMMYx1sQDYaCSyjJBSCa2nH1DGm7s3n1oBnohoVTBaN7Lww==}
    engines: {node: '>=8'}
    dependencies:
      is-docker: 2.2.1
    dev: false

  /isarray@0.0.1:
    resolution: {integrity: sha512-D2S+3GLxWH+uhrNEcoh/fnmYeP8E8/zHl644d/jdA0g2uyXvy3sb0qxotE+ne0LtccHknQzWwZEzhak7oJ0COQ==}
    dev: false

  /isarray@1.0.0:
    resolution: {integrity: sha512-VLghIWNM6ELQzo7zwmcg0NmTVyWKYjvIeM83yjp0wRDTmUnrM678fQbcKBo6n2CJEF0szoG//ytg+TKla89ALQ==}
    dev: false

  /isarray@2.0.5:
    resolution: {integrity: sha512-xHjhDr3cNBK0BzdUJSPXZntQUx/mwMS5Rw4A7lPJ90XGAO6ISP/ePDNuo0vhqOZU+UD5JoodwCAAoZQd3FeAKw==}
    dev: true

  /isexe@2.0.0:
    resolution: {integrity: sha512-RHxMLp9lnKHGHRng9QFhRCMbYAcVpn69smSGcq3f36xjgVVWThj4qqLbTLlq7Ssj8B+fIQ1EuCEGI2lKsyQeIw==}

  /iso-url@1.2.1:
    resolution: {integrity: sha512-9JPDgCN4B7QPkLtYAAOrEuAWvP9rWvR5offAr0/SeF046wIkglqH3VXgYYP6NcsKslH80UIVgmPqNe3j7tG2ng==}
    engines: {node: '>=12'}
    dev: false

  /isomorphic-ws@4.0.1(ws@7.5.9):
    resolution: {integrity: sha512-BhBvN2MBpWTaSHdWRb/bwdZJ1WaehQ2L1KngkCkfLUGF0mAWAT1sQUQacEmQ0jXkFw/czDXPNQSL5u2/Krsz1w==}
    peerDependencies:
      ws: '*'
    dependencies:
      ws: 7.5.9

  /isomorphic-ws@5.0.0(ws@8.14.2):
    resolution: {integrity: sha512-muId7Zzn9ywDsyXgTIafTry2sV3nySZeUDe6YedVd1Hvuuep5AsIlqK+XefWpYTyJG5e503F2xIuT2lcU6rCSw==}
    peerDependencies:
      ws: '*'
    dependencies:
      ws: 8.14.2(bufferutil@4.0.8)(utf-8-validate@5.0.10)
    dev: true

  /isows@1.0.3(ws@8.13.0):
    resolution: {integrity: sha512-2cKei4vlmg2cxEjm3wVSqn8pcoRF/LX/wpifuuNquFO4SQmPwarClT+SUCA2lt+l581tTeZIPIZuIDo2jWN1fg==}
    peerDependencies:
      ws: '*'
    dependencies:
      ws: 8.13.0

  /isstream@0.1.2:
    resolution: {integrity: sha512-Yljz7ffyPbrLpLngrMtZ7NduUgVvi6wG9RJ9IUcyCd59YQ911PBJphODUcbOVbqYfxe1wuYf/LJ8PauMRwsM/g==}
    dev: false

  /istanbul-lib-coverage@3.2.0:
    resolution: {integrity: sha512-eOeJ5BHCmHYvQK7xt9GkdHuzuCGS1Y6g9Gvnx3Ym33fz/HpLRYxiS0wHNr+m/MBC8B647Xt608vCDEvhl9c6Mw==}
    engines: {node: '>=8'}
    dev: true

  /istanbul-lib-instrument@5.2.1:
    resolution: {integrity: sha512-pzqtp31nLv/XFOzXGuvhCb8qhjmTVo5vjVk19XE4CRlSWz0KoeJ3bw9XsA7nOp9YBf4qHjwBxkDzKcME/J29Yg==}
    engines: {node: '>=8'}
    dependencies:
      '@babel/core': 7.22.9
      '@babel/parser': 7.22.7
      '@istanbuljs/schema': 0.1.3
      istanbul-lib-coverage: 3.2.0
      semver: 6.3.1
    transitivePeerDependencies:
      - supports-color
    dev: true

  /istanbul-lib-report@3.0.1:
    resolution: {integrity: sha512-GCfE1mtsHGOELCU8e/Z7YWzpmybrx/+dSTfLrvY8qRmaY6zXTKWn6WQIjaAFw069icm6GVMNkgu0NzI4iPZUNw==}
    engines: {node: '>=10'}
    dependencies:
      istanbul-lib-coverage: 3.2.0
      make-dir: 4.0.0
      supports-color: 7.2.0
    dev: true

  /istanbul-lib-source-maps@4.0.1:
    resolution: {integrity: sha512-n3s8EwkdFIJCG3BPKBYvskgXGoy88ARzvegkitk60NxRdwltLOTaH7CUiMRXvwYorl0Q712iEjcWB+fK/MrWVw==}
    engines: {node: '>=10'}
    dependencies:
      debug: 4.3.4(supports-color@8.1.1)
      istanbul-lib-coverage: 3.2.0
      source-map: 0.6.1
    transitivePeerDependencies:
      - supports-color
    dev: true

  /istanbul-reports@3.1.6:
    resolution: {integrity: sha512-TLgnMkKg3iTDsQ9PbPTdpfAK2DzjF9mqUG7RMgcQl8oFjad8ob4laGxv5XV5U9MAfx8D6tSJiUyuAwzLicaxlg==}
    engines: {node: '>=8'}
    dependencies:
      html-escaper: 2.0.2
      istanbul-lib-report: 3.0.1
    dev: true

  /it-all@1.0.6:
    resolution: {integrity: sha512-3cmCc6Heqe3uWi3CVM/k51fa/XbMFpQVzFoDsV0IZNHSQDyAXl3c4MjHkFX5kF3922OGj7Myv1nSEUgRtcuM1A==}
    dev: false

  /it-first@1.0.7:
    resolution: {integrity: sha512-nvJKZoBpZD/6Rtde6FXqwDqDZGF1sCADmr2Zoc0hZsIvnE449gRFnGctxDf09Bzc/FWnHXAdaHVIetY6lrE0/g==}
    dev: false

  /it-glob@1.0.2:
    resolution: {integrity: sha512-Ch2Dzhw4URfB9L/0ZHyY+uqOnKvBNeS/SMcRiPmJfpHiM0TsUZn+GkpcZxAoF3dJVdPm/PuIk3A4wlV7SUo23Q==}
    dependencies:
      '@types/minimatch': 3.0.5
      minimatch: 3.1.2
    dev: false

  /it-last@1.0.6:
    resolution: {integrity: sha512-aFGeibeiX/lM4bX3JY0OkVCFkAw8+n9lkukkLNivbJRvNz8lI3YXv5xcqhFUV2lDJiraEK3OXRDbGuevnnR67Q==}
    dev: false

  /it-map@1.0.6:
    resolution: {integrity: sha512-XT4/RM6UHIFG9IobGlQPFQUrlEKkU4eBUFG3qhWhfAdh1JfF2x11ShCrKCdmZ0OiZppPfoLuzcfA4cey6q3UAQ==}
    dev: false

  /it-peekable@1.0.3:
    resolution: {integrity: sha512-5+8zemFS+wSfIkSZyf0Zh5kNN+iGyccN02914BY4w/Dj+uoFEoPSvj5vaWn8pNZJNSxzjW0zHRxC3LUb2KWJTQ==}
    dev: false

  /it-to-stream@1.0.0:
    resolution: {integrity: sha512-pLULMZMAB/+vbdvbZtebC0nWBTbG581lk6w8P7DfIIIKUfa8FbY7Oi0FxZcFPbxvISs7A9E+cMpLDBc1XhpAOA==}
    dependencies:
      buffer: 6.0.3
      fast-fifo: 1.3.2
      get-iterator: 1.0.2
      p-defer: 3.0.0
      p-fifo: 1.0.0
      readable-stream: 3.6.2
    dev: false

  /iterator.prototype@1.1.2:
    resolution: {integrity: sha512-DR33HMMr8EzwuRL8Y9D3u2BMj8+RqSE850jfGu59kS7tbmPLzGkZmVSfyCFSDxuZiEY6Rzt3T2NA/qU+NwVj1w==}
    dependencies:
      define-properties: 1.2.1
      get-intrinsic: 1.2.2
      has-symbols: 1.0.3
      reflect.getprototypeof: 1.0.4
      set-function-name: 2.0.1
    dev: true

  /jackspeak@2.2.2:
    resolution: {integrity: sha512-mgNtVv4vUuaKA97yxUHoA3+FkuhtxkjdXEWOyB/N76fjy0FjezEt34oy3epBtvCvS+7DyKwqCFWx/oJLV5+kCg==}
    engines: {node: '>=14'}
    dependencies:
      '@isaacs/cliui': 8.0.2
    optionalDependencies:
      '@pkgjs/parseargs': 0.11.0
    dev: true

  /jake@10.8.7:
    resolution: {integrity: sha512-ZDi3aP+fG/LchyBzUM804VjddnwfSfsdeYkwt8NcbKRvo4rFkjhs456iLFn3k2ZUWvNe4i48WACDbza8fhq2+w==}
    engines: {node: '>=10'}
    hasBin: true
    dependencies:
      async: 3.2.5
      chalk: 4.1.2
      filelist: 1.0.4
      minimatch: 3.1.2
    dev: false

  /jayson@4.0.0:
    resolution: {integrity: sha512-v2RNpDCMu45fnLzSk47vx7I+QUaOsox6f5X0CUlabAFwxoP+8MfAY0NQRFwOEYXIxm8Ih5y6OaEa5KYiQMkyAA==}
    engines: {node: '>=8'}
    hasBin: true
    dependencies:
      '@types/connect': 3.4.38
      '@types/node': 12.20.55
      '@types/ws': 7.4.7
      JSONStream: 1.3.5
      commander: 2.20.3
      delay: 5.0.0
      es6-promisify: 5.0.0
      eyes: 0.1.8
      isomorphic-ws: 4.0.1(ws@7.5.9)
      json-stringify-safe: 5.0.1
      uuid: 8.3.2
      ws: 7.5.9
    transitivePeerDependencies:
      - bufferutil
      - utf-8-validate
    dev: false

  /jayson@4.1.0:
    resolution: {integrity: sha512-R6JlbyLN53Mjku329XoRT2zJAE6ZgOQ8f91ucYdMCD4nkGCF9kZSrcGXpHIU4jeKj58zUZke2p+cdQchU7Ly7A==}
    engines: {node: '>=8'}
    hasBin: true
    dependencies:
      '@types/connect': 3.4.38
      '@types/node': 12.20.55
      '@types/ws': 7.4.7
      JSONStream: 1.3.5
      commander: 2.20.3
      delay: 5.0.0
      es6-promisify: 5.0.0
      eyes: 0.1.8
      isomorphic-ws: 4.0.1(ws@7.5.9)
      json-stringify-safe: 5.0.1
      uuid: 8.3.2
      ws: 7.5.9
    transitivePeerDependencies:
      - bufferutil
      - utf-8-validate

  /jest-changed-files@29.5.0:
    resolution: {integrity: sha512-IFG34IUMUaNBIxjQXF/iu7g6EcdMrGRRxaUSw92I/2g2YC6vCdTltl4nHvt7Ci5nSJwXIkCu8Ka1DKF+X7Z1Ag==}
    engines: {node: ^14.15.0 || ^16.10.0 || >=18.0.0}
    dependencies:
      execa: 5.1.1
      p-limit: 3.1.0
    dev: true

  /jest-circus@29.6.2:
    resolution: {integrity: sha512-G9mN+KOYIUe2sB9kpJkO9Bk18J4dTDArNFPwoZ7WKHKel55eKIS/u2bLthxgojwlf9NLCVQfgzM/WsOVvoC6Fw==}
    engines: {node: ^14.15.0 || ^16.10.0 || >=18.0.0}
    dependencies:
      '@jest/environment': 29.6.2
      '@jest/expect': 29.6.2
      '@jest/test-result': 29.6.2
      '@jest/types': 29.6.1
      '@types/node': 18.17.1
      chalk: 4.1.2
      co: 4.6.0
      dedent: 1.3.0
      is-generator-fn: 2.1.0
      jest-each: 29.6.2
      jest-matcher-utils: 29.6.2
      jest-message-util: 29.6.2
      jest-runtime: 29.6.2
      jest-snapshot: 29.6.2
      jest-util: 29.6.2
      p-limit: 3.1.0
      pretty-format: 29.6.2
      pure-rand: 6.0.2
      slash: 3.0.0
      stack-utils: 2.0.6
    transitivePeerDependencies:
      - babel-plugin-macros
      - supports-color
    dev: true

  /jest-cli@29.6.2(@types/node@18.17.1):
    resolution: {integrity: sha512-TT6O247v6dCEX2UGHGyflMpxhnrL0DNqP2fRTKYm3nJJpCTfXX3GCMQPGFjXDoj0i5/Blp3jriKXFgdfmbYB6Q==}
    engines: {node: ^14.15.0 || ^16.10.0 || >=18.0.0}
    hasBin: true
    peerDependencies:
      node-notifier: ^8.0.1 || ^9.0.0 || ^10.0.0
    peerDependenciesMeta:
      node-notifier:
        optional: true
    dependencies:
      '@jest/core': 29.6.2
      '@jest/test-result': 29.6.2
      '@jest/types': 29.6.1
      chalk: 4.1.2
      exit: 0.1.2
      graceful-fs: 4.2.11
      import-local: 3.1.0
      jest-config: 29.6.2(@types/node@18.17.1)
      jest-util: 29.6.2
      jest-validate: 29.6.2
      prompts: 2.4.2
      yargs: 17.7.2
    transitivePeerDependencies:
      - '@types/node'
      - babel-plugin-macros
      - supports-color
      - ts-node
    dev: true

  /jest-config@29.6.2(@types/node@18.17.1):
    resolution: {integrity: sha512-VxwFOC8gkiJbuodG9CPtMRjBUNZEHxwfQXmIudSTzFWxaci3Qub1ddTRbFNQlD/zUeaifLndh/eDccFX4wCMQw==}
    engines: {node: ^14.15.0 || ^16.10.0 || >=18.0.0}
    peerDependencies:
      '@types/node': '*'
      ts-node: '>=9.0.0'
    peerDependenciesMeta:
      '@types/node':
        optional: true
      ts-node:
        optional: true
    dependencies:
      '@babel/core': 7.22.9
      '@jest/test-sequencer': 29.6.2
      '@jest/types': 29.6.1
      '@types/node': 18.17.1
      babel-jest: 29.6.2(@babel/core@7.22.9)
      chalk: 4.1.2
      ci-info: 3.8.0
      deepmerge: 4.3.1
      glob: 7.2.3
      graceful-fs: 4.2.11
      jest-circus: 29.6.2
      jest-environment-node: 29.6.2
      jest-get-type: 29.4.3
      jest-regex-util: 29.4.3
      jest-resolve: 29.6.2
      jest-runner: 29.6.2
      jest-util: 29.6.2
      jest-validate: 29.6.2
      micromatch: 4.0.5
      parse-json: 5.2.0
      pretty-format: 29.6.2
      slash: 3.0.0
      strip-json-comments: 3.1.1
    transitivePeerDependencies:
      - babel-plugin-macros
      - supports-color
    dev: true

  /jest-diff@29.6.2:
    resolution: {integrity: sha512-t+ST7CB9GX5F2xKwhwCf0TAR17uNDiaPTZnVymP9lw0lssa9vG+AFyDZoeIHStU3WowFFwT+ky+er0WVl2yGhA==}
    engines: {node: ^14.15.0 || ^16.10.0 || >=18.0.0}
    dependencies:
      chalk: 4.1.2
      diff-sequences: 29.4.3
      jest-get-type: 29.4.3
      pretty-format: 29.6.2
    dev: true

  /jest-docblock@29.4.3:
    resolution: {integrity: sha512-fzdTftThczeSD9nZ3fzA/4KkHtnmllawWrXO69vtI+L9WjEIuXWs4AmyME7lN5hU7dB0sHhuPfcKofRsUb/2Fg==}
    engines: {node: ^14.15.0 || ^16.10.0 || >=18.0.0}
    dependencies:
      detect-newline: 3.1.0
    dev: true

  /jest-each@29.6.2:
    resolution: {integrity: sha512-MsrsqA0Ia99cIpABBc3izS1ZYoYfhIy0NNWqPSE0YXbQjwchyt6B1HD2khzyPe1WiJA7hbxXy77ZoUQxn8UlSw==}
    engines: {node: ^14.15.0 || ^16.10.0 || >=18.0.0}
    dependencies:
      '@jest/types': 29.6.1
      chalk: 4.1.2
      jest-get-type: 29.4.3
      jest-util: 29.6.2
      pretty-format: 29.6.2
    dev: true

  /jest-environment-node@29.6.2:
    resolution: {integrity: sha512-YGdFeZ3T9a+/612c5mTQIllvWkddPbYcN2v95ZH24oWMbGA4GGS2XdIF92QMhUhvrjjuQWYgUGW2zawOyH63MQ==}
    engines: {node: ^14.15.0 || ^16.10.0 || >=18.0.0}
    dependencies:
      '@jest/environment': 29.6.2
      '@jest/fake-timers': 29.6.2
      '@jest/types': 29.6.1
      '@types/node': 18.17.1
      jest-mock: 29.6.2
      jest-util: 29.6.2
    dev: true

  /jest-get-type@29.4.3:
    resolution: {integrity: sha512-J5Xez4nRRMjk8emnTpWrlkyb9pfRQQanDrvWHhsR1+VUfbwxi30eVcZFlcdGInRibU4G5LwHXpI7IRHU0CY+gg==}
    engines: {node: ^14.15.0 || ^16.10.0 || >=18.0.0}
    dev: true

  /jest-haste-map@29.6.2:
    resolution: {integrity: sha512-+51XleTDAAysvU8rT6AnS1ZJ+WHVNqhj1k6nTvN2PYP+HjU3kqlaKQ1Lnw3NYW3bm2r8vq82X0Z1nDDHZMzHVA==}
    engines: {node: ^14.15.0 || ^16.10.0 || >=18.0.0}
    dependencies:
      '@jest/types': 29.6.1
      '@types/graceful-fs': 4.1.6
      '@types/node': 18.17.1
      anymatch: 3.1.3
      fb-watchman: 2.0.2
      graceful-fs: 4.2.11
      jest-regex-util: 29.4.3
      jest-util: 29.6.2
      jest-worker: 29.6.2
      micromatch: 4.0.5
      walker: 1.0.8
    optionalDependencies:
      fsevents: 2.3.3
    dev: true

  /jest-leak-detector@29.6.2:
    resolution: {integrity: sha512-aNqYhfp5uYEO3tdWMb2bfWv6f0b4I0LOxVRpnRLAeque2uqOVVMLh6khnTcE2qJ5wAKop0HcreM1btoysD6bPQ==}
    engines: {node: ^14.15.0 || ^16.10.0 || >=18.0.0}
    dependencies:
      jest-get-type: 29.4.3
      pretty-format: 29.6.2
    dev: true

  /jest-matcher-utils@29.6.2:
    resolution: {integrity: sha512-4LiAk3hSSobtomeIAzFTe+N8kL6z0JtF3n6I4fg29iIW7tt99R7ZcIFW34QkX+DuVrf+CUe6wuVOpm7ZKFJzZQ==}
    engines: {node: ^14.15.0 || ^16.10.0 || >=18.0.0}
    dependencies:
      chalk: 4.1.2
      jest-diff: 29.6.2
      jest-get-type: 29.4.3
      pretty-format: 29.6.2
    dev: true

  /jest-message-util@29.6.2:
    resolution: {integrity: sha512-vnIGYEjoPSuRqV8W9t+Wow95SDp6KPX2Uf7EoeG9G99J2OVh7OSwpS4B6J0NfpEIpfkBNHlBZpA2rblEuEFhZQ==}
    engines: {node: ^14.15.0 || ^16.10.0 || >=18.0.0}
    dependencies:
      '@babel/code-frame': 7.22.5
      '@jest/types': 29.6.1
      '@types/stack-utils': 2.0.1
      chalk: 4.1.2
      graceful-fs: 4.2.11
      micromatch: 4.0.5
      pretty-format: 29.6.2
      slash: 3.0.0
      stack-utils: 2.0.6
    dev: true

  /jest-mock@29.6.2:
    resolution: {integrity: sha512-hoSv3lb3byzdKfwqCuT6uTscan471GUECqgNYykg6ob0yiAw3zYc7OrPnI9Qv8Wwoa4lC7AZ9hyS4AiIx5U2zg==}
    engines: {node: ^14.15.0 || ^16.10.0 || >=18.0.0}
    dependencies:
      '@jest/types': 29.6.1
      '@types/node': 18.17.1
      jest-util: 29.6.2
    dev: true

  /jest-pnp-resolver@1.2.3(jest-resolve@29.6.2):
    resolution: {integrity: sha512-+3NpwQEnRoIBtx4fyhblQDPgJI0H1IEIkX7ShLUjPGA7TtUTvI1oiKi3SR4oBR0hQhQR80l4WAe5RrXBwWMA8w==}
    engines: {node: '>=6'}
    peerDependencies:
      jest-resolve: '*'
    peerDependenciesMeta:
      jest-resolve:
        optional: true
    dependencies:
      jest-resolve: 29.6.2
    dev: true

  /jest-regex-util@29.4.3:
    resolution: {integrity: sha512-O4FglZaMmWXbGHSQInfXewIsd1LMn9p3ZXB/6r4FOkyhX2/iP/soMG98jGvk/A3HAN78+5VWcBGO0BJAPRh4kg==}
    engines: {node: ^14.15.0 || ^16.10.0 || >=18.0.0}
    dev: true

  /jest-resolve-dependencies@29.6.2:
    resolution: {integrity: sha512-LGqjDWxg2fuQQm7ypDxduLu/m4+4Lb4gczc13v51VMZbVP5tSBILqVx8qfWcsdP8f0G7aIqByIALDB0R93yL+w==}
    engines: {node: ^14.15.0 || ^16.10.0 || >=18.0.0}
    dependencies:
      jest-regex-util: 29.4.3
      jest-snapshot: 29.6.2
    transitivePeerDependencies:
      - supports-color
    dev: true

  /jest-resolve@29.6.2:
    resolution: {integrity: sha512-G/iQUvZWI5e3SMFssc4ug4dH0aZiZpsDq9o1PtXTV1210Ztyb2+w+ZgQkB3iOiC5SmAEzJBOHWz6Hvrd+QnNPw==}
    engines: {node: ^14.15.0 || ^16.10.0 || >=18.0.0}
    dependencies:
      chalk: 4.1.2
      graceful-fs: 4.2.11
      jest-haste-map: 29.6.2
      jest-pnp-resolver: 1.2.3(jest-resolve@29.6.2)
      jest-util: 29.6.2
      jest-validate: 29.6.2
      resolve: 1.22.8
      resolve.exports: 2.0.2
      slash: 3.0.0
    dev: true

  /jest-runner@29.6.2:
    resolution: {integrity: sha512-wXOT/a0EspYgfMiYHxwGLPCZfC0c38MivAlb2lMEAlwHINKemrttu1uSbcGbfDV31sFaPWnWJPmb2qXM8pqZ4w==}
    engines: {node: ^14.15.0 || ^16.10.0 || >=18.0.0}
    dependencies:
      '@jest/console': 29.6.2
      '@jest/environment': 29.6.2
      '@jest/test-result': 29.6.2
      '@jest/transform': 29.6.2
      '@jest/types': 29.6.1
      '@types/node': 18.17.1
      chalk: 4.1.2
      emittery: 0.13.1
      graceful-fs: 4.2.11
      jest-docblock: 29.4.3
      jest-environment-node: 29.6.2
      jest-haste-map: 29.6.2
      jest-leak-detector: 29.6.2
      jest-message-util: 29.6.2
      jest-resolve: 29.6.2
      jest-runtime: 29.6.2
      jest-util: 29.6.2
      jest-watcher: 29.6.2
      jest-worker: 29.6.2
      p-limit: 3.1.0
      source-map-support: 0.5.13
    transitivePeerDependencies:
      - supports-color
    dev: true

  /jest-runtime@29.6.2:
    resolution: {integrity: sha512-2X9dqK768KufGJyIeLmIzToDmsN0m7Iek8QNxRSI/2+iPFYHF0jTwlO3ftn7gdKd98G/VQw9XJCk77rbTGZnJg==}
    engines: {node: ^14.15.0 || ^16.10.0 || >=18.0.0}
    dependencies:
      '@jest/environment': 29.6.2
      '@jest/fake-timers': 29.6.2
      '@jest/globals': 29.6.2
      '@jest/source-map': 29.6.0
      '@jest/test-result': 29.6.2
      '@jest/transform': 29.6.2
      '@jest/types': 29.6.1
      '@types/node': 18.17.1
      chalk: 4.1.2
      cjs-module-lexer: 1.2.3
      collect-v8-coverage: 1.0.2
      glob: 7.2.3
      graceful-fs: 4.2.11
      jest-haste-map: 29.6.2
      jest-message-util: 29.6.2
      jest-mock: 29.6.2
      jest-regex-util: 29.4.3
      jest-resolve: 29.6.2
      jest-snapshot: 29.6.2
      jest-util: 29.6.2
      slash: 3.0.0
      strip-bom: 4.0.0
    transitivePeerDependencies:
      - supports-color
    dev: true

  /jest-snapshot@29.6.2:
    resolution: {integrity: sha512-1OdjqvqmRdGNvWXr/YZHuyhh5DeaLp1p/F8Tht/MrMw4Kr1Uu/j4lRG+iKl1DAqUJDWxtQBMk41Lnf/JETYBRA==}
    engines: {node: ^14.15.0 || ^16.10.0 || >=18.0.0}
    dependencies:
      '@babel/core': 7.22.9
      '@babel/generator': 7.22.9
      '@babel/plugin-syntax-jsx': 7.22.5(@babel/core@7.22.9)
      '@babel/plugin-syntax-typescript': 7.22.5(@babel/core@7.22.9)
      '@babel/types': 7.22.5
      '@jest/expect-utils': 29.6.2
      '@jest/transform': 29.6.2
      '@jest/types': 29.6.1
      babel-preset-current-node-syntax: 1.0.1(@babel/core@7.22.9)
      chalk: 4.1.2
      expect: 29.6.2
      graceful-fs: 4.2.11
      jest-diff: 29.6.2
      jest-get-type: 29.4.3
      jest-matcher-utils: 29.6.2
      jest-message-util: 29.6.2
      jest-util: 29.6.2
      natural-compare: 1.4.0
      pretty-format: 29.6.2
      semver: 7.5.4
    transitivePeerDependencies:
      - supports-color
    dev: true

  /jest-util@29.6.2:
    resolution: {integrity: sha512-3eX1qb6L88lJNCFlEADKOkjpXJQyZRiavX1INZ4tRnrBVr2COd3RgcTLyUiEXMNBlDU/cgYq6taUS0fExrWW4w==}
    engines: {node: ^14.15.0 || ^16.10.0 || >=18.0.0}
    dependencies:
      '@jest/types': 29.6.1
      '@types/node': 18.17.1
      chalk: 4.1.2
      ci-info: 3.8.0
      graceful-fs: 4.2.11
      picomatch: 2.3.1
    dev: true

  /jest-validate@29.6.2:
    resolution: {integrity: sha512-vGz0yMN5fUFRRbpJDPwxMpgSXW1LDKROHfBopAvDcmD6s+B/s8WJrwi+4bfH4SdInBA5C3P3BI19dBtKzx1Arg==}
    engines: {node: ^14.15.0 || ^16.10.0 || >=18.0.0}
    dependencies:
      '@jest/types': 29.6.1
      camelcase: 6.3.0
      chalk: 4.1.2
      jest-get-type: 29.4.3
      leven: 3.1.0
      pretty-format: 29.6.2
    dev: true

  /jest-watcher@29.6.2:
    resolution: {integrity: sha512-GZitlqkMkhkefjfN/p3SJjrDaxPflqxEAv3/ik10OirZqJGYH5rPiIsgVcfof0Tdqg3shQGdEIxDBx+B4tuLzA==}
    engines: {node: ^14.15.0 || ^16.10.0 || >=18.0.0}
    dependencies:
      '@jest/test-result': 29.6.2
      '@jest/types': 29.6.1
      '@types/node': 18.17.1
      ansi-escapes: 4.3.2
      chalk: 4.1.2
      emittery: 0.13.1
      jest-util: 29.6.2
      string-length: 4.0.2
    dev: true

  /jest-worker@29.6.2:
    resolution: {integrity: sha512-l3ccBOabTdkng8I/ORCkADz4eSMKejTYv1vB/Z83UiubqhC1oQ5Li6dWCyqOIvSifGjUBxuvxvlm6KGK2DtuAQ==}
    engines: {node: ^14.15.0 || ^16.10.0 || >=18.0.0}
    dependencies:
      '@types/node': 18.17.1
      jest-util: 29.6.2
      merge-stream: 2.0.0
      supports-color: 8.1.1
    dev: true

  /jest@29.6.2(@types/node@18.17.1):
    resolution: {integrity: sha512-8eQg2mqFbaP7CwfsTpCxQ+sHzw1WuNWL5UUvjnWP4hx2riGz9fPSzYOaU5q8/GqWn1TfgZIVTqYJygbGbWAANg==}
    engines: {node: ^14.15.0 || ^16.10.0 || >=18.0.0}
    hasBin: true
    peerDependencies:
      node-notifier: ^8.0.1 || ^9.0.0 || ^10.0.0
    peerDependenciesMeta:
      node-notifier:
        optional: true
    dependencies:
      '@jest/core': 29.6.2
      '@jest/types': 29.6.1
      import-local: 3.1.0
      jest-cli: 29.6.2(@types/node@18.17.1)
    transitivePeerDependencies:
      - '@types/node'
      - babel-plugin-macros
      - supports-color
      - ts-node
    dev: true

  /jiti@1.21.0:
    resolution: {integrity: sha512-gFqAIbuKyyso/3G2qhiO2OM6shY6EPP/R0+mkDbyspxKazh8BXDC5FiFsUjlczgdNz/vfra0da2y+aHrusLG/Q==}
    hasBin: true
    dev: true

<<<<<<< HEAD
  /js-big-decimal@2.0.4:
    resolution: {integrity: sha512-y2IkNqwCqJyUVkiW/ddqxDAzCojoIKKBHIXBGEprtEs+93Zk64Y2ZWHt1MzTRM+ASpKdOurYLcss4BX25bkGyQ==}
=======
  /jose@5.1.3:
    resolution: {integrity: sha512-GPExOkcMsCLBTi1YetY2LmkoY559fss0+0KVa6kOfb2YFe84nAM7Nm/XzuZozah4iHgmBGrCOHL5/cy670SBRw==}
    dev: true

  /js-sha3@0.8.0:
    resolution: {integrity: sha512-gF1cRrHhIzNfToc802P800N8PpXS+evLLXfsVpowqmAFR9uwbi89WvXg2QspOmXL8QL86J4T1EpFu+yUkwJY3Q==}
>>>>>>> 169aced5
    dev: false

  /js-tokens@4.0.0:
    resolution: {integrity: sha512-RdJUflcE3cUzKiMqQgsCu06FPu9UdIJO0beYbPhHN4k6apgJtifcoCtT9bcxOpYBtpD2kCM6Sbzg4CausW/PKQ==}

  /js-yaml@3.14.1:
    resolution: {integrity: sha512-okMH7OXXJ7YrN9Ok3/SXrnu4iX9yOk+25nqX4imS2npuvTYDmo/QEZoqwZkYaIDk3jVvBOTOIEgEhaLOynBS9g==}
    hasBin: true
    dependencies:
      argparse: 1.0.10
      esprima: 4.0.1

  /js-yaml@4.1.0:
    resolution: {integrity: sha512-wpxZs9NoxZaJESJGIZTyDEaYpl0FKSA+FB9aJiyemKhMwkxQg63h4T1KJgUGHpTqPDNRcmmYLugrRjJlBtWvRA==}
    hasBin: true
    dependencies:
      argparse: 2.0.1

  /jsbn@0.1.1:
    resolution: {integrity: sha512-UVU9dibq2JcFWxQPA6KCqj5O42VOmAY3zQUfEKxU0KpTGXwNoCjkX1e13eHNvw/xPynt6pU0rZ1htjWTNTSXsg==}
    dev: false

  /jsesc@2.5.2:
    resolution: {integrity: sha512-OYu7XEzjkCQ3C5Ps3QIZsQfNpqoJyZZA99wd9aWd05NCtC5pWOkShK2mkL6HXQR6/Cy2lbNdPlZBpuQHXE63gA==}
    engines: {node: '>=4'}
    hasBin: true

  /json-parse-even-better-errors@2.3.1:
    resolution: {integrity: sha512-xyFwyhro/JEof6Ghe2iz2NcXoj2sloNsWr/XsERDK/oiPCfaNhl5ONfp+jQdAZRQQ0IJWNzH9zIZF7li91kh2w==}

  /json-rpc-engine@6.1.0:
    resolution: {integrity: sha512-NEdLrtrq1jUZyfjkr9OCz9EzCNhnRyWtt1PAnvnhwy6e8XETS0Dtc+ZNCO2gvuAoKsIn2+vCSowXTYE4CkgnAQ==}
    engines: {node: '>=10.0.0'}
    dependencies:
      '@metamask/safe-event-emitter': 2.0.0
      eth-rpc-errors: 4.0.2

  /json-rpc-random-id@1.0.1:
    resolution: {integrity: sha512-RJ9YYNCkhVDBuP4zN5BBtYAzEl03yq/jIIsyif0JY9qyJuQQZNeDK7anAPKKlyEtLSj2s8h6hNh2F8zO5q7ScA==}

  /json-schema-traverse@0.4.1:
    resolution: {integrity: sha512-xbbCH5dCYU5T8LcEhhuh7HJ88HXuW3qsI3Y0zOZFKfZEHcpWiHU/Jxzk629Brsab/mMiHQti9wMP+845RPe3Vg==}

  /json-schema@0.4.0:
    resolution: {integrity: sha512-es94M3nTIfsEPisRafak+HDLfHXnKBhV3vU5eqPcS3flIWqcxJWgXHXiey3YrpaNsanY5ei1VoYEbOzijuq9BA==}
    dev: false

  /json-stable-stringify-without-jsonify@1.0.1:
    resolution: {integrity: sha512-Bdboy+l7tA3OGW6FjyFHWkP5LuByj1Tk33Ljyq0axyzdk9//JSi2u3fP1QSmd1KNwq6VOKYGlAu87CisVir6Pw==}
    dev: true

  /json-stable-stringify@1.1.0:
    resolution: {integrity: sha512-zfA+5SuwYN2VWqN1/5HZaDzQKLJHaBVMZIIM+wuYjdptkaQsqzDdqjqf+lZZJUuJq1aanHiY8LhH8LmH+qBYJA==}
    engines: {node: '>= 0.4'}
    dependencies:
      call-bind: 1.0.5
      isarray: 2.0.5
      jsonify: 0.0.1
      object-keys: 1.1.1
    dev: true

  /json-stringify-safe@5.0.1:
    resolution: {integrity: sha512-ZClg6AaYvamvYEE82d3Iyd3vSSIjQ+odgjaTzRuO3s7toCdFKczob2i0zCh7JE8kWn17yvAWhUVxvqGwUalsRA==}

  /json-to-pretty-yaml@1.2.2:
    resolution: {integrity: sha512-rvm6hunfCcqegwYaG5T4yKJWxc9FXFgBVrcTZ4XfSVRwa5HA/Xs+vB/Eo9treYYHCeNM0nrSUr82V/M31Urc7A==}
    engines: {node: '>= 0.2.0'}
    dependencies:
      remedial: 1.0.8
      remove-trailing-spaces: 1.0.8
    dev: true

  /json5@1.0.2:
    resolution: {integrity: sha512-g1MWMLBiz8FKi1e4w0UyVL3w+iJceWAFBAaBnnGKOpNa5f8TLktkbre1+s6oICydWAm+HRUGTmI+//xv2hvXYA==}
    hasBin: true
    dependencies:
      minimist: 1.2.8
    dev: true

  /json5@2.2.3:
    resolution: {integrity: sha512-XmOWe7eyHYH14cLdVPoyg+GOH3rYX++KpzrylJwSW98t3Nk+U8XOl8FWKOgwtzdb8lXGf6zYwDUzeHMWfxasyg==}
    engines: {node: '>=6'}
    hasBin: true

  /jsonc-parser@3.2.0:
    resolution: {integrity: sha512-gfFQZrcTc8CnKXp6Y4/CBT3fTc0OVuDofpre4aEeEpSBPV5X5v4+Vmx+8snU7RLPrNHPKSgLxGo9YuQzz20o+w==}
    dev: true

  /jsonfile@6.1.0:
    resolution: {integrity: sha512-5dgndWOriYSm5cnYaJNhalLNDKOqFwyDB/rr1E9ZsGciGvKPs8R2xYGCacuf3z6K1YKDz182fd+fY3cn3pMqXQ==}
    dependencies:
      universalify: 2.0.1
    optionalDependencies:
      graceful-fs: 4.2.11
    dev: false

  /jsonify@0.0.1:
    resolution: {integrity: sha512-2/Ki0GcmuqSrgFyelQq9M05y7PS0mEwuIzrf3f1fPqkVDVRvZrPZtVSMHxdgo8Aq0sxAOb/cr2aqqA3LeWHVPg==}
    dev: true

  /jsonparse@1.3.1:
    resolution: {integrity: sha512-POQXvpdL69+CluYsillJ7SUhKvytYjW9vG/GKpnf+xP8UWgYEM/RaMzHHofbALDiKbbP1W8UEYmgGl39WkPZsg==}
    engines: {'0': node >= 0.2.0}

  /jsprim@1.4.2:
    resolution: {integrity: sha512-P2bSOMAc/ciLz6DzgjVlGJP9+BrJWu5UDGK70C2iweC5QBIeFf0ZXRvGjEj2uYgrY2MkAAhsSWHDWlFtEroZWw==}
    engines: {node: '>=0.6.0'}
    dependencies:
      assert-plus: 1.0.0
      extsprintf: 1.3.0
      json-schema: 0.4.0
      verror: 1.10.0
    dev: false

  /jsx-ast-utils@3.3.5:
    resolution: {integrity: sha512-ZZow9HBI5O6EPgSJLUb8n2NKgmVWTwCvHGwFuJlMjvLFqlGG6pjirPhtdsseaLZjSibD8eegzmYpUZwoIlj2cQ==}
    engines: {node: '>=4.0'}
    dependencies:
      array-includes: 3.1.7
      array.prototype.flat: 1.3.2
      object.assign: 4.1.4
      object.values: 1.1.7
    dev: true

  /keccak@3.0.4:
    resolution: {integrity: sha512-3vKuW0jV8J3XNTzvfyicFR5qvxrSAGl7KIhvgOu5cmWwM7tZRj3fMbj/pfIf4be7aznbc+prBWGjywox/g2Y6Q==}
    engines: {node: '>=10.0.0'}
    requiresBuild: true
    dependencies:
      node-addon-api: 2.0.2
      node-gyp-build: 4.6.1
      readable-stream: 3.6.2

  /keyvaluestorage-interface@1.0.0:
    resolution: {integrity: sha512-8t6Q3TclQ4uZynJY9IGr2+SsIGwK9JHcO6ootkHCGA0CrQCRy+VkouYNO2xicET6b9al7QKzpebNow+gkpCL8g==}

  /kleur@3.0.3:
    resolution: {integrity: sha512-eTIzlVOSUR+JxdDFepEYcBMtZ9Qqdef+rnzWdRZuMbOywu5tO2w2N7rqjoANZ5k9vywhL6Br1VRjUIgTQx4E8w==}
    engines: {node: '>=6'}
    dev: true

  /language-subtag-registry@0.3.22:
    resolution: {integrity: sha512-tN0MCzyWnoz/4nHS6uxdlFWoUZT7ABptwKPQ52Ea7URk6vll88bWBVhodtnlfEuCcKWNGoc+uGbw1cwa9IKh/w==}
    dev: true

  /language-tags@1.0.9:
    resolution: {integrity: sha512-MbjN408fEndfiQXbFQ1vnd+1NoLDsnQW41410oQBXiyXDMYH5z505juWa4KUE1LqxRC7DgOgZDbKLxHIwm27hA==}
    engines: {node: '>=0.10'}
    dependencies:
      language-subtag-registry: 0.3.22
    dev: true

  /leven@3.1.0:
    resolution: {integrity: sha512-qsda+H8jTaUaN/x5vzW2rzc+8Rw4TAQ/4KjB46IwK5VH+IlVeeeje/EoZRpiXvIqjFgK84QffqPztGI3VBLG1A==}
    engines: {node: '>=6'}
    dev: true

  /levn@0.4.1:
    resolution: {integrity: sha512-+bT2uH4E5LGE7h/n3evcS/sQlJXCpIp6ym8OWJ5eV6+67Dsql/LaaT7qJBAt2rzfoa/5QBGBhxDix1dMt2kQKQ==}
    engines: {node: '>= 0.8.0'}
    dependencies:
      prelude-ls: 1.2.1
      type-check: 0.4.0
    dev: true

  /lilconfig@2.1.0:
    resolution: {integrity: sha512-utWOt/GHzuUxnLKxB6dk81RoOeoNeHgbrXiuGk4yyF5qlRz+iIVWu56E2fqGHFrXz0QNUhLB/8nKqvRH66JKGQ==}
    engines: {node: '>=10'}
    dev: true

  /lines-and-columns@1.2.4:
    resolution: {integrity: sha512-7ylylesZQ/PV29jhEDl3Ufjo6ZX7gCqJr5F7PKrqc93v7fzSymt1BpwEU8nAUXs8qzzvqhbjhK5QZg6Mt/HkBg==}

  /lint-staged@13.2.3:
    resolution: {integrity: sha512-zVVEXLuQIhr1Y7R7YAWx4TZLdvuzk7DnmrsTNL0fax6Z3jrpFcas+vKbzxhhvp6TA55m1SQuWkpzI1qbfDZbAg==}
    engines: {node: ^14.13.1 || >=16.0.0}
    hasBin: true
    dependencies:
      chalk: 5.2.0
      cli-truncate: 3.1.0
      commander: 10.0.1
      debug: 4.3.4(supports-color@8.1.1)
      execa: 7.2.0
      lilconfig: 2.1.0
      listr2: 5.0.8
      micromatch: 4.0.5
      normalize-path: 3.0.0
      object-inspect: 1.12.3
      pidtree: 0.6.0
      string-argv: 0.3.2
      yaml: 2.3.1
    transitivePeerDependencies:
      - enquirer
      - supports-color
    dev: true

  /listr2@4.0.5:
    resolution: {integrity: sha512-juGHV1doQdpNT3GSTs9IUN43QJb7KHdF9uqg7Vufs/tG9VTzpFphqF4pm/ICdAABGQxsyNn9CiYA3StkI6jpwA==}
    engines: {node: '>=12'}
    peerDependencies:
      enquirer: '>= 2.3.0 < 3'
    peerDependenciesMeta:
      enquirer:
        optional: true
    dependencies:
      cli-truncate: 2.1.0
      colorette: 2.0.20
      log-update: 4.0.0
      p-map: 4.0.0
      rfdc: 1.3.0
      rxjs: 7.8.1
      through: 2.3.8
      wrap-ansi: 7.0.0
    dev: true

  /listr2@5.0.8:
    resolution: {integrity: sha512-mC73LitKHj9w6v30nLNGPetZIlfpUniNSsxxrbaPcWOjDb92SHPzJPi/t+v1YC/lxKz/AJ9egOjww0qUuFxBpA==}
    engines: {node: ^14.13.1 || >=16.0.0}
    peerDependencies:
      enquirer: '>= 2.3.0 < 3'
    peerDependenciesMeta:
      enquirer:
        optional: true
    dependencies:
      cli-truncate: 2.1.0
      colorette: 2.0.20
      log-update: 4.0.0
      p-map: 4.0.0
      rfdc: 1.3.0
      rxjs: 7.8.1
      through: 2.3.8
      wrap-ansi: 7.0.0
    dev: true

  /lit-element@3.3.3:
    resolution: {integrity: sha512-XbeRxmTHubXENkV4h8RIPyr8lXc+Ff28rkcQzw3G6up2xg5E8Zu1IgOWIwBLEQsu3cOVFqdYwiVi0hv0SlpqUA==}
    dependencies:
      '@lit-labs/ssr-dom-shim': 1.1.2
      '@lit/reactive-element': 1.6.3
      lit-html: 2.8.0

  /lit-html@2.8.0:
    resolution: {integrity: sha512-o9t+MQM3P4y7M7yNzqAyjp7z+mQGa4NS4CxiyLqFPyFWyc4O+nodLrkrxSaCTrla6M5YOLaT3RpbbqjszB5g3Q==}
    dependencies:
      '@types/trusted-types': 2.0.6

  /lit@2.8.0:
    resolution: {integrity: sha512-4Sc3OFX9QHOJaHbmTMk28SYgVxLN3ePDjg7hofEft2zWlehFL3LiAuapWc4U/kYwMYJSh2hTCPZ6/LIC7ii0MA==}
    dependencies:
      '@lit/reactive-element': 1.6.3
      lit-element: 3.3.3
      lit-html: 2.8.0

  /locate-path@5.0.0:
    resolution: {integrity: sha512-t7hw9pI+WvuwNJXwk5zVHpyhIqzg2qTlklJOf0mVxGSbe3Fp2VieZcduNYjaLDoy6p9uGpQEGWG87WpMKlNq8g==}
    engines: {node: '>=8'}
    dependencies:
      p-locate: 4.1.0

  /locate-path@6.0.0:
    resolution: {integrity: sha512-iPZK6eYjbxRu3uB4/WZ3EsEIMJFMqAoopl3R+zuq0UjcAm/MO6KCweDgPfP3elTztoKP3KtnVHxTn2NHBSDVUw==}
    engines: {node: '>=10'}
    dependencies:
      p-locate: 5.0.0
    dev: true

  /lodash-es@4.17.21:
    resolution: {integrity: sha512-mKnC+QJ9pWVzv+C4/U3rRsHapFfHvQFoFB92e52xeyGMcX6/OlIl78je1u8vePzYZSkkogMPJ2yjxxsb89cxyw==}
    dev: false

  /lodash.camelcase@4.3.0:
    resolution: {integrity: sha512-TwuEnCnxbc3rAvhf/LbG7tJUDzhqXyFnv3dtzLOPgCG/hODL7WFnsbwktkD7yUV0RrreP/l1PALq/YSg6VvjlA==}
    dev: false

  /lodash.isequal@4.5.0:
    resolution: {integrity: sha512-pDo3lu8Jhfjqls6GkMgpahsF9kCyayhgykjyLMNFTKWrpVdAQtYyB4muAMWozBB4ig/dtWAmsMxLEI8wuz+DYQ==}

  /lodash.kebabcase@4.1.1:
    resolution: {integrity: sha512-N8XRTIMMqqDgSy4VLKPnJ/+hpGZN+PHQiJnSenYqPaVV/NCqEogTnAdZLQiGKhxX+JCs8waWq2t1XHWKOmlY8g==}
    dev: false

  /lodash.lowercase@4.3.0:
    resolution: {integrity: sha512-UcvP1IZYyDKyEL64mmrwoA1AbFu5ahojhTtkOUr1K9dbuxzS9ev8i4TxMMGCqRC9TE8uDaSoufNAXxRPNTseVA==}
    dev: false

  /lodash.lowerfirst@4.3.1:
    resolution: {integrity: sha512-UUKX7VhP1/JL54NXg2aq/E1Sfnjjes8fNYTNkPU8ZmsaVeBvPHKdbNaN79Re5XRL01u6wbq3j0cbYZj71Fcu5w==}
    dev: false

  /lodash.merge@4.6.2:
    resolution: {integrity: sha512-0KpjqXRVvrYyCsX1swR/XTK0va6VQkQM6MNo7PqW77ByjAhoARA8EfrP1N4+KlKj8YS0ZUCtRT/YUuhyYDujIQ==}
    dev: true

  /lodash.pad@4.5.1:
    resolution: {integrity: sha512-mvUHifnLqM+03YNzeTBS1/Gr6JRFjd3rRx88FHWUvamVaT9k2O/kXha3yBSOwB9/DTQrSTLJNHvLBBt2FdX7Mg==}
    dev: false

  /lodash.padend@4.6.1:
    resolution: {integrity: sha512-sOQs2aqGpbl27tmCS1QNZA09Uqp01ZzWfDUoD+xzTii0E7dSQfRKcRetFwa+uXaxaqL+TKm7CgD2JdKP7aZBSw==}
    dev: false

  /lodash.padstart@4.6.1:
    resolution: {integrity: sha512-sW73O6S8+Tg66eY56DBk85aQzzUJDtpoXFBgELMd5P/SotAguo+1kYO6RuYgXxA4HJH3LFTFPASX6ET6bjfriw==}
    dev: false

  /lodash.repeat@4.1.0:
    resolution: {integrity: sha512-eWsgQW89IewS95ZOcr15HHCX6FVDxq3f2PNUIng3fyzsPev9imFQxIYdFZ6crl8L56UR6ZlGDLcEb3RZsCSSqw==}
    dev: false

  /lodash.snakecase@4.1.1:
    resolution: {integrity: sha512-QZ1d4xoBHYUeuouhEq3lk3Uq7ldgyFXGBhg04+oRLnIz8o9T65Eh+8YdroUwn846zchkA9yDsDl5CVVaV2nqYw==}
    dev: false

  /lodash.sortby@4.7.0:
    resolution: {integrity: sha512-HDWXG8isMntAyRF5vZ7xKuEvOhT4AhlRt/3czTSjvGUxjYCBVRQY48ViDHyfYz9VIoBkW4TMGQNapx+l3RUwdA==}
    dev: true

  /lodash.startcase@4.4.0:
    resolution: {integrity: sha512-+WKqsK294HMSc2jEbNgpHpd0JfIBhp7rEV4aqXWqFr6AlXov+SlcgB1Fv01y2kGe3Gc8nMW7VA0SrGuSkRfIEg==}
    dev: false

  /lodash.trim@4.5.1:
    resolution: {integrity: sha512-nJAlRl/K+eiOehWKDzoBVrSMhK0K3A3YQsUNXHQa5yIrKBAhsZgSu3KoAFoFT+mEgiyBHddZ0pRk1ITpIp90Wg==}
    dev: false

  /lodash.trimend@4.5.1:
    resolution: {integrity: sha512-lsD+k73XztDsMBKPKvzHXRKFNMohTjoTKIIo4ADLn5dA65LZ1BqlAvSXhR2rPEC3BgAUQnzMnorqDtqn2z4IHA==}
    dev: false

  /lodash.trimstart@4.5.1:
    resolution: {integrity: sha512-b/+D6La8tU76L/61/aN0jULWHkT0EeJCmVstPBn/K9MtD2qBW83AsBNrr63dKuWYwVMO7ucv13QNO/Ek/2RKaQ==}
    dev: false

  /lodash.uppercase@4.3.0:
    resolution: {integrity: sha512-+Nbnxkj7s8K5U8z6KnEYPGUOGp3woZbB7Ecs7v3LkkjLQSm2kP9SKIILitN1ktn2mB/tmM9oSlku06I+/lH7QA==}
    dev: false

  /lodash.upperfirst@4.3.1:
    resolution: {integrity: sha512-sReKOYJIJf74dhJONhU4e0/shzi1trVbSWDOhKYE5XV2O+H7Sb2Dihwuc7xWxVl+DgFPyTqIN3zMfT9cq5iWDg==}
    dev: false

  /lodash@4.17.21:
    resolution: {integrity: sha512-v2kDEe57lecTulaDIuNTPy3Ry4gLGJ6Z1O3vE1krgXZNrsQ+LFTGHVxVjcXPs17LhbZVGedAJv8XZ1tvj5FvSg==}

  /log-symbols@3.0.0:
    resolution: {integrity: sha512-dSkNGuI7iG3mfvDzUuYZyvk5dD9ocYCYzNU6CYDE6+Xqd+gwme6Z00NS3dUh8mq/73HaEtT7m6W+yUPtU6BZnQ==}
    engines: {node: '>=8'}
    dependencies:
      chalk: 2.4.2
    dev: false

  /log-symbols@4.1.0:
    resolution: {integrity: sha512-8XPvpAA8uyhfteu8pIvQxpJZ7SYYdpUivZpGy6sFsBuKRY/7rQGavedeB8aK+Zkyq6upMFVL/9AW6vOYzfRyLg==}
    engines: {node: '>=10'}
    dependencies:
      chalk: 4.1.2
      is-unicode-supported: 0.1.0
    dev: true

  /log-update@4.0.0:
    resolution: {integrity: sha512-9fkkDevMefjg0mmzWFBW8YkFP91OrizzkW3diF7CpG+S2EYdy4+TVfGwz1zeF8x7hCx1ovSPTOE9Ngib74qqUg==}
    engines: {node: '>=10'}
    dependencies:
      ansi-escapes: 4.3.2
      cli-cursor: 3.1.0
      slice-ansi: 4.0.0
      wrap-ansi: 6.2.0
    dev: true

  /long@4.0.0:
    resolution: {integrity: sha512-XsP+KhQif4bjX1kbuSiySJFNAehNxgLb6hPRGJ9QsUr8ajHkuXGdrHmFUTUUXhDwVX2R5bY4JNZEwbUiMhV+MA==}

  /long@5.2.3:
    resolution: {integrity: sha512-lcHwpNoggQTObv5apGNCTdJrO69eHOZMi4BNC+rTLER8iHAqGrUVeLh/irVIM7zTw2bOXA8T6uNPeujwOLg/2Q==}

  /loose-envify@1.4.0:
    resolution: {integrity: sha512-lyuxPGr/Wfhrlem2CL/UcnUc1zcqKAImBDzukY7Y5F/yQiNdko6+fRLevlw1HgMySw7f611UIY408EtxRSoK3Q==}
    hasBin: true
    dependencies:
      js-tokens: 4.0.0

  /lower-case-first@2.0.2:
    resolution: {integrity: sha512-EVm/rR94FJTZi3zefZ82fLWab+GX14LJN4HrWBcuo6Evmsl9hEfnqxgcHCKb9q+mNf6EVdsjx/qucYFIIB84pg==}
    dependencies:
      tslib: 2.6.2
    dev: true

  /lower-case@2.0.2:
    resolution: {integrity: sha512-7fm3l3NAF9WfN6W3JOmf5drwpVqX78JtoGJ3A6W0a6ZnldM41w2fV5D490psKFTpMds8TJse/eHLFFsNHHjHgg==}
    dependencies:
      tslib: 2.6.2
    dev: true

  /lru-cache@10.0.0:
    resolution: {integrity: sha512-svTf/fzsKHffP42sujkO/Rjs37BCIsQVRCeNYIm9WN8rgT7ffoUnRtZCqU+6BqcSBdv8gwJeTz8knJpgACeQMw==}
    engines: {node: 14 || >=16.14}

  /lru-cache@5.1.1:
    resolution: {integrity: sha512-KpNARQA3Iwv+jTA0utUVVbrh+Jlrr1Fv0e56GGzAFOXN7dk/FviaDW8LHmK52DlcH4WP2n6gI8vN1aesBFgo9w==}
    dependencies:
      yallist: 3.1.1

  /lru-cache@6.0.0:
    resolution: {integrity: sha512-Jo6dJ04CmSjuznwJSS3pUeWmd/H0ffTlkXXgwZi+eq1UCmqQwCh+eLsYOYCwY991i2Fah4h1BEMCx4qThGbsiA==}
    engines: {node: '>=10'}
    dependencies:
      yallist: 4.0.0

  /make-dir@4.0.0:
    resolution: {integrity: sha512-hXdUTZYIVOt1Ex//jAQi+wTZZpUpwBj/0QsOzqegb3rGMMeJiSEu5xLHnYfBrRV4RH2+OCSOO95Is/7x1WJ4bw==}
    engines: {node: '>=10'}
    dependencies:
      semver: 7.5.4
    dev: true

  /make-error@1.3.6:
    resolution: {integrity: sha512-s8UhlNe7vPKomQhC1qFelMokr/Sc3AgNbso3n74mVPA5LTZwkB9NlXf4XPamLxJE8h0gh73rM94xvwRT2CVInw==}
    dev: false

  /make-plural@7.3.0:
    resolution: {integrity: sha512-/K3BC0KIsO+WK2i94LkMPv3wslMrazrQhfi5We9fMbLlLjzoOSJWr7TAdupLlDWaJcWxwoNosBkhFDejiu5VDw==}
    dev: false

  /makeerror@1.0.12:
    resolution: {integrity: sha512-JmqCvUhmt43madlpFzG4BQzG2Z3m6tvQDNKdClZnO3VbIudJYmxsT0FNJMeiB2+JTSlTQTSbU8QdesVmwJcmLg==}
    dependencies:
      tmpl: 1.0.5
    dev: true

  /map-cache@0.2.2:
    resolution: {integrity: sha512-8y/eV9QQZCiyn1SprXSrCmqJN0yNRATe+PO8ztwqrvrbdRLA3eYJF0yaR0YayLWkMbsQSKWS9N2gPcGEc4UsZg==}
    engines: {node: '>=0.10.0'}
    dev: true

  /matchmediaquery@0.3.1:
    resolution: {integrity: sha512-Hlk20WQHRIm9EE9luN1kjRjYXAQToHOIAHPJn9buxBwuhfTHoKUcX+lXBbxc85DVQfXYbEQ4HcwQdd128E3qHQ==}
    dependencies:
      css-mediaquery: 0.1.2
    dev: false

  /matchstick-as@0.5.0:
    resolution: {integrity: sha512-4K619YDH+so129qt4RB4JCNxaFwJJYLXPc7drpG+/mIj86Cfzg6FKs/bA91cnajmS1CLHdhHl9vt6Kd6Oqvfkg==}
    dependencies:
      '@graphprotocol/graph-ts': 0.27.0
      assemblyscript: 0.19.23
      wabt: 1.0.24
    dev: true

  /material-ripple-effects@2.0.1:
    resolution: {integrity: sha512-hHlUkZAuXbP94lu02VgrPidbZ3hBtgXBtjlwR8APNqOIgDZMV8MCIcsclL8FmGJQHvnORyvoQgC965vPsiyXLQ==}
    dev: false

  /md5.js@1.3.5:
    resolution: {integrity: sha512-xitP+WxNPcTTOgnTJcrhM0xvdPepipPSf3I8EIpGKeFLjt3PlJLIDG3u8EX53ZIubkb+5U2+3rELYpEhHhzdkg==}
    dependencies:
      hash-base: 3.1.0
      inherits: 2.0.4
      safe-buffer: 5.2.1
    dev: false

  /media-query-parser@2.0.2:
    resolution: {integrity: sha512-1N4qp+jE0pL5Xv4uEcwVUhIkwdUO3S/9gML90nqKA7v7FcOS5vUtatfzok9S9U1EJU8dHWlcv95WLnKmmxZI9w==}
    dependencies:
      '@babel/runtime': 7.23.2
    dev: false

  /merge-options@3.0.4:
    resolution: {integrity: sha512-2Sug1+knBjkaMsMgf1ctR1Ujx+Ayku4EdJN4Z+C2+JzoeF7A3OZ9KM2GY0CpQS51NR61LTurMJrRKPhSs3ZRTQ==}
    engines: {node: '>=10'}
    dependencies:
      is-plain-obj: 2.1.0
    dev: false

  /merge-stream@2.0.0:
    resolution: {integrity: sha512-abv/qOcuPfk3URPfDzmZU1LKmuw8kT+0nIHvKrKgFrwifol/doWcdA4ZqsWQ8ENrFKkd67Mfpo/LovbIUsbt3w==}

  /merge2@1.4.1:
    resolution: {integrity: sha512-8q7VEgMJW4J8tcfVPy8g09NcQwZdbwFEqhe/WZkoIzjn/3TGDwtOCYtXGxA3O8tPzpczCCDgv+P2P5y00ZJOOg==}
    engines: {node: '>= 8'}

  /meros@1.3.0(@types/node@18.17.1):
    resolution: {integrity: sha512-2BNGOimxEz5hmjUG2FwoxCt5HN7BXdaWyFqEwxPTrJzVdABtrL4TiHTcsWSFAxPQ/tOnEaQEJh3qWq71QRMY+w==}
    engines: {node: '>=13'}
    peerDependencies:
      '@types/node': '>=13'
    peerDependenciesMeta:
      '@types/node':
        optional: true
    dependencies:
      '@types/node': 18.17.1
    dev: true

  /micromatch@4.0.5:
    resolution: {integrity: sha512-DMy+ERcEW2q8Z2Po+WNXuw3c5YaUSFjAO5GsJqfEl7UjvtIuFKO6ZrKvcItdy98dwFI2N1tg3zNIdKaQT+aNdA==}
    engines: {node: '>=8.6'}
    dependencies:
      braces: 3.0.2
      picomatch: 2.3.1

  /mime-db@1.52.0:
    resolution: {integrity: sha512-sPU4uV7dYlvtWJxwwxHD0PuihVNiE7TyAbQ5SWxDCB9mUYvOgroQOwYQQOKPJ8CIbE+1ETVlOoK1UC2nU3gYvg==}
    engines: {node: '>= 0.6'}
    dev: false

  /mime-types@2.1.35:
    resolution: {integrity: sha512-ZDY+bPm5zTTF+YpCrAU9nK0UgICYPT0QtT1NZWFv4s++TNkcgVaT0g6+4R2uI4MjQjzysHB1zxuWL50hzaeXiw==}
    engines: {node: '>= 0.6'}
    dependencies:
      mime-db: 1.52.0
    dev: false

  /mimic-fn@2.1.0:
    resolution: {integrity: sha512-OqbOk5oEQeAZ8WXWydlu9HJjz9WVdEIvamMCcXmuqUYjTknH/sqsWvhQ3vgwKFRR1HpjvNBKQ37nbJgYzGqGcg==}
    engines: {node: '>=6'}

  /mimic-fn@4.0.0:
    resolution: {integrity: sha512-vqiC06CuhBTUdZH+RYl8sFrL096vA45Ok5ISO6sE/Mr1jRbGH4Csnhi8f3wKVl7x8mO4Au7Ir9D3Oyv1VYMFJw==}
    engines: {node: '>=12'}
    dev: true

  /mimic-response@3.1.0:
    resolution: {integrity: sha512-z0yWI+4FDrrweS8Zmt4Ej5HdJmky15+L2e6Wgn3+iK5fWzb6T3fhNFq2+MeTRb064c6Wr4N/wv0DzQTjNzHNGQ==}
    engines: {node: '>=10'}
    dev: false

  /minimalistic-assert@1.0.1:
    resolution: {integrity: sha512-UtJcAD4yEaGtjPezWuO9wC4nwUnVH/8/Im3yEHQP4b67cXlD/Qr9hdITCU1xDbSEXg2XKNaP8jsReV7vQd00/A==}

  /minimalistic-crypto-utils@1.0.1:
    resolution: {integrity: sha512-JIYlbt6g8i5jKfJ3xz7rF0LXmv2TkDxBLUkiBeZ7bAx4GnnNMr8xFpGnOxn6GhTEHx3SjRrZEoU+j04prX1ktg==}
    dev: false

  /minimatch@3.1.2:
    resolution: {integrity: sha512-J7p63hRiAjw1NDEww1W7i37+ByIrOWO5XQQAzZ3VOcL0PNybwpfmV/N05zFAzwQ9USyEcX6t3UO+K5aqBQOIHw==}
    dependencies:
      brace-expansion: 1.1.11

  /minimatch@4.2.3:
    resolution: {integrity: sha512-lIUdtK5hdofgCTu3aT0sOaHsYR37viUuIc0rwnnDXImbwFRcumyLMeZaM0t0I/fgxS6s6JMfu0rLD1Wz9pv1ng==}
    engines: {node: '>=10'}
    dependencies:
      brace-expansion: 1.1.11
    dev: true

  /minimatch@5.1.6:
    resolution: {integrity: sha512-lKwV/1brpG6mBUFHtb7NUmtABCb2WZZmm2wNiOA5hAb8VdCS4B3dtMWyvcoViccwAW/COERjXLt0zP1zXUN26g==}
    engines: {node: '>=10'}
    dependencies:
      brace-expansion: 2.0.1
    dev: false

  /minimatch@8.0.4:
    resolution: {integrity: sha512-W0Wvr9HyFXZRGIDgCicunpQ299OKXs9RgZfaukz4qAW/pJhcpUfupc9c+OObPOFueNy8VSrZgEmDtk6Kh4WzDA==}
    engines: {node: '>=16 || 14 >=14.17'}
    dependencies:
      brace-expansion: 2.0.1
    dev: false

  /minimatch@9.0.3:
    resolution: {integrity: sha512-RHiac9mvaRw0x3AYRgDC1CxAP7HTcNrrECeA8YYJeWnpo+2Q5CegtZjaotWTWxDG3UeGA1coE05iH1mPjT/2mg==}
    engines: {node: '>=16 || 14 >=14.17'}
    dependencies:
      brace-expansion: 2.0.1
    dev: true

  /minimist@1.2.8:
    resolution: {integrity: sha512-2yyAR8qBkN3YuheJanUpWC5U3bb5osDywNB8RzDVlDwDHbocAJveqqj1u8+SVD7jkWT4yvsHCpWqqWqAxb0zCA==}

  /minipass@3.3.6:
    resolution: {integrity: sha512-DxiNidxSEK+tHG6zOIklvNOwm3hvCrbUrdtzY74U6HKTJxvIDfOUL5W5P2Ghd3DTkhhKPYGqeNUIh5qcM4YBfw==}
    engines: {node: '>=8'}
    dependencies:
      yallist: 4.0.0
    dev: false

  /minipass@4.2.8:
    resolution: {integrity: sha512-fNzuVyifolSLFL4NzpF+wEF4qrgqaaKX0haXPQEdQ7NKAN+WecoKMHV09YcuL/DHxrUsYQOK3MiuDf7Ip2OXfQ==}
    engines: {node: '>=8'}
    dev: false

  /minipass@5.0.0:
    resolution: {integrity: sha512-3FnjYuehv9k6ovOEbyOswadCDPX1piCfhV8ncmYtHOjuPwylVWsghTLo7rabjC3Rx5xD4HDx8Wm1xnMF7S5qFQ==}
    engines: {node: '>=8'}
    dev: false

  /minipass@7.0.2:
    resolution: {integrity: sha512-eL79dXrE1q9dBbDCLg7xfn/vl7MS4F1gvJAgjJrQli/jbQWdUttuVawphqpffoIYfRdq78LHx6GP4bU/EQ2ATA==}
    engines: {node: '>=16 || 14 >=14.17'}

  /minizlib@2.1.2:
    resolution: {integrity: sha512-bAxsR8BVfj60DWXHE3u30oHzfl4G7khkSuPW+qvpd7jFRHm7dLxOjUk1EHACJ/hxLY8phGJ0YhYHZo7jil7Qdg==}
    engines: {node: '>= 8'}
    dependencies:
      minipass: 3.3.6
      yallist: 4.0.0
    dev: false

  /mkdirp-classic@0.5.3:
    resolution: {integrity: sha512-gKLcREMhtuZRwRAfqP3RFW+TK4JqApVBtOIftVgjuABpAtpxhPGaDcfvbhNvD0B8iD1oUr/txX35NjcaY6Ns/A==}
    dev: false

  /mkdirp@0.5.6:
    resolution: {integrity: sha512-FP+p8RB8OWpF3YZBCrP5gtADmtXApB5AMLn+vdyA+PyxCjrCs00mjyUozssO33cwDeT3wNGdLxJ5M//YqtHAJw==}
    hasBin: true
    dependencies:
      minimist: 1.2.8
    dev: false

  /mkdirp@1.0.4:
    resolution: {integrity: sha512-vVqVZQyf3WLx2Shd0qJ9xuvqgAyKPLAiqITEtqW0oIUjzo3PePDd6fW9iFz30ef7Ysp/oiWqbhszeGWW2T6Gzw==}
    engines: {node: '>=10'}
    hasBin: true
    dev: false

  /motion@10.16.2:
    resolution: {integrity: sha512-p+PurYqfUdcJZvtnmAqu5fJgV2kR0uLFQuBKtLeFVTrYEVllI99tiOTSefVNYuip9ELTEkepIIDftNdze76NAQ==}
    dependencies:
      '@motionone/animation': 10.16.3
      '@motionone/dom': 10.16.4
      '@motionone/svelte': 10.16.4
      '@motionone/types': 10.16.3
      '@motionone/utils': 10.16.3
      '@motionone/vue': 10.16.4

  /ms@2.1.2:
    resolution: {integrity: sha512-sGkPx+VjMtmA6MX27oA4FBFELFCZZ4S4XqeGOXCv68tT+jb3vk/RyaKWP0PTKyWtmLSM0b+adUTEvbs1PEaH2w==}

  /ms@2.1.3:
    resolution: {integrity: sha512-6FlzubTLZG3J2a/NVCAleEhjzq5oxgHyaCU9yYXvcLsvoVaHJq/s5xXI6/XXP6tz7R9xAOtHnSO/tXtF3WRTlA==}

  /multiaddr-to-uri@8.0.0(node-fetch@2.7.0):
    resolution: {integrity: sha512-dq4p/vsOOUdVEd1J1gl+R2GFrXJQH8yjLtz4hodqdVbieg39LvBOdMQRdQnfbg5LSM/q1BYNVf5CBbwZFFqBgA==}
    deprecated: This module is deprecated, please upgrade to @multiformats/multiaddr-to-uri
    dependencies:
      multiaddr: 10.0.1(node-fetch@2.7.0)
    transitivePeerDependencies:
      - node-fetch
      - supports-color
    dev: false

  /multiaddr@10.0.1(node-fetch@2.7.0):
    resolution: {integrity: sha512-G5upNcGzEGuTHkzxezPrrD6CaIHR9uo+7MwqhNVcXTs33IInon4y7nMiGxl2CY5hG7chvYQUQhz5V52/Qe3cbg==}
    deprecated: This module is deprecated, please upgrade to @multiformats/multiaddr
    dependencies:
      dns-over-http-resolver: 1.2.3(node-fetch@2.7.0)
      err-code: 3.0.1
      is-ip: 3.1.0
      multiformats: 9.9.0
      uint8arrays: 3.1.1
      varint: 6.0.0
    transitivePeerDependencies:
      - node-fetch
      - supports-color
    dev: false

  /multiformats@9.9.0:
    resolution: {integrity: sha512-HoMUjhH9T8DDBNT+6xzkrd9ga/XiBI4xLr58LJACwK6G3HTOPeMz4nB4KJs33L2BelrIJa7P0VuNaVF3hMYfjg==}

  /mute-stream@0.0.8:
    resolution: {integrity: sha512-nnbWWOkoWyUsTjKrhgD0dcz22mdkSnpYqbEjIm2nhwhuxlSkpywJmBo8h0ZqJdkp73mb90SssHkN4rsRaBAfAA==}

  /mz@2.7.0:
    resolution: {integrity: sha512-z81GNO7nnYMEhrGh9LeymoE4+Yr0Wn5McHIZMK5cfQCl+NDX08sCZgUc9/6MHni9IWuFLm1Z3HTCXu2z9fN62Q==}
    dependencies:
      any-promise: 1.3.0
      object-assign: 4.1.1
      thenify-all: 1.6.0
    dev: true

  /nanoid@3.3.7:
    resolution: {integrity: sha512-eSRppjcPIatRIMC1U6UngP8XFcz8MQWGQdt1MTBQ7NaAmvXDfvNxbvWV3x2y6CdEUciCSsDHDQZbhYaB8QEo2g==}
    engines: {node: ^10 || ^12 || ^13.7 || ^14 || >=15.0.1}
    hasBin: true

  /napi-build-utils@1.0.2:
    resolution: {integrity: sha512-ONmRUqK7zj7DWX0D9ADe03wbwOBZxNAfF20PlGfCWQcD3+/MakShIHrMqx9YwPTfxDdF1zLeL+RGZiR9kGMLdg==}
    dev: false

  /native-abort-controller@1.0.4(abort-controller@3.0.0):
    resolution: {integrity: sha512-zp8yev7nxczDJMoP6pDxyD20IU0T22eX8VwN2ztDccKvSZhRaV33yP1BGwKSZfXuqWUzsXopVFjBdau9OOAwMQ==}
    peerDependencies:
      abort-controller: '*'
    dependencies:
      abort-controller: 3.0.0
    dev: false

  /native-fetch@3.0.0(node-fetch@2.7.0):
    resolution: {integrity: sha512-G3Z7vx0IFb/FQ4JxvtqGABsOTIqRWvgQz6e+erkB+JJD6LrszQtMozEHI4EkmgZQvnGHrpLVzUWk7t4sJCIkVw==}
    peerDependencies:
      node-fetch: '*'
    dependencies:
      node-fetch: 2.7.0
    dev: false

  /natural-compare-lite@1.4.0:
    resolution: {integrity: sha512-Tj+HTDSJJKaZnfiuw+iaF9skdPpTo2GtEly5JHnWV/hfv2Qj/9RKsGISQtLh2ox3l5EAGw487hnBee0sIJ6v2g==}
    dev: true

  /natural-compare@1.4.0:
    resolution: {integrity: sha512-OWND8ei3VtNC9h7V60qff3SVobHr996CTwgxubgyQYEpg290h9J0buyECNNJexkFm5sOajh5G116RYA1c8ZMSw==}
    dev: true

  /natural-orderby@2.0.3:
    resolution: {integrity: sha512-p7KTHxU0CUrcOXe62Zfrb5Z13nLvPhSWR/so3kFulUQU0sgUll2Z0LwpsLN351eOOD+hRGu/F1g+6xDfPeD++Q==}
    dev: false

  /next@14.0.4(@babel/core@7.22.9)(react-dom@18.2.0)(react@18.2.0)(sass@1.69.5):
    resolution: {integrity: sha512-qbwypnM7327SadwFtxXnQdGiKpkuhaRLE2uq62/nRul9cj9KhQ5LhHmlziTNqUidZotw/Q1I9OjirBROdUJNgA==}
    engines: {node: '>=18.17.0'}
    hasBin: true
    peerDependencies:
      '@opentelemetry/api': ^1.1.0
      react: ^18.2.0
      react-dom: ^18.2.0
      sass: ^1.3.0
    peerDependenciesMeta:
      '@opentelemetry/api':
        optional: true
      sass:
        optional: true
    dependencies:
      '@next/env': 14.0.4
      '@swc/helpers': 0.5.2
      busboy: 1.6.0
      caniuse-lite: 1.0.30001561
      graceful-fs: 4.2.11
      postcss: 8.4.31
      react: 18.2.0
      react-dom: 18.2.0(react@18.2.0)
      sass: 1.69.5
      styled-jsx: 5.1.1(@babel/core@7.22.9)(react@18.2.0)
      watchpack: 2.4.0
    optionalDependencies:
      '@next/swc-darwin-arm64': 14.0.4
      '@next/swc-darwin-x64': 14.0.4
      '@next/swc-linux-arm64-gnu': 14.0.4
      '@next/swc-linux-arm64-musl': 14.0.4
      '@next/swc-linux-x64-gnu': 14.0.4
      '@next/swc-linux-x64-musl': 14.0.4
      '@next/swc-win32-arm64-msvc': 14.0.4
      '@next/swc-win32-ia32-msvc': 14.0.4
      '@next/swc-win32-x64-msvc': 14.0.4
    transitivePeerDependencies:
      - '@babel/core'
      - babel-plugin-macros
    dev: false

  /no-case@3.0.4:
    resolution: {integrity: sha512-fgAN3jGAh+RoxUGZHTSOLJIqUc2wmoBwGR4tbpNAKmmovFoWq0OdRkb0VkldReO2a2iBT/OEulG9XSUc10r3zg==}
    dependencies:
      lower-case: 2.0.2
      tslib: 2.6.2
    dev: true

  /node-abi@3.52.0:
    resolution: {integrity: sha512-JJ98b02z16ILv7859irtXn4oUaFWADtvkzy2c0IAatNVX2Mc9Yoh8z6hZInn3QwvMEYhHuQloYi+TTQy67SIdQ==}
    engines: {node: '>=10'}
    dependencies:
      semver: 7.5.4
    dev: false

  /node-addon-api@2.0.2:
    resolution: {integrity: sha512-Ntyt4AIXyaLIuMHF6IOoTakB3K+RWxwtsHNRxllEoA6vPwP9o4866g6YWDLUdnucilZhmkxiHwHr11gAENw+QA==}

  /node-addon-api@6.1.0:
    resolution: {integrity: sha512-+eawOlIgy680F0kBzPUNFhMZGtJ1YmqM6l4+Crf4IkImjYrO/mqPwRMh352g23uIaQKFItcQ64I7KMaJxHgAVA==}
    dev: false

  /node-fetch@2.7.0:
    resolution: {integrity: sha512-c4FRfUm/dbcWZ7U+1Wq0AwCyFL+3nt2bEw05wfxSz+DWpWsitgmSgYmy2dQdWyKC1694ELPqMs/YzUSNozLt8A==}
    engines: {node: 4.x || >=6.0.0}
    peerDependencies:
      encoding: ^0.1.0
    peerDependenciesMeta:
      encoding:
        optional: true
    dependencies:
      whatwg-url: 5.0.0

  /node-gyp-build@4.6.1:
    resolution: {integrity: sha512-24vnklJmyRS8ViBNI8KbtK/r/DmXQMRiOMXTNz2nrTnAYUwjmEEbnnpB/+kt+yWRv73bPsSPRFddrcIbAxSiMQ==}
    hasBin: true

  /node-int64@0.4.0:
    resolution: {integrity: sha512-O5lz91xSOeoXP6DulyHfllpq+Eg00MWitZIbtPfoSEvqIHdl5gfcY6hYzDWnj0qD5tz52PI08u9qUvSVeUBeHw==}
    dev: true

  /node-releases@2.0.13:
    resolution: {integrity: sha512-uYr7J37ae/ORWdZeQ1xxMJe3NtdmqMC/JZK+geofDrkLUApKRHPd18/TxtBOJ4A0/+uUIliorNrfYV6s1b02eQ==}

  /nodemon@3.0.1:
    resolution: {integrity: sha512-g9AZ7HmkhQkqXkRc20w+ZfQ73cHLbE8hnPbtaFbFtCumZsjyMhKk9LajQ07U5Ux28lvFjZ5X7HvWR1xzU8jHVw==}
    engines: {node: '>=10'}
    hasBin: true
    dependencies:
      chokidar: 3.5.3
      debug: 3.2.7(supports-color@5.5.0)
      ignore-by-default: 1.0.1
      minimatch: 3.1.2
      pstree.remy: 1.1.8
      semver: 7.5.4
      simple-update-notifier: 2.0.0
      supports-color: 5.5.0
      touch: 3.1.0
      undefsafe: 2.0.5
    dev: true

  /nopt@1.0.10:
    resolution: {integrity: sha512-NWmpvLSqUrgrAC9HCuxEvb+PSloHpqVu+FqcO4eeF2h5qYRhA7ev6KvelyQAKtegUbC6RypJnlEOhd8vloNKYg==}
    hasBin: true
    dependencies:
      abbrev: 1.1.1
    dev: true

  /normalize-path@2.1.1:
    resolution: {integrity: sha512-3pKJwH184Xo/lnH6oyP1q2pMd7HcypqqmRs91/6/i2CGtWwIKGCkOOMTm/zXbgTEWHw1uNpNi/igc3ePOYHb6w==}
    engines: {node: '>=0.10.0'}
    dependencies:
      remove-trailing-separator: 1.1.0
    dev: true

  /normalize-path@3.0.0:
    resolution: {integrity: sha512-6eZs5Ls3WtCisHWp9S2GUy8dqkpGi4BVSz3GaqiE6ezub0512ESztXUwUB6C6IKbQkY2Pnb/mD4WYojCRwcwLA==}
    engines: {node: '>=0.10.0'}

  /normalize-range@0.1.2:
    resolution: {integrity: sha512-bdok/XvKII3nUpklnV6P2hxtMNrCboOjAcyBuQnWEhO665FwrSNRxU+AqpsyvO6LgGYPspN+lu5CLtw4jPRKNA==}
    engines: {node: '>=0.10.0'}
    dev: true

  /npm-run-path@4.0.1:
    resolution: {integrity: sha512-S48WzZW777zhNIrn7gxOlISNAqi9ZC/uQFnRdbeIHhZhCA6UqpkOT8T1G7BvfdgP4Er8gF4sUbaS0i7QvIfCWw==}
    engines: {node: '>=8'}
    dependencies:
      path-key: 3.1.1

  /npm-run-path@5.1.0:
    resolution: {integrity: sha512-sJOdmRGrY2sjNTRMbSvluQqg+8X7ZK61yvzBEIDhz4f8z1TZFYABsqjjCBd/0PUNE9M6QDgHJXQkGUEm7Q+l9Q==}
    engines: {node: ^12.20.0 || ^14.13.1 || >=16.0.0}
    dependencies:
      path-key: 4.0.0
    dev: true

  /nullthrows@1.1.1:
    resolution: {integrity: sha512-2vPPEi+Z7WqML2jZYddDIfy5Dqb0r2fze2zTxNNknZaFpVHU3mFB3R+DWeJWGVx0ecvttSGlJTI+WG+8Z4cDWw==}
    dev: true

  /number-to-bn@1.7.0:
    resolution: {integrity: sha512-wsJ9gfSz1/s4ZsJN01lyonwuxA1tml6X1yBDnfpMglypcBRFZZkus26EdPSlqS5GJfYddVZa22p3VNb3z5m5Ig==}
    engines: {node: '>=6.5.0', npm: '>=3'}
    dependencies:
      bn.js: 4.11.6
      strip-hex-prefix: 1.0.0
    dev: false

  /oauth-sign@0.9.0:
    resolution: {integrity: sha512-fexhUFFPTGV8ybAtSIGbV6gOkSv8UtRbDBnAyLQw4QPKkgNlsH2ByPGtMUqdWkos6YCRmAqViwgZrJc/mRDzZQ==}
    dev: false

  /object-assign@4.1.1:
    resolution: {integrity: sha512-rJgTQnkUnH1sFw8yT6VSU3zD3sWmu6sZhIseY8VX+GRu3P6F7Fu+JNDoXfklElbLJSnc3FUQHVe4cU5hj+BcUg==}
    engines: {node: '>=0.10.0'}

  /object-hash@3.0.0:
    resolution: {integrity: sha512-RSn9F68PjH9HqtltsSnqYC1XXoWe9Bju5+213R98cNGttag9q9yAOTzdbsqvIa7aNm5WffBZFpWYr2aWrklWAw==}
    engines: {node: '>= 6'}
    dev: true

  /object-inspect@1.12.3:
    resolution: {integrity: sha512-geUvdk7c+eizMNUDkRpW1wJwgfOiOeHbxBR/hLXK1aT6zmVSO0jsQcs7fj6MGw89jC/cjGfLcNOrtMYtGqm81g==}
    dev: true

  /object-inspect@1.13.1:
    resolution: {integrity: sha512-5qoj1RUiKOMsCCNLV1CBiPYE10sziTsnmNxkAI/rZhiD63CF7IqdFGC/XzjWjpSgLf0LxXX3bDFIh0E18f6UhQ==}

  /object-keys@1.1.1:
    resolution: {integrity: sha512-NuAESUOUMrlIXOfHKzD6bpPu3tYt3xvjNdRIQ+FeT0lNb4K8WR70CaDxhuNguS2XG+GjkyMwOzsN5ZktImfhLA==}
    engines: {node: '>= 0.4'}
    dev: true

  /object-treeify@1.1.33:
    resolution: {integrity: sha512-EFVjAYfzWqWsBMRHPMAXLCDIJnpMhdWAqR7xG6M6a2cs6PMFpl/+Z20w9zDW4vkxOFfddegBKq9Rehd0bxWE7A==}
    engines: {node: '>= 10'}
    dev: false

  /object.assign@4.1.4:
    resolution: {integrity: sha512-1mxKf0e58bvyjSCtKYY4sRe9itRk3PJpquJOjeIkz885CczcI4IvJJDLPS72oowuSh+pBxUFROpX+TU++hxhZQ==}
    engines: {node: '>= 0.4'}
    dependencies:
      call-bind: 1.0.5
      define-properties: 1.2.1
      has-symbols: 1.0.3
      object-keys: 1.1.1
    dev: true

  /object.entries@1.1.7:
    resolution: {integrity: sha512-jCBs/0plmPsOnrKAfFQXRG2NFjlhZgjjcBLSmTnEhU8U6vVTsVe8ANeQJCHTl3gSsI4J+0emOoCgoKlmQPMgmA==}
    engines: {node: '>= 0.4'}
    dependencies:
      call-bind: 1.0.5
      define-properties: 1.2.1
      es-abstract: 1.22.3
    dev: true

  /object.fromentries@2.0.7:
    resolution: {integrity: sha512-UPbPHML6sL8PI/mOqPwsH4G6iyXcCGzLin8KvEPenOZN5lpCNBZZQ+V62vdjB1mQHrmqGQt5/OJzemUA+KJmEA==}
    engines: {node: '>= 0.4'}
    dependencies:
      call-bind: 1.0.5
      define-properties: 1.2.1
      es-abstract: 1.22.3
    dev: true

  /object.groupby@1.0.1:
    resolution: {integrity: sha512-HqaQtqLnp/8Bn4GL16cj+CUYbnpe1bh0TtEaWvybszDG4tgxCJuRpV8VGuvNaI1fAnI4lUJzDG55MXcOH4JZcQ==}
    dependencies:
      call-bind: 1.0.5
      define-properties: 1.2.1
      es-abstract: 1.22.3
      get-intrinsic: 1.2.2
    dev: true

  /object.hasown@1.1.3:
    resolution: {integrity: sha512-fFI4VcYpRHvSLXxP7yiZOMAd331cPfd2p7PFDVbgUsYOfCT3tICVqXWngbjr4m49OvsBwUBQ6O2uQoJvy3RexA==}
    dependencies:
      define-properties: 1.2.1
      es-abstract: 1.22.3
    dev: true

  /object.values@1.1.7:
    resolution: {integrity: sha512-aU6xnDFYT3x17e/f0IiiwlGPTy2jzMySGfUB4fq6z7CV8l85CWHDk5ErhyhpfDHhrOMwGFhSQkhMGHaIotA6Ng==}
    engines: {node: '>= 0.4'}
    dependencies:
      call-bind: 1.0.5
      define-properties: 1.2.1
      es-abstract: 1.22.3
    dev: true

  /on-exit-leak-free@0.2.0:
    resolution: {integrity: sha512-dqaz3u44QbRXQooZLTUKU41ZrzYrcvLISVgbrzbyCMxpmSLJvZ3ZamIJIZ29P6OhZIkNIQKosdeM6t1LYbA9hg==}

  /once@1.4.0:
    resolution: {integrity: sha512-lNaJgI+2Q5URQBkccEKHTQOPaXdUxnZZElQTZY0MFUAuaEqe1E+Nyvgdz/aIyNi6Z9MzO5dv1H8n58/GELp3+w==}
    dependencies:
      wrappy: 1.0.2

  /onetime@5.1.2:
    resolution: {integrity: sha512-kbpaSSGJTWdAY5KPVeMOKXSrPtr8C8C7wodJbcsd51jRnmD+GZu8Y0VoU6Dm5Z4vWr0Ig/1NKuWRKf7j5aaYSg==}
    engines: {node: '>=6'}
    dependencies:
      mimic-fn: 2.1.0

  /onetime@6.0.0:
    resolution: {integrity: sha512-1FlR+gjXK7X+AsAHso35MnyN5KqGwJRi/31ft6x0M194ht7S+rWAvd7PHss9xSKMzE0asv1pyIHaJYq+BbacAQ==}
    engines: {node: '>=12'}
    dependencies:
      mimic-fn: 4.0.0
    dev: true

  /optimism@0.17.5:
    resolution: {integrity: sha512-TEcp8ZwK1RczmvMnvktxHSF2tKgMWjJ71xEFGX5ApLh67VsMSTy1ZUlipJw8W+KaqgOmQ+4pqwkeivY89j+4Vw==}
    dependencies:
      '@wry/context': 0.7.4
      '@wry/trie': 0.4.3
      tslib: 2.6.2
    dev: false

  /optionator@0.9.3:
    resolution: {integrity: sha512-JjCoypp+jKn1ttEFExxhetCKeJt9zhAgAve5FXHixTvFDW/5aEktX9bufBKLRRMdU7bNtpLfcGu94B3cdEJgjg==}
    engines: {node: '>= 0.8.0'}
    dependencies:
      '@aashutoshrathi/word-wrap': 1.2.6
      deep-is: 0.1.4
      fast-levenshtein: 2.0.6
      levn: 0.4.1
      prelude-ls: 1.2.1
      type-check: 0.4.0
    dev: true

  /ora@4.1.1:
    resolution: {integrity: sha512-sjYP8QyVWBpBZWD6Vr1M/KwknSw6kJOz41tvGMlwWeClHBtYKTbHMki1PsLZnxKpXMPbTKv9b3pjQu3REib96A==}
    engines: {node: '>=8'}
    dependencies:
      chalk: 3.0.0
      cli-cursor: 3.1.0
      cli-spinners: 2.9.1
      is-interactive: 1.0.0
      log-symbols: 3.0.0
      mute-stream: 0.0.8
      strip-ansi: 6.0.1
      wcwidth: 1.0.1
    dev: false

  /ora@5.4.1:
    resolution: {integrity: sha512-5b6Y85tPxZZ7QytO+BQzysW31HJku27cRIlkbAXaNx+BdcVi+LlRFmVXzeF6a7JCwJpyw5c4b+YSVImQIrBpuQ==}
    engines: {node: '>=10'}
    dependencies:
      bl: 4.1.0
      chalk: 4.1.2
      cli-cursor: 3.1.0
      cli-spinners: 2.9.1
      is-interactive: 1.0.0
      is-unicode-supported: 0.1.0
      log-symbols: 4.1.0
      strip-ansi: 6.0.1
      wcwidth: 1.0.1
    dev: true

  /os-tmpdir@1.0.2:
    resolution: {integrity: sha512-D2FR03Vir7FIu45XBY20mTb+/ZSWB00sjU9jdQXt83gDrI4Ztz5Fs7/yy74g2N5SVQY4xY1qDr4rNddwYRVX0g==}
    engines: {node: '>=0.10.0'}
    dev: true

  /outdent@0.8.0:
    resolution: {integrity: sha512-KiOAIsdpUTcAXuykya5fnVVT+/5uS0Q1mrkRHcF89tpieSmY33O/tmc54CqwA+bfhbtEfZUNLHaPUiB9X3jt1A==}
    dev: false

  /p-defer@3.0.0:
    resolution: {integrity: sha512-ugZxsxmtTln604yeYd29EGrNhazN2lywetzpKhfmQjW/VJmhpDmWbiX+h0zL8V91R0UXkhb3KtPmyq9PZw3aYw==}
    engines: {node: '>=8'}
    dev: false

  /p-fifo@1.0.0:
    resolution: {integrity: sha512-IjoCxXW48tqdtDFz6fqo5q1UfFVjjVZe8TC1QRflvNUJtNfCUhxOUw6MOVZhDPjqhSzc26xKdugsO17gmzd5+A==}
    dependencies:
      fast-fifo: 1.3.2
      p-defer: 3.0.0
    dev: false

  /p-finally@2.0.1:
    resolution: {integrity: sha512-vpm09aKwq6H9phqRQzecoDpD8TmVyGw70qmWlyq5onxY7tqyTTFVvxMykxQSQKILBSFlbXpypIw2T1Ml7+DDtw==}
    engines: {node: '>=8'}
    dev: false

  /p-limit@2.3.0:
    resolution: {integrity: sha512-//88mFWSJx8lxCzwdAABTJL2MyWB12+eIY7MDL2SqLmAkeKU9qxRvWuSyTjm3FUmpBEMuFfckAIqEaVGUDxb6w==}
    engines: {node: '>=6'}
    dependencies:
      p-try: 2.2.0

  /p-limit@3.1.0:
    resolution: {integrity: sha512-TYOanM3wGwNGsZN2cVTYPArw454xnXj5qmWF1bEoAc4+cU/ol7GVh7odevjp1FNHduHc3KZMcFduxU5Xc6uJRQ==}
    engines: {node: '>=10'}
    dependencies:
      yocto-queue: 0.1.0
    dev: true

  /p-locate@4.1.0:
    resolution: {integrity: sha512-R79ZZ/0wAxKGu3oYMlz8jy/kbhsNrS7SKZ7PxEHBgJ5+F2mtFW2fK2cOtBh1cHYkQsbzFV7I+EoRKe6Yt0oK7A==}
    engines: {node: '>=8'}
    dependencies:
      p-limit: 2.3.0

  /p-locate@5.0.0:
    resolution: {integrity: sha512-LaNjtRWUBY++zB5nE/NwcaoMylSPk+S+ZHNB1TzdbMJMny6dynpAGt7X/tl/QYq3TIeE6nxHppbo2LGymrG5Pw==}
    engines: {node: '>=10'}
    dependencies:
      p-limit: 3.1.0
    dev: true

  /p-map@4.0.0:
    resolution: {integrity: sha512-/bjOqmgETBYB5BoEeGVea8dmvHb2m9GLy1E9W43yeyfP6QQCZGFNa+XRceJEuDB6zqr+gKpIAmlLebMpykw/MQ==}
    engines: {node: '>=10'}
    dependencies:
      aggregate-error: 3.1.0
    dev: true

  /p-try@2.2.0:
    resolution: {integrity: sha512-R4nPAVTAU0B9D35/Gk3uJf/7XYbQcyohSKdvAxIRSNghFl4e71hVoGnBNQz9cWaXxO2I10KTC+3jMdvvoKw6dQ==}
    engines: {node: '>=6'}

  /param-case@3.0.4:
    resolution: {integrity: sha512-RXlj7zCYokReqWpOPH9oYivUzLYZ5vAPIfEmCTNViosC78F8F0H9y7T7gG2M39ymgutxF5gcFEsyZQSph9Bp3A==}
    dependencies:
      dot-case: 3.0.4
      tslib: 2.6.2
    dev: true

  /parent-module@1.0.1:
    resolution: {integrity: sha512-GQ2EWRpQV8/o+Aw8YqtfZZPfNRWZYkbidE9k5rpl/hC3vtHHBfGm2Ifi6qWV+coDGkrUKZAxE3Lot5kcsRlh+g==}
    engines: {node: '>=6'}
    dependencies:
      callsites: 3.1.0

  /parse-cache-control@1.0.1:
    resolution: {integrity: sha512-60zvsJReQPX5/QP0Kzfd/VrpjScIQ7SHBW6bFCYfEP+fp0Eppr1SHhIO5nd1PjZtvclzSzES9D/p5nFJurwfWg==}
    dev: false

  /parse-duration@1.1.0:
    resolution: {integrity: sha512-z6t9dvSJYaPoQq7quMzdEagSFtpGu+utzHqqxmpVWNNZRIXnvqyCvn9XsTdh7c/w0Bqmdz3RB3YnRaKtpRtEXQ==}
    dev: false

  /parse-filepath@1.0.2:
    resolution: {integrity: sha512-FwdRXKCohSVeXqwtYonZTXtbGJKrn+HNyWDYVcp5yuJlesTwNH4rsmRZ+GrKAPJ5bLpRxESMeS+Rl0VCHRvB2Q==}
    engines: {node: '>=0.8'}
    dependencies:
      is-absolute: 1.0.0
      map-cache: 0.2.2
      path-root: 0.1.1
    dev: true

  /parse-json@5.2.0:
    resolution: {integrity: sha512-ayCKvm/phCGxOkYRSCM82iDwct8/EonSEgCSxWxD7ve6jHggsFl4fZVQBPRNgQoKiuV/odhFrGzQXZwbifC8Rg==}
    engines: {node: '>=8'}
    dependencies:
      '@babel/code-frame': 7.22.5
      error-ex: 1.3.2
      json-parse-even-better-errors: 2.3.1
      lines-and-columns: 1.2.4

  /pascal-case@3.1.2:
    resolution: {integrity: sha512-uWlGT3YSnK9x3BQJaOdcZwrnV6hPpd8jFH1/ucpiLRPh/2zCVJKS19E4GvYHvaCcACn3foXZ0cLB9Wrx1KGe5g==}
    dependencies:
      no-case: 3.0.4
      tslib: 2.6.2
    dev: true

  /password-prompt@1.1.3:
    resolution: {integrity: sha512-HkrjG2aJlvF0t2BMH0e2LB/EHf3Lcq3fNMzy4GYHcQblAvOl+QQji1Lx7WRBMqpVK8p+KR7bCg7oqAMXtdgqyw==}
    dependencies:
      ansi-escapes: 4.3.2
      cross-spawn: 7.0.3
    dev: false

  /path-case@3.0.4:
    resolution: {integrity: sha512-qO4qCFjXqVTrcbPt/hQfhTQ+VhFsqNKOPtytgNKkKxSoEp3XPUQ8ObFuePylOIok5gjn69ry8XiULxCwot3Wfg==}
    dependencies:
      dot-case: 3.0.4
      tslib: 2.6.2
    dev: true

  /path-exists@4.0.0:
    resolution: {integrity: sha512-ak9Qy5Q7jYb2Wwcey5Fpvg2KoAc/ZIhLSLOSBmRmygPsGwkVVt0fZa0qrtMz+m6tJTAHfZQ8FnmB4MG4LWy7/w==}
    engines: {node: '>=8'}

  /path-is-absolute@1.0.1:
    resolution: {integrity: sha512-AVbw3UJ2e9bq64vSaS9Am0fje1Pa8pbGqTTsmXfaIiMpnr5DlDhfJOuLj9Sf95ZPVDAUerDfEk88MPmPe7UCQg==}
    engines: {node: '>=0.10.0'}

  /path-key@3.1.1:
    resolution: {integrity: sha512-ojmeN0qd+y0jszEtoY48r0Peq5dwMEkIlCOu6Q5f41lfkswXuKtYrhgoTpLnyIcHm24Uhqx+5Tqm2InSwLhE6Q==}
    engines: {node: '>=8'}

  /path-key@4.0.0:
    resolution: {integrity: sha512-haREypq7xkM7ErfgIyA0z+Bj4AGKlMSdlQE2jvJo6huWD1EdkKYV+G/T4nq0YEF2vgTT8kqMFKo1uHn950r4SQ==}
    engines: {node: '>=12'}
    dev: true

  /path-parse@1.0.7:
    resolution: {integrity: sha512-LDJzPVEEEPR+y48z93A0Ed0yXb8pAByGWo/k5YYdYgpY2/2EsOsksJrq7lOHxryrVOn1ejG6oAp8ahvOIQD8sw==}

  /path-root-regex@0.1.2:
    resolution: {integrity: sha512-4GlJ6rZDhQZFE0DPVKh0e9jmZ5egZfxTkp7bcRDuPlJXbAwhxcl2dINPUAsjLdejqaLsCeg8axcLjIbvBjN4pQ==}
    engines: {node: '>=0.10.0'}
    dev: true

  /path-root@0.1.1:
    resolution: {integrity: sha512-QLcPegTHF11axjfojBIoDygmS2E3Lf+8+jI6wOVmNVenrKSo3mFdSGiIgdSHenczw3wPtlVMQaFVwGmM7BJdtg==}
    engines: {node: '>=0.10.0'}
    dependencies:
      path-root-regex: 0.1.2
    dev: true

  /path-scurry@1.10.1:
    resolution: {integrity: sha512-MkhCqzzBEpPvxxQ71Md0b1Kk51W01lrYvlMzSUaIzNsODdd7mqhiimSZlr+VegAz5Z6Vzt9Xg2ttE//XBhH3EQ==}
    engines: {node: '>=16 || 14 >=14.17'}
    dependencies:
      lru-cache: 10.0.0
      minipass: 7.0.2

  /path-type@4.0.0:
    resolution: {integrity: sha512-gDKb8aZMDeD/tZWs9P6+q0J9Mwkdl6xMV8TjnGP3qJVJ06bdMgkbBlLU8IdfOsIsFz2BW1rNVT3XuNEl8zPAvw==}
    engines: {node: '>=8'}

  /pbkdf2@3.1.2:
    resolution: {integrity: sha512-iuh7L6jA7JEGu2WxDwtQP1ddOpaJNC4KlDEFfdQajSGgGPNi4OyDc2R7QnbY2bR9QjBVGwgvTdNJZoE7RaxUMA==}
    engines: {node: '>=0.12'}
    dependencies:
      create-hash: 1.2.0
      create-hmac: 1.1.7
      ripemd160: 2.0.2
      safe-buffer: 5.2.1
      sha.js: 2.4.11
    dev: false

  /performance-now@2.1.0:
    resolution: {integrity: sha512-7EAHlyLHI56VEIdK57uwHdHKIaAGbnXPiw0yWbarQZOKaKpvUIgW0jWRVLiatnM+XXlSwsanIBH/hzGMJulMow==}
    dev: false

  /picocolors@1.0.0:
    resolution: {integrity: sha512-1fygroTLlHu66zi26VoTDv8yRgm0Fccecssto+MhsZ0D/DGW2sm8E8AjW7NU5VVTRt5GxbeZ5qBuJr+HyLYkjQ==}

  /picomatch@2.3.1:
    resolution: {integrity: sha512-JU3teHTNjmE2VCGFzuY8EXzCDVwEqB2a8fsIvwaStHhAWJEeVd1o1QD80CU6+ZdEXXSLbSsuLwJjkCBWqRQUVA==}
    engines: {node: '>=8.6'}

  /pidtree@0.6.0:
    resolution: {integrity: sha512-eG2dWTVw5bzqGRztnHExczNxt5VGsE6OwTeCG3fdUf9KBsZzO3R5OIIIzWR+iZA0NtZ+RDVdaoE2dK1cn6jH4g==}
    engines: {node: '>=0.10'}
    hasBin: true
    dev: true

  /pify@2.3.0:
    resolution: {integrity: sha512-udgsAY+fTnvv7kI7aaxbqwWNb0AHiB0qBO89PZKPkoTmGOgdbrHDKD+0B2X4uTfJ/FT1R09r9gTsjUjNJotuog==}
    engines: {node: '>=0.10.0'}
    dev: true

  /pify@3.0.0:
    resolution: {integrity: sha512-C3FsVNH1udSEX48gGX1xfvwTWfsYWj5U+8/uK15BGzIGrKoUpghX8hWZwa/OFnakBiiVNmBvemTJR5mcy7iPcg==}
    engines: {node: '>=4'}

  /pify@5.0.0:
    resolution: {integrity: sha512-eW/gHNMlxdSP6dmG6uJip6FXN0EQBwm2clYYd8Wul42Cwu/DK8HEftzsapcNdYe2MfLiIwZqsDk2RDEsTE79hA==}
    engines: {node: '>=10'}

  /pino-abstract-transport@0.5.0:
    resolution: {integrity: sha512-+KAgmVeqXYbTtU2FScx1XS3kNyfZ5TrXY07V96QnUSFqo2gAqlvmaxH67Lj7SWazqsMabf+58ctdTcBgnOLUOQ==}
    dependencies:
      duplexify: 4.1.2
      split2: 4.2.0

  /pino-std-serializers@4.0.0:
    resolution: {integrity: sha512-cK0pekc1Kjy5w9V2/n+8MkZwusa6EyyxfeQCB799CQRhRt/CqYKiWs5adeu8Shve2ZNffvfC/7J64A2PJo1W/Q==}

  /pino@7.11.0:
    resolution: {integrity: sha512-dMACeu63HtRLmCG8VKdy4cShCPKaYDR4youZqoSWLxl5Gu99HUw8bw75thbPv9Nip+H+QYX8o3ZJbTdVZZ2TVg==}
    hasBin: true
    dependencies:
      atomic-sleep: 1.0.0
      fast-redact: 3.3.0
      on-exit-leak-free: 0.2.0
      pino-abstract-transport: 0.5.0
      pino-std-serializers: 4.0.0
      process-warning: 1.0.0
      quick-format-unescaped: 4.0.4
      real-require: 0.1.0
      safe-stable-stringify: 2.4.3
      sonic-boom: 2.8.0
      thread-stream: 0.15.2

  /pirates@4.0.6:
    resolution: {integrity: sha512-saLsH7WeYYPiD25LDuLRRY/i+6HaPYr6G1OUlN39otzkSTxKnubR9RTxS3/Kk50s1g2JTgFwWQDQyplC5/SHZg==}
    engines: {node: '>= 6'}
    dev: true

  /pkg-dir@4.2.0:
    resolution: {integrity: sha512-HRDzbaKjC+AOWVXxAU/x54COGeIv9eb+6CkDSQoNTt4XyWoIJvuPsXizxu/Fr23EiekbtZwmh1IcIG/l/a10GQ==}
    engines: {node: '>=8'}
    dependencies:
      find-up: 4.1.0
    dev: true

  /pluralize@8.0.0:
    resolution: {integrity: sha512-Nc3IT5yHzflTfbjgqWcCPpo7DaKy4FnpB0l/zCAW0Tc7jxAiuqSxHasntB3D7887LSrA93kDJ9IXovxJYxyLCA==}
    engines: {node: '>=4'}
    dev: false

  /pngjs@5.0.0:
    resolution: {integrity: sha512-40QW5YalBNfQo5yRYmiw7Yz6TKKVr3h6970B2YE+3fQpsWcrbj1PzJgxeJ19DRQjhMbKPIuMY8rFaXc8moolVw==}
    engines: {node: '>=10.13.0'}

  /popmotion@11.0.3:
    resolution: {integrity: sha512-Y55FLdj3UxkR7Vl3s7Qr4e9m0onSnP8W7d/xQLsoJM40vs6UKHFdygs6SWryasTZYqugMjm3BepCF4CWXDiHgA==}
    dependencies:
      framesync: 6.0.1
      hey-listen: 1.0.8
      style-value-types: 5.0.0
      tslib: 2.6.2
    dev: false

  /postcss-import@15.1.0(postcss@8.4.31):
    resolution: {integrity: sha512-hpr+J05B2FVYUAXHeK1YyI267J/dDDhMU6B6civm8hSY1jYJnBXxzKDKDswzJmtLHryrjhnDjqqp/49t8FALew==}
    engines: {node: '>=14.0.0'}
    peerDependencies:
      postcss: ^8.0.0
    dependencies:
      postcss: 8.4.31
      postcss-value-parser: 4.2.0
      read-cache: 1.0.0
      resolve: 1.22.8
    dev: true

  /postcss-js@4.0.1(postcss@8.4.31):
    resolution: {integrity: sha512-dDLF8pEO191hJMtlHFPRa8xsizHaM82MLfNkUHdUtVEV3tgTp5oj+8qbEqYM57SLfc74KSbw//4SeJma2LRVIw==}
    engines: {node: ^12 || ^14 || >= 16}
    peerDependencies:
      postcss: ^8.4.21
    dependencies:
      camelcase-css: 2.0.1
      postcss: 8.4.31
    dev: true

  /postcss-load-config@4.0.1(postcss@8.4.31):
    resolution: {integrity: sha512-vEJIc8RdiBRu3oRAI0ymerOn+7rPuMvRXslTvZUKZonDHFIczxztIyJ1urxM1x9JXEikvpWWTUUqal5j/8QgvA==}
    engines: {node: '>= 14'}
    peerDependencies:
      postcss: '>=8.0.9'
      ts-node: '>=9.0.0'
    peerDependenciesMeta:
      postcss:
        optional: true
      ts-node:
        optional: true
    dependencies:
      lilconfig: 2.1.0
      postcss: 8.4.31
      yaml: 2.3.4
    dev: true

  /postcss-nested@6.0.1(postcss@8.4.31):
    resolution: {integrity: sha512-mEp4xPMi5bSWiMbsgoPfcP74lsWLHkQbZc3sY+jWYd65CUwXrUaTp0fmNpa01ZcETKlIgUdFN/MpS2xZtqL9dQ==}
    engines: {node: '>=12.0'}
    peerDependencies:
      postcss: ^8.2.14
    dependencies:
      postcss: 8.4.31
      postcss-selector-parser: 6.0.13
    dev: true

  /postcss-selector-parser@6.0.13:
    resolution: {integrity: sha512-EaV1Gl4mUEV4ddhDnv/xtj7sxwrwxdetHdWUGnT4VJQf+4d05v6lHYZr8N573k5Z0BViss7BDhfWtKS3+sfAqQ==}
    engines: {node: '>=4'}
    dependencies:
      cssesc: 3.0.0
      util-deprecate: 1.0.2
    dev: true

  /postcss-value-parser@4.2.0:
    resolution: {integrity: sha512-1NNCs6uurfkVbeXG4S8JFT9t19m45ICnif8zWLd5oPSZ50QnwMfK+H3jv408d4jw/7Bttv5axS5IiHoLaVNHeQ==}
    dev: true

  /postcss@8.4.31:
    resolution: {integrity: sha512-PS08Iboia9mts/2ygV3eLpY5ghnUcfLV/EXTOW1E2qYxJKGGBUtNjN76FYHnMs36RmARn41bC0AZmn+rR0OVpQ==}
    engines: {node: ^10 || ^12 || >=14}
    dependencies:
      nanoid: 3.3.7
      picocolors: 1.0.0
      source-map-js: 1.0.2

  /preact@10.18.2:
    resolution: {integrity: sha512-X/K43vocUHDg0XhWVmTTMbec4LT/iBMh+csCEqJk+pJqegaXsvjdqN80ZZ3L+93azWCnWCZ+WGwYb8SplxeNjA==}

  /prebuild-install@7.1.1:
    resolution: {integrity: sha512-jAXscXWMcCK8GgCoHOfIr0ODh5ai8mj63L2nWrjuAgXE6tDyYGnx4/8o/rCgU+B4JSyZBKbeZqzhtwtC3ovxjw==}
    engines: {node: '>=10'}
    hasBin: true
    dependencies:
      detect-libc: 2.0.2
      expand-template: 2.0.3
      github-from-package: 0.0.0
      minimist: 1.2.8
      mkdirp-classic: 0.5.3
      napi-build-utils: 1.0.2
      node-abi: 3.52.0
      pump: 3.0.0
      rc: 1.2.8
      simple-get: 4.0.1
      tar-fs: 2.1.1
      tunnel-agent: 0.6.0
    dev: false

  /prelude-ls@1.2.1:
    resolution: {integrity: sha512-vkcDPrRZo1QZLbn5RLGPpg/WmIQ65qoWWhcGKf/b5eplkkarX0m9z8ppCat4mlOqUsWpyNuYgO3VRyrYHSzX5g==}
    engines: {node: '>= 0.8.0'}
    dev: true

  /prettier@1.19.1:
    resolution: {integrity: sha512-s7PoyDv/II1ObgQunCbB9PdLmUcBZcnWOcxDh7O0N/UwDEsHyqkW+Qh28jW+mVuCdx7gLB0BotYI1Y6uI9iyew==}
    engines: {node: '>=4'}
    hasBin: true
    dev: false

  /prettier@3.0.0:
    resolution: {integrity: sha512-zBf5eHpwHOGPC47h0zrPyNn+eAEIdEzfywMoYn2XPi0P44Zp0tSq64rq0xAREh4auw2cJZHo9QUob+NqCQky4g==}
    engines: {node: '>=14'}
    hasBin: true
    dev: true

  /pretty-format@29.6.2:
    resolution: {integrity: sha512-1q0oC8eRveTg5nnBEWMXAU2qpv65Gnuf2eCQzSjxpWFkPaPARwqZZDGuNE0zPAZfTCHzIk3A8dIjwlQKKLphyg==}
    engines: {node: ^14.15.0 || ^16.10.0 || >=18.0.0}
    dependencies:
      '@jest/schemas': 29.6.0
      ansi-styles: 5.2.0
      react-is: 18.2.0
    dev: true

  /process-nextick-args@2.0.1:
    resolution: {integrity: sha512-3ouUOpQhtgrbOa17J7+uxOTpITYWaGP7/AhoR3+A+/1e9skrzelGi/dXzEYyvbxubEF6Wn2ypscTKiKJFFn1ag==}
    dev: false

  /process-warning@1.0.0:
    resolution: {integrity: sha512-du4wfLyj4yCZq1VupnVSZmRsPJsNuxoDQFdCFHLaYiEbFBD7QE0a+I4D7hOxrVnh78QE/YipFAj9lXHiXocV+Q==}

  /promise@7.3.1:
    resolution: {integrity: sha512-nolQXZ/4L+bP/UGlkfaIujX9BKxGwmQ9OT4mOt5yvy8iK1h3wqTEJCijzGANTCCl9nWjY41juyAn2K3Q1hLLTg==}
    dependencies:
      asap: 2.0.6
    dev: true

  /promise@8.3.0:
    resolution: {integrity: sha512-rZPNPKTOYVNEEKFaq1HqTgOwZD+4/YHS5ukLzQCypkj+OkYx7iv0mA91lJlpPPZ8vMau3IIGj5Qlwrx+8iiSmg==}
    dependencies:
      asap: 2.0.6
    dev: false

  /prompts@2.4.2:
    resolution: {integrity: sha512-NxNv/kLguCA7p3jE8oL2aEBsrJWgAakBpgmgK6lpPWV+WuOmY6r2/zbAVnP+T8bQlA0nzHXSJSJW0Hq7ylaD2Q==}
    engines: {node: '>= 6'}
    dependencies:
      kleur: 3.0.3
      sisteransi: 1.0.5
    dev: true

  /prop-types@15.8.1:
    resolution: {integrity: sha512-oj87CgZICdulUohogVAR7AjlC0327U4el4L6eAvOqCeudMDVU0NThNaV+b9Df4dXgSP1gXMTnPdhfe/2qDH5cg==}
    dependencies:
      loose-envify: 1.4.0
      object-assign: 4.1.1
      react-is: 16.13.1

  /property-expr@2.0.6:
    resolution: {integrity: sha512-SVtmxhRE/CGkn3eZY1T6pC8Nln6Fr/lu1mKSgRud0eC73whjGfoAogbn78LkD8aFL0zz3bAFerKSnOl7NlErBA==}
    dev: false

  /protobufjs@6.11.4:
    resolution: {integrity: sha512-5kQWPaJHi1WoCpjTGszzQ32PG2F4+wRY6BmAT4Vfw56Q2FZ4YZzK20xUYQH4YkfehY1e6QSICrJquM6xXZNcrw==}
    hasBin: true
    requiresBuild: true
    dependencies:
      '@protobufjs/aspromise': 1.1.2
      '@protobufjs/base64': 1.1.2
      '@protobufjs/codegen': 2.0.4
      '@protobufjs/eventemitter': 1.1.0
      '@protobufjs/fetch': 1.1.0
      '@protobufjs/float': 1.0.2
      '@protobufjs/inquire': 1.1.0
      '@protobufjs/path': 1.1.2
      '@protobufjs/pool': 1.1.0
      '@protobufjs/utf8': 1.1.0
      '@types/long': 4.0.2
      '@types/node': 18.18.9
      long: 4.0.0
    dev: false

  /proxy-compare@2.5.1:
    resolution: {integrity: sha512-oyfc0Tx87Cpwva5ZXezSp5V9vht1c7dZBhvuV/y3ctkgMVUmiAGDVeeB0dKhGSyT0v1ZTEQYpe/RXlBVBNuCLA==}

  /psl@1.9.0:
    resolution: {integrity: sha512-E/ZsdU4HLs/68gYzgGTkMicWTLPdAftJLfJFlLUAAKZGkStNU72sZjT66SnMDVOfOWY/YAoiD7Jxa9iHvngcag==}
    dev: false

  /pstree.remy@1.1.8:
    resolution: {integrity: sha512-77DZwxQmxKnu3aR542U+X8FypNzbfJ+C5XQDk3uWjWxn6151aIMGthWYRXTqT1E5oJvg+ljaa2OJi+VfvCOQ8w==}
    dev: true

  /pump@1.0.3:
    resolution: {integrity: sha512-8k0JupWme55+9tCVE+FS5ULT3K6AbgqrGa58lTT49RpyfwwcGedHqaC5LlQNdEAumn/wFsu6aPwkuPMioy8kqw==}
    dependencies:
      end-of-stream: 1.4.4
      once: 1.4.0
    dev: false

  /pump@3.0.0:
    resolution: {integrity: sha512-LwZy+p3SFs1Pytd/jYct4wpv49HiYCqd9Rlc5ZVdk0V+8Yzv6jR5Blk3TRmPL1ft69TxP0IMZGJ+WPFU2BFhww==}
    dependencies:
      end-of-stream: 1.4.4
      once: 1.4.0
    dev: false

  /punycode@1.4.1:
    resolution: {integrity: sha512-jmYNElW7yvO7TV33CjSmvSiE2yco3bV2czu/OzDKdMNVZQWfxCblURLhf+47syQRBntjfLdd/H0egrzIG+oaFQ==}

  /punycode@2.3.0:
    resolution: {integrity: sha512-rRV+zQD8tVFys26lAGR9WUuS4iUAngJScM+ZRSKtvl5tKeZ2t5bvdNFdNHBW9FWR4guGHlgmsZ1G7BSm2wTbuA==}
    engines: {node: '>=6'}

  /pure-rand@6.0.2:
    resolution: {integrity: sha512-6Yg0ekpKICSjPswYOuC5sku/TSWaRYlA0qsXqJgM/d/4pLPHPuTxK7Nbf7jFKzAeedUhR8C7K9Uv63FBsSo8xQ==}
    dev: true

  /pvtsutils@1.3.5:
    resolution: {integrity: sha512-ARvb14YB9Nm2Xi6nBq1ZX6dAM0FsJnuk+31aUp4TrcZEdKUlSqOqsxJHUPJDNE3qiIp+iUPEIeR6Je/tgV7zsA==}
    dependencies:
      tslib: 2.6.2

  /pvutils@1.1.3:
    resolution: {integrity: sha512-pMpnA0qRdFp32b1sJl1wOJNxZLQ2cbQx+k6tjNtZ8CpvVhNqEPRgivZ2WOUev2YMajecdH7ctUPDvEe87nariQ==}
    engines: {node: '>=6.0.0'}

  /qrcode@1.5.0:
    resolution: {integrity: sha512-9MgRpgVc+/+47dFvQeD6U2s0Z92EsKzcHogtum4QB+UNd025WOJSHvn/hjk9xmzj7Stj95CyUAs31mrjxliEsQ==}
    engines: {node: '>=10.13.0'}
    hasBin: true
    dependencies:
      dijkstrajs: 1.0.3
      encode-utf8: 1.0.3
      pngjs: 5.0.0
      yargs: 15.4.1
    dev: false

  /qrcode@1.5.3:
    resolution: {integrity: sha512-puyri6ApkEHYiVl4CFzo1tDkAZ+ATcnbJrJ6RiBM1Fhctdn/ix9MTE3hRph33omisEbC/2fcfemsseiKgBPKZg==}
    engines: {node: '>=10.13.0'}
    hasBin: true
    dependencies:
      dijkstrajs: 1.0.3
      encode-utf8: 1.0.3
      pngjs: 5.0.0
      yargs: 15.4.1

  /qs@6.11.2:
    resolution: {integrity: sha512-tDNIz22aBzCDxLtVH++VnTfzxlfeK5CbqohpSqpJgj1Wg/cQbStNAz3NuqCs5vV+pjBsK4x4pN9HlVh7rcYRiA==}
    engines: {node: '>=0.6'}
    dependencies:
      side-channel: 1.0.4

  /qs@6.5.3:
    resolution: {integrity: sha512-qxXIEh4pCGfHICj1mAJQ2/2XVZkjCDTcEgfoSQxc/fYivUZxTkk7L3bDBJSoNrEzXI17oUO5Dp07ktqE5KzczA==}
    engines: {node: '>=0.6'}
    dev: false

  /query-string@6.14.1:
    resolution: {integrity: sha512-XDxAeVmpfu1/6IjyT/gXHOl+S0vQ9owggJ30hhWKdHAsNPOcasn5o9BW0eejZqL2e4vMjhAxoW3jVHcD6mbcYw==}
    engines: {node: '>=6'}
    dependencies:
      decode-uri-component: 0.2.2
      filter-obj: 1.1.0
      split-on-first: 1.1.0
      strict-uri-encode: 2.0.0

  /query-string@7.1.3:
    resolution: {integrity: sha512-hh2WYhq4fi8+b+/2Kg9CEge4fDPvHS534aOOvOZeQ3+Vf2mCFsaFBYj0i+iXcAq6I9Vzp5fjMFBlONvayDC1qg==}
    engines: {node: '>=6'}
    dependencies:
      decode-uri-component: 0.2.2
      filter-obj: 1.1.0
      split-on-first: 1.1.0
      strict-uri-encode: 2.0.0

  /queue-microtask@1.2.3:
    resolution: {integrity: sha512-NuaNSa6flKT5JaSYQzJok04JzTL1CA6aGhv5rfLW3PgqA+M2ChpZQnAC8h8i4ZFkBS8X5RqkDBHA7r4hej3K9A==}

  /queue-tick@1.0.1:
    resolution: {integrity: sha512-kJt5qhMxoszgU/62PLP1CJytzd2NKetjSRnyuj31fDd3Rlcz3fzlFdFLD1SItunPwyqEOkca6GbV612BWfaBag==}
    dev: false

  /quick-format-unescaped@4.0.4:
    resolution: {integrity: sha512-tYC1Q1hgyRuHgloV/YXs2w15unPVh8qfu/qCTfhTYamaw7fyhumKa2yGpdSo87vY32rIclj+4fWYQXUMs9EHvg==}

  /ramda@0.24.1:
    resolution: {integrity: sha512-HEm619G8PaZMfkqCa23qiOe7r3R0brPu7ZgOsgKUsnvLhd0qhc/vTjkUovomgPWa5ECBa08fJZixth9LaoBo5w==}
    dev: false

  /ramda@0.25.0:
    resolution: {integrity: sha512-GXpfrYVPwx3K7RQ6aYT8KPS8XViSXUVJT1ONhoKPE9VAleW42YE+U+8VEyGWt41EnEQW7gwecYJriTI0pKoecQ==}
    dev: false

  /ramdasauce@2.1.3:
    resolution: {integrity: sha512-Ml3CPim4SKwmg5g9UI77lnRSeKr/kQw7YhQ6rfdMcBYy6DMlwmkEwQqjygJ3OhxPR+NfFfpjKl3Tf8GXckaqqg==}
    dependencies:
      ramda: 0.24.1
    dev: false

  /randombytes@2.1.0:
    resolution: {integrity: sha512-vYl3iOX+4CKUWuxGi9Ukhie6fsqXqS9FE2Zaic4tNFD2N2QQaXOMFbuKK4QmDHC0JO6B1Zp41J0LpT0oR68amQ==}
    dependencies:
      safe-buffer: 5.2.1

  /rc@1.2.8:
    resolution: {integrity: sha512-y3bGgqKj3QBdxLbLkomlohkvsA8gdAiUQlSBJnBhfn+BPxg4bc62d8TcBW15wavDfgexCgccckhcZvywyQYPOw==}
    hasBin: true
    dependencies:
      deep-extend: 0.6.0
      ini: 1.3.8
      minimist: 1.2.8
      strip-json-comments: 2.0.1
    dev: false

  /react-dom@18.2.0(react@18.2.0):
    resolution: {integrity: sha512-6IMTriUmvsjHUjNtEDudZfuDQUoWXVxKHhlEGSk81n4YFS+r/Kl99wXiwlVXtPBtJenozv2P+hxDsw9eA7Xo6g==}
    peerDependencies:
      react: ^18.2.0
    dependencies:
      loose-envify: 1.4.0
      react: 18.2.0
      scheduler: 0.23.0

  /react-fast-compare@2.0.4:
    resolution: {integrity: sha512-suNP+J1VU1MWFKcyt7RtjiSWUjvidmQSlqu+eHslq+342xCbGTYmC0mEhPCOHxlW0CywylOC1u2DFAT+bv4dBw==}
    dev: false

  /react-is@16.13.1:
    resolution: {integrity: sha512-24e6ynE2H+OKt4kqsOvNd8kBpV65zoxbA4BVsEOB3ARVWQki/DHzaUoC5KuON/BiccDaCCTZBuOcfZs70kR8bQ==}

  /react-is@18.2.0:
    resolution: {integrity: sha512-xWGDIW6x921xtzPkhiULtthJHoJvBbF3q26fzloPCK0hsvxtPVelvftw3zjbHWSkR2km9Z+4uxbDDK/6Zw9B8w==}

  /react-loading-skeleton@3.3.1(react@18.2.0):
    resolution: {integrity: sha512-NilqqwMh2v9omN7LteiDloEVpFyMIa0VGqF+ukqp0ncVlYu1sKYbYGX9JEl+GtOT9TKsh04zCHAbavnQ2USldA==}
    peerDependencies:
      react: '>=16.8.0'
    dependencies:
      react: 18.2.0
    dev: false

  /react-native-fetch-api@3.0.0:
    resolution: {integrity: sha512-g2rtqPjdroaboDKTsJCTlcmtw54E25OjyaunUP0anOZn4Fuo2IKs8BVfe02zVggA/UysbmfSnRJIqtNkAgggNA==}
    dependencies:
      p-defer: 3.0.0
    dev: false

  /react-remove-scroll-bar@2.3.4(@types/react@18.2.37)(react@18.2.0):
    resolution: {integrity: sha512-63C4YQBUt0m6ALadE9XV56hV8BgJWDmmTPY758iIJjfQKt2nYwoUrPk0LXRXcB/yIj82T1/Ixfdpdk68LwIB0A==}
    engines: {node: '>=10'}
    peerDependencies:
      '@types/react': ^16.8.0 || ^17.0.0 || ^18.0.0
      react: ^16.8.0 || ^17.0.0 || ^18.0.0
    peerDependenciesMeta:
      '@types/react':
        optional: true
    dependencies:
      '@types/react': 18.2.37
      react: 18.2.0
      react-style-singleton: 2.2.1(@types/react@18.2.37)(react@18.2.0)
      tslib: 2.6.2
    dev: false

  /react-remove-scroll@2.5.4(@types/react@18.2.37)(react@18.2.0):
    resolution: {integrity: sha512-xGVKJJr0SJGQVirVFAUZ2k1QLyO6m+2fy0l8Qawbp5Jgrv3DeLalrfMNBFSlmz5kriGGzsVBtGVnf4pTKIhhWA==}
    engines: {node: '>=10'}
    peerDependencies:
      '@types/react': ^16.8.0 || ^17.0.0 || ^18.0.0
      react: ^16.8.0 || ^17.0.0 || ^18.0.0
    peerDependenciesMeta:
      '@types/react':
        optional: true
    dependencies:
      '@types/react': 18.2.37
      react: 18.2.0
      react-remove-scroll-bar: 2.3.4(@types/react@18.2.37)(react@18.2.0)
      react-style-singleton: 2.2.1(@types/react@18.2.37)(react@18.2.0)
      tslib: 2.6.2
      use-callback-ref: 1.3.0(@types/react@18.2.37)(react@18.2.0)
      use-sidecar: 1.1.2(@types/react@18.2.37)(react@18.2.0)
    dev: false

  /react-responsive@9.0.2(react@18.2.0):
    resolution: {integrity: sha512-+4CCab7z8G8glgJoRjAwocsgsv6VA2w7JPxFWHRc7kvz8mec1/K5LutNC2MG28Mn8mu6+bu04XZxHv5gyfT7xQ==}
    engines: {node: '>=0.10'}
    peerDependencies:
      react: '>=16.8.0'
    dependencies:
      hyphenate-style-name: 1.0.4
      matchmediaquery: 0.3.1
      prop-types: 15.8.1
      react: 18.2.0
      shallow-equal: 1.2.1
    dev: false

  /react-style-singleton@2.2.1(@types/react@18.2.37)(react@18.2.0):
    resolution: {integrity: sha512-ZWj0fHEMyWkHzKYUr2Bs/4zU6XLmq9HsgBURm7g5pAVfyn49DgUiNgY2d4lXRlYSiCif9YBGpQleewkcqddc7g==}
    engines: {node: '>=10'}
    peerDependencies:
      '@types/react': ^16.8.0 || ^17.0.0 || ^18.0.0
      react: ^16.8.0 || ^17.0.0 || ^18.0.0
    peerDependenciesMeta:
      '@types/react':
        optional: true
    dependencies:
      '@types/react': 18.2.37
      get-nonce: 1.0.1
      invariant: 2.2.4
      react: 18.2.0
      tslib: 2.6.2
    dev: false

  /react-transition-group@4.4.5(react-dom@18.2.0)(react@18.2.0):
    resolution: {integrity: sha512-pZcd1MCJoiKiBR2NRxeCRg13uCXbydPnmB4EOeRrY7480qNWO8IIgQG6zlDkm6uRMsURXPuKq0GWtiM59a5Q6g==}
    peerDependencies:
      react: '>=16.6.0'
      react-dom: '>=16.6.0'
    dependencies:
      '@babel/runtime': 7.23.2
      dom-helpers: 5.2.1
      loose-envify: 1.4.0
      prop-types: 15.8.1
      react: 18.2.0
      react-dom: 18.2.0(react@18.2.0)
    dev: false

  /react@18.2.0:
    resolution: {integrity: sha512-/3IjMdb2L9QbBdWiW5e3P2/npwMBaU9mHCSCUzNln0ZCYbcfTsGbTJrU/kGemdH2IWmB2ioZ+zkxtmq6g09fGQ==}
    engines: {node: '>=0.10.0'}
    dependencies:
      loose-envify: 1.4.0

  /read-cache@1.0.0:
    resolution: {integrity: sha512-Owdv/Ft7IjOgm/i0xvNDZ1LrRANRfew4b2prF3OWMQLxLfu3bS8FVhCsrSCMK4lR56Y9ya+AThoTpDCTxCmpRA==}
    dependencies:
      pify: 2.3.0
    dev: true

  /readable-stream@1.0.34:
    resolution: {integrity: sha512-ok1qVCJuRkNmvebYikljxJA/UEsKwLl2nI1OmaqAu4/UE+h0wKCHok4XkL/gvi39OacXvw59RJUOFUkDib2rHg==}
    dependencies:
      core-util-is: 1.0.3
      inherits: 2.0.4
      isarray: 0.0.1
      string_decoder: 0.10.31
    dev: false

  /readable-stream@2.3.8:
    resolution: {integrity: sha512-8p0AUk4XODgIewSi0l8Epjs+EVnWiK7NoDIEGU0HhE7+ZyY8D1IMY7odu5lRrFXGg71L15KG8QrPmum45RTtdA==}
    dependencies:
      core-util-is: 1.0.3
      inherits: 2.0.4
      isarray: 1.0.0
      process-nextick-args: 2.0.1
      safe-buffer: 5.1.2
      string_decoder: 1.1.1
      util-deprecate: 1.0.2
    dev: false

  /readable-stream@3.6.2:
    resolution: {integrity: sha512-9u/sniCrY3D5WdsERHzHE4G2YCXqoG5FTHUiCC4SIbr6XcLZBY05ya9EKjYek9O5xOAwjGq+1JdGBAS7Q9ScoA==}
    engines: {node: '>= 6'}
    dependencies:
      inherits: 2.0.4
      string_decoder: 1.3.0
      util-deprecate: 1.0.2

  /readdirp@3.6.0:
    resolution: {integrity: sha512-hOS089on8RduqdbhvQ5Z37A0ESjsqz6qnRcffsMU3495FuTdqSm+7bhJ29JvIOsBDEEnan5DPu9t3To9VRlMzA==}
    engines: {node: '>=8.10.0'}
    dependencies:
      picomatch: 2.3.1

  /real-require@0.1.0:
    resolution: {integrity: sha512-r/H9MzAWtrv8aSVjPCMFpDMl5q66GqtmmRkRjpHTsp4zBAa+snZyiQNlMONiUmEJcsnaw0wCauJ2GWODr/aFkg==}
    engines: {node: '>= 12.13.0'}

  /receptacle@1.3.2:
    resolution: {integrity: sha512-HrsFvqZZheusncQRiEE7GatOAETrARKV/lnfYicIm8lbvp/JQOdADOfhjBd2DajvoszEyxSM6RlAAIZgEoeu/A==}
    dependencies:
      ms: 2.1.3
    dev: false

  /redeyed@2.1.1:
    resolution: {integrity: sha512-FNpGGo1DycYAdnrKFxCMmKYgo/mILAqtRYbkdQD8Ep/Hk2PQ5+aEAEx+IU713RTDmuBaH0c8P5ZozurNu5ObRQ==}
    dependencies:
      esprima: 4.0.1
    dev: false

  /reflect.getprototypeof@1.0.4:
    resolution: {integrity: sha512-ECkTw8TmJwW60lOTR+ZkODISW6RQ8+2CL3COqtiJKLd6MmB45hN51HprHFziKLGkAuTGQhBb91V8cy+KHlaCjw==}
    engines: {node: '>= 0.4'}
    dependencies:
      call-bind: 1.0.5
      define-properties: 1.2.1
      es-abstract: 1.22.3
      get-intrinsic: 1.2.2
      globalthis: 1.0.3
      which-builtin-type: 1.1.3
    dev: true

  /regenerator-runtime@0.14.0:
    resolution: {integrity: sha512-srw17NI0TUWHuGa5CFGGmhfNIeja30WMBfbslPNhf6JrqQlLN5gcrvig1oqPxiVaXb0oW0XRKtH6Nngs5lKCIA==}

  /regexp.prototype.flags@1.5.1:
    resolution: {integrity: sha512-sy6TXMN+hnP/wMy+ISxg3krXx7BAtWVO4UouuCN/ziM9UEne0euamVNafDfvC83bRNr95y0V5iijeDQFUNpvrg==}
    engines: {node: '>= 0.4'}
    dependencies:
      call-bind: 1.0.5
      define-properties: 1.2.1
      set-function-name: 2.0.1
    dev: true

  /relay-runtime@12.0.0:
    resolution: {integrity: sha512-QU6JKr1tMsry22DXNy9Whsq5rmvwr3LSZiiWV/9+DFpuTWvp+WFhobWMc8TC4OjKFfNhEZy7mOiqUAn5atQtug==}
    dependencies:
      '@babel/runtime': 7.23.2
      fbjs: 3.0.5
      invariant: 2.2.4
    transitivePeerDependencies:
      - encoding
    dev: true

  /remedial@1.0.8:
    resolution: {integrity: sha512-/62tYiOe6DzS5BqVsNpH/nkGlX45C/Sp6V+NtiN6JQNS1Viay7cWkazmRkrQrdFj2eshDe96SIQNIoMxqhzBOg==}
    dev: true

  /remove-trailing-separator@1.1.0:
    resolution: {integrity: sha512-/hS+Y0u3aOfIETiaiirUFwDBDzmXPvO+jAfKTitUngIPzdKc6Z0LoFjM/CK5PL4C+eKwHohlHAb6H0VFfmmUsw==}
    dev: true

  /remove-trailing-spaces@1.0.8:
    resolution: {integrity: sha512-O3vsMYfWighyFbTd8hk8VaSj9UAGENxAtX+//ugIst2RMk5e03h6RoIS+0ylsFxY1gvmPuAY/PO4It+gPEeySA==}
    dev: true

  /request@2.88.2:
    resolution: {integrity: sha512-MsvtOrfG9ZcrOwAW+Qi+F6HbD0CWXEh9ou77uOb7FM2WPhwT7smM833PzanhJLsgXjN89Ir6V2PczXNnMpwKhw==}
    engines: {node: '>= 6'}
    deprecated: request has been deprecated, see https://github.com/request/request/issues/3142
    dependencies:
      aws-sign2: 0.7.0
      aws4: 1.12.0
      caseless: 0.12.0
      combined-stream: 1.0.8
      extend: 3.0.2
      forever-agent: 0.6.1
      form-data: 2.3.3
      har-validator: 5.1.5
      http-signature: 1.2.0
      is-typedarray: 1.0.0
      isstream: 0.1.2
      json-stringify-safe: 5.0.1
      mime-types: 2.1.35
      oauth-sign: 0.9.0
      performance-now: 2.1.0
      qs: 6.5.3
      safe-buffer: 5.2.1
      tough-cookie: 2.5.0
      tunnel-agent: 0.6.0
      uuid: 3.4.0
    dev: false

  /require-directory@2.1.1:
    resolution: {integrity: sha512-fGxEI7+wsG9xrvdjsrlmL22OMTTiHRwAMroiEeMgq8gzoLC/PQr7RsRDSTLUg/bZAZtF+TVIkHc6/4RIKrui+Q==}
    engines: {node: '>=0.10.0'}

  /require-main-filename@2.0.0:
    resolution: {integrity: sha512-NKN5kMDylKuldxYLSUfrbo5Tuzh4hd+2E8NPPX02mZtn1VuREQToYe/ZdlJy+J3uCpfaiGF05e7B8W0iXbQHmg==}

  /resolve-cwd@3.0.0:
    resolution: {integrity: sha512-OrZaX2Mb+rJCpH/6CpSqt9xFVpN++x01XnN2ie9g6P5/3xelLAkXWVADpdz1IHD/KFfEXyE6V0U01OQ3UO2rEg==}
    engines: {node: '>=8'}
    dependencies:
      resolve-from: 5.0.0
    dev: true

  /resolve-from@4.0.0:
    resolution: {integrity: sha512-pb/MYmXstAkysRFx8piNI1tGFNQIFA3vkE3Gq4EuA1dF6gHp/+vgZqsCGJapvy8N3Q+4o7FwvquPJcnZ7RYy4g==}
    engines: {node: '>=4'}

  /resolve-from@5.0.0:
    resolution: {integrity: sha512-qYg9KP24dD5qka9J47d0aVky0N+b4fTU89LN9iDnjB5waksiC49rvMB0PrUJQGoTmH50XPiqOvAjDfaijGxYZw==}
    engines: {node: '>=8'}
    dev: true

  /resolve-pkg-maps@1.0.0:
    resolution: {integrity: sha512-seS2Tj26TBVOC2NIc2rOe2y2ZO7efxITtLZcGSOnHHNOQ7CkiUBfw0Iw2ck6xkIhPwLhKNLS8BO+hEpngQlqzw==}
    dev: true

  /resolve.exports@2.0.2:
    resolution: {integrity: sha512-X2UW6Nw3n/aMgDVy+0rSqgHlv39WZAlZrXCdnbyEiKm17DSqHX4MmQMaST3FbeWR5FTuRcUwYAziZajji0Y7mg==}
    engines: {node: '>=10'}
    dev: true

  /resolve@1.22.8:
    resolution: {integrity: sha512-oKWePCxqpd6FlLvGV1VU0x7bkPmmCNolxzjMf4NczoDnQcIWrAF+cPtZn5i6n+RfD2d9i0tzpKnG6Yk168yIyw==}
    hasBin: true
    dependencies:
      is-core-module: 2.13.1
      path-parse: 1.0.7
      supports-preserve-symlinks-flag: 1.0.0

  /resolve@2.0.0-next.5:
    resolution: {integrity: sha512-U7WjGVG9sH8tvjW5SmGbQuui75FiyjAX72HX15DwBBwF9dNiQZRQAg9nnPhYy+TUnE0+VcrttuvNI8oSxZcocA==}
    hasBin: true
    dependencies:
      is-core-module: 2.13.1
      path-parse: 1.0.7
      supports-preserve-symlinks-flag: 1.0.0
    dev: true

  /response-iterator@0.2.6:
    resolution: {integrity: sha512-pVzEEzrsg23Sh053rmDUvLSkGXluZio0qu8VT6ukrYuvtjVfCbDZH9d6PGXb8HZfzdNZt8feXv/jvUzlhRgLnw==}
    engines: {node: '>=0.8'}
    dev: false

  /restore-cursor@3.1.0:
    resolution: {integrity: sha512-l+sSefzHpj5qimhFSE5a8nufZYAM3sBSVMAPtYkmC+4EH2anSGaEMXSD0izRQbu9nfyQ9y5JrVmp7E8oZrUjvA==}
    engines: {node: '>=8'}
    dependencies:
      onetime: 5.1.2
      signal-exit: 3.0.7

  /retimer@3.0.0:
    resolution: {integrity: sha512-WKE0j11Pa0ZJI5YIk0nflGI7SQsfl2ljihVy7ogh7DeQSeYAUi0ubZ/yEueGtDfUPk6GH5LRw1hBdLq4IwUBWA==}
    dev: false

  /reusify@1.0.4:
    resolution: {integrity: sha512-U9nH88a3fc/ekCF1l0/UP1IosiuIjyTh7hBvXVMHYgVcfGvt897Xguj2UOLDeI5BG2m7/uwyaLVT6fbtCwTyzw==}
    engines: {iojs: '>=1.0.0', node: '>=0.10.0'}

  /rfdc@1.3.0:
    resolution: {integrity: sha512-V2hovdzFbOi77/WajaSMXk2OLm+xNIeQdMMuB7icj7bk6zi2F8GGAxigcnDFpJHbNyNcgyJDiP+8nOrY5cZGrA==}
    dev: true

  /rimraf@2.7.1:
    resolution: {integrity: sha512-uWjbaKIK3T1OSVptzX7Nl6PvQ3qAGtKEtVRjRuazjfL3Bx5eI409VZSqgND+4UNnmzLVdPj9FqFJNPqBZFve4w==}
    hasBin: true
    dependencies:
      glob: 7.2.3
    dev: false

  /rimraf@3.0.2:
    resolution: {integrity: sha512-JZkJMZkAGFFPP2YqXZXPbMlMBgsxzE8ILs4lMIX/2o0L9UBw9O/Y3o6wFw/i9YLapcUJWwqbi3kdxIPdC62TIA==}
    hasBin: true
    dependencies:
      glob: 7.2.3

  /rimraf@5.0.1:
    resolution: {integrity: sha512-OfFZdwtd3lZ+XZzYP/6gTACubwFcHdLRqS9UX3UwpU2dnGQYkPFISRwvM3w9IiB2w7bW5qGo/uAwE4SmXXSKvg==}
    engines: {node: '>=14'}
    hasBin: true
    dependencies:
      glob: 10.3.3
    dev: true

  /ripemd160@2.0.2:
    resolution: {integrity: sha512-ii4iagi25WusVoiC4B4lq7pbXfAp3D9v5CwfkY33vffw2+pkDjY1D8GaN7spsxvCSx8dkPqOZCEZyfxcmJG2IA==}
    dependencies:
      hash-base: 3.1.0
      inherits: 2.0.4
    dev: false

  /rlp@2.2.7:
    resolution: {integrity: sha512-d5gdPmgQ0Z+AklL2NVXr/IoSjNZFfTVvQWzL/AM2AOcSzYP2xjlb0AC8YyCLc41MSNf6P6QVtjgPdmVtzb+4lQ==}
    hasBin: true
    dependencies:
      bn.js: 5.2.1
    dev: false

  /rpc-websockets@7.6.2:
    resolution: {integrity: sha512-+M1fOYMPxvOQDHbSItkD/an4fRwPZ1Nft1zv48G84S0TyChG2A1GXmjWkbs3o2NxW+q36H9nM2uLo5yojTrPaA==}
    dependencies:
      '@babel/runtime': 7.23.2
      eventemitter3: 4.0.7
      uuid: 8.3.2
      ws: 8.14.2(bufferutil@4.0.8)(utf-8-validate@5.0.10)
    optionalDependencies:
      bufferutil: 4.0.8
      utf-8-validate: 5.0.10

  /run-async@2.4.1:
    resolution: {integrity: sha512-tvVnVv01b8c1RrA6Ep7JkStj85Guv/YrMcwqYQnwjsAS2cTmmPGBBjAjpCW7RrSodNSoE2/qg9O4bceNvUuDgQ==}
    engines: {node: '>=0.12.0'}
    dev: true

  /run-parallel@1.2.0:
    resolution: {integrity: sha512-5l4VyZR86LZ/lDxZTR6jqL8AFE2S0IFLMP26AbjsLVADxHdhB/c0GUsH+y39UfCi3dzz8OlQuPmnaJOMoDHQBA==}
    dependencies:
      queue-microtask: 1.2.3

  /rxjs@6.6.7:
    resolution: {integrity: sha512-hTdwr+7yYNIT5n4AMYp85KA6yw2Va0FLa3Rguvbpa4W3I5xynaBZo41cM3XM+4Q6fRMj3sBYIR1VAmZMXYJvRQ==}
    engines: {npm: '>=2.0.0'}
    dependencies:
      tslib: 1.14.1

  /rxjs@7.8.1:
    resolution: {integrity: sha512-AA3TVj+0A2iuIoQkWEK/tqFjBq2j+6PO6Y0zJcvzLAFhEFIO3HL0vls9hWLncZbAAbK0mar7oZ4V079I/qPMxg==}
    dependencies:
      tslib: 2.6.1
    dev: true

  /safe-array-concat@1.0.1:
    resolution: {integrity: sha512-6XbUAseYE2KtOuGueyeobCySj9L4+66Tn6KQMOPQJrAJEowYKW/YR/MGJZl7FdydUdaFu4LYyDZjxf4/Nmo23Q==}
    engines: {node: '>=0.4'}
    dependencies:
      call-bind: 1.0.5
      get-intrinsic: 1.2.2
      has-symbols: 1.0.3
      isarray: 2.0.5
    dev: true

  /safe-buffer@5.1.2:
    resolution: {integrity: sha512-Gd2UZBJDkXlY7GbJxfsE8/nvKkUEU1G38c1siN6QP6a9PT9MmHB8GnpscSmMJSoF8LOIrt8ud/wPtojys4G6+g==}
    dev: false

  /safe-buffer@5.2.1:
    resolution: {integrity: sha512-rp3So07KcdmmKbGvgaNxQSJr7bGVSVk5S9Eq1F+ppbRo70+YeaDxkw5Dd8NPN+GD6bjnYm2VuPuCXmpuYvmCXQ==}

  /safe-json-utils@1.1.1:
    resolution: {integrity: sha512-SAJWGKDs50tAbiDXLf89PDwt9XYkWyANFWVzn4dTXl5QyI8t2o/bW5/OJl3lvc2WVU4MEpTo9Yz5NVFNsp+OJQ==}

  /safe-regex-test@1.0.0:
    resolution: {integrity: sha512-JBUUzyOgEwXQY1NuPtvcj/qcBDbDmEvWufhlnXZIm75DEHp+afM1r1ujJpJsV/gSM4t59tpDyPi1sd6ZaPFfsA==}
    dependencies:
      call-bind: 1.0.5
      get-intrinsic: 1.2.2
      is-regex: 1.1.4
    dev: true

  /safe-stable-stringify@2.4.3:
    resolution: {integrity: sha512-e2bDA2WJT0wxseVd4lsDP4+3ONX6HpMXQa1ZhFQ7SU+GjvORCmShbCMltrtIDfkYhVHrOcPtj+KhmDBdPdZD1g==}
    engines: {node: '>=10'}

  /safer-buffer@2.1.2:
    resolution: {integrity: sha512-YZo3K82SD7Riyi0E1EQPojLz7kpepnSQI9IyPbHHg1XXXevb5dJI7tpyN2ADxGcQbHG7vcyRHk0cbwqcQriUtg==}

  /sass@1.69.5:
    resolution: {integrity: sha512-qg2+UCJibLr2LCVOt3OlPhr/dqVHWOa9XtZf2OjbLs/T4VPSJ00udtgJxH3neXZm+QqX8B+3cU7RaLqp1iVfcQ==}
    engines: {node: '>=14.0.0'}
    hasBin: true
    dependencies:
      chokidar: 3.5.3
      immutable: 4.3.4
      source-map-js: 1.0.2
    dev: false

  /scheduler@0.23.0:
    resolution: {integrity: sha512-CtuThmgHNg7zIZWAXi3AsyIzA3n4xx7aNyjwC2VJldO2LMVDhFK+63xGqq6CsJH4rTAt6/M+N4GhZiDYPx9eUw==}
    dependencies:
      loose-envify: 1.4.0

  /scrypt-js@3.0.1:
    resolution: {integrity: sha512-cdwTTnqPu0Hyvf5in5asVdZocVDTNRmR7XEcJuIzMjJeSHybHl7vpB66AzwTaIg6CLSbtjcxc8fqcySfnTkccA==}
    dev: false

  /scuid@1.1.0:
    resolution: {integrity: sha512-MuCAyrGZcTLfQoH2XoBlQ8C6bzwN88XT/0slOGz0pn8+gIP85BOAfYa44ZXQUTOwRwPU0QvgU+V+OSajl/59Xg==}
    dev: true

  /secp256k1@4.0.3:
    resolution: {integrity: sha512-NLZVf+ROMxwtEj3Xa562qgv2BK5e2WNmXPiOdVIPLgs6lyTzMvBq0aWTYMI5XCP9jZMVKOcqZLw/Wc4vDkuxhA==}
    engines: {node: '>=10.0.0'}
    requiresBuild: true
    dependencies:
      elliptic: 6.5.4
      node-addon-api: 2.0.2
      node-gyp-build: 4.6.1
    dev: false

  /semver@6.3.1:
    resolution: {integrity: sha512-BR7VvDCVHO+q2xBEWskxS6DJE1qRnb7DxzUrogb71CWoSficBxYsiAGd+Kl0mmq/MprG9yArRkyrQxTO6XjMzA==}
    hasBin: true

  /semver@7.4.0:
    resolution: {integrity: sha512-RgOxM8Mw+7Zus0+zcLEUn8+JfoLpj/huFTItQy2hsM4khuC1HYRDp0cU482Ewn/Fcy6bCjufD8vAj7voC66KQw==}
    engines: {node: '>=10'}
    hasBin: true
    dependencies:
      lru-cache: 6.0.0
    dev: false

  /semver@7.5.4:
    resolution: {integrity: sha512-1bCSESV6Pv+i21Hvpxp3Dx+pSD8lIPt8uVjRrxAUt/nbswYc+tK6Y2btiULjd4+fnq15PX+nqQDC7Oft7WkwcA==}
    engines: {node: '>=10'}
    hasBin: true
    dependencies:
      lru-cache: 6.0.0

  /sentence-case@3.0.4:
    resolution: {integrity: sha512-8LS0JInaQMCRoQ7YUytAo/xUu5W2XnQxV2HI/6uM6U7CITS1RqPElr30V6uIqyMKM9lJGRVFy5/4CuzcixNYSg==}
    dependencies:
      no-case: 3.0.4
      tslib: 2.6.2
      upper-case-first: 2.0.2
    dev: true

  /set-blocking@2.0.0:
    resolution: {integrity: sha512-KiKBS8AnWGEyLzofFfmvKwpdPzqiy16LvQfK3yv/fVH7Bj13/wl3JSR1J+rfgRE9q7xUJK4qvgS8raSOeLUehw==}

  /set-function-length@1.1.1:
    resolution: {integrity: sha512-VoaqjbBJKiWtg4yRcKBQ7g7wnGnLV3M8oLvVWwOk2PdYY6PEFegR1vezXR0tw6fZGF9csVakIRjrJiy2veSBFQ==}
    engines: {node: '>= 0.4'}
    dependencies:
      define-data-property: 1.1.1
      get-intrinsic: 1.2.2
      gopd: 1.0.1
      has-property-descriptors: 1.0.1

  /set-function-name@2.0.1:
    resolution: {integrity: sha512-tMNCiqYVkXIZgc2Hnoy2IvC/f8ezc5koaRFkCjrpWzGpCd3qbZXPzVy9MAZzK1ch/X0jvSkojys3oqJN0qCmdA==}
    engines: {node: '>= 0.4'}
    dependencies:
      define-data-property: 1.1.1
      functions-have-names: 1.2.3
      has-property-descriptors: 1.0.1
    dev: true

  /setimmediate@1.0.5:
    resolution: {integrity: sha512-MATJdZp8sLqDl/68LfQmbP8zKPLQNV6BIZoIgrscFDQ+RsvK/BxeDQOgyxKKoh0y/8h3BqVFnCqQ/gd+reiIXA==}

  /sha.js@2.4.11:
    resolution: {integrity: sha512-QMEp5B7cftE7APOjk5Y6xgrbWu+WkLVQwk8JNjZ8nKRciZaByEW6MubieAiToS7+dwvrjGhH8jRXz3MVd0AYqQ==}
    hasBin: true
    dependencies:
      inherits: 2.0.4
      safe-buffer: 5.2.1

  /shallow-equal@1.2.1:
    resolution: {integrity: sha512-S4vJDjHHMBaiZuT9NPb616CSmLf618jawtv3sufLl6ivK8WocjAo58cXwbRV1cgqxH0Qbv+iUt6m05eqEa2IRA==}
    dev: false

  /sharp@0.32.6:
    resolution: {integrity: sha512-KyLTWwgcR9Oe4d9HwCwNM2l7+J0dUQwn/yf7S0EnTtb0eVS4RxO0eUSvxPtzT4F3SY+C4K6fqdv/DO27sJ/v/w==}
    engines: {node: '>=14.15.0'}
    requiresBuild: true
    dependencies:
      color: 4.2.3
      detect-libc: 2.0.2
      node-addon-api: 6.1.0
      prebuild-install: 7.1.1
      semver: 7.5.4
      simple-get: 4.0.1
      tar-fs: 3.0.4
      tunnel-agent: 0.6.0
    dev: false

  /shebang-command@2.0.0:
    resolution: {integrity: sha512-kHxr2zZpYtdmrN1qDjrrX/Z1rR1kG8Dx+gkpK1G4eXmvXswmcE1hTWBWYUzlraYw1/yZp6YuDY77YtvbN0dmDA==}
    engines: {node: '>=8'}
    dependencies:
      shebang-regex: 3.0.0

  /shebang-regex@3.0.0:
    resolution: {integrity: sha512-7++dFhtcx3353uBaq8DDR4NuxBetBzC7ZQOhmTQInHEd6bSrXdiEyzCvG07Z44UYdLShWUyXt5M/yhz8ekcb1A==}
    engines: {node: '>=8'}

  /shell-quote@1.8.1:
    resolution: {integrity: sha512-6j1W9l1iAs/4xYBI1SYOVZyFcCis9b4KCLQ8fgAGG07QvzaRLVVRQvAy85yNmmZSjYjg4MWh4gNvlPujU/5LpA==}
    dev: true

  /side-channel@1.0.4:
    resolution: {integrity: sha512-q5XPytqFEIKHkGdiMIrY10mvLRvnQh42/+GoBlFW3b2LXLE2xxJpZFdm94we0BaoV3RwJyGqg5wS7epxTv0Zvw==}
    dependencies:
      call-bind: 1.0.5
      get-intrinsic: 1.2.2
      object-inspect: 1.13.1

  /signal-exit@3.0.7:
    resolution: {integrity: sha512-wnD2ZE+l+SPC/uoS0vXeE9L1+0wuaMqKlfz9AMUo38JsyLSBWSFcHR1Rri62LZc12vLr1gb3jl7iwQhgwpAbGQ==}

  /signal-exit@4.0.2:
    resolution: {integrity: sha512-MY2/qGx4enyjprQnFaZsHib3Yadh3IXyV2C321GY0pjGfVBu4un0uDJkwgdxqO+Rdx8JMT8IfJIRwbYVz3Ob3Q==}
    engines: {node: '>=14'}
    dev: true

  /signedsource@1.0.0:
    resolution: {integrity: sha512-6+eerH9fEnNmi/hyM1DXcRK3pWdoMQtlkQ+ns0ntzunjKqp5i3sKCc80ym8Fib3iaYhdJUOPdhlJWj1tvge2Ww==}
    dev: true

  /simple-concat@1.0.1:
    resolution: {integrity: sha512-cSFtAPtRhljv69IK0hTVZQ+OfE9nePi/rtJmw5UjHeVyVroEqJXP1sFztKUy1qU+xvz3u/sfYJLa947b7nAN2Q==}
    dev: false

  /simple-get@4.0.1:
    resolution: {integrity: sha512-brv7p5WgH0jmQJr1ZDDfKDOSeWWg+OVypG99A/5vYGPqJ6pxiaHLy8nxtFjBA7oMa01ebA9gfh1uMCFqOuXxvA==}
    dependencies:
      decompress-response: 6.0.0
      once: 1.4.0
      simple-concat: 1.0.1
    dev: false

  /simple-swizzle@0.2.2:
    resolution: {integrity: sha512-JA//kQgZtbuY83m+xT+tXJkmJncGMTFT+C+g2h2R9uxkYIrE2yy9sgmcLhCnw57/WSD+Eh3J97FPEDFnbXnDUg==}
    dependencies:
      is-arrayish: 0.3.2
    dev: false

  /simple-update-notifier@2.0.0:
    resolution: {integrity: sha512-a2B9Y0KlNXl9u/vsW6sTIu9vGEpfKu2wRV6l1H3XEas/0gUIzGzBoP/IouTcUQbm9JWZLH3COxyn03TYlFax6w==}
    engines: {node: '>=10'}
    dependencies:
      semver: 7.5.4
    dev: true

  /sisteransi@1.0.5:
    resolution: {integrity: sha512-bLGGlR1QxBcynn2d5YmDX4MGjlZvy2MRBDRNHLJ8VI6l6+9FUiyTFNJ0IveOSP0bcXgVDPRcfGqA0pjaqUpfVg==}
    dev: true

  /slash@3.0.0:
    resolution: {integrity: sha512-g9Q1haeby36OSStwb4ntCGGGaKsaVSjQ68fBxoQcutl5fS1vuY18H3wSt3jFyFtrkx+Kz0V1G85A4MyAdDMi2Q==}
    engines: {node: '>=8'}

  /slice-ansi@3.0.0:
    resolution: {integrity: sha512-pSyv7bSTC7ig9Dcgbw9AuRNUb5k5V6oDudjZoMBSr13qpLBG7tB+zgCkARjq7xIUgdz5P1Qe8u+rSGdouOOIyQ==}
    engines: {node: '>=8'}
    dependencies:
      ansi-styles: 4.3.0
      astral-regex: 2.0.0
      is-fullwidth-code-point: 3.0.0
    dev: true

  /slice-ansi@4.0.0:
    resolution: {integrity: sha512-qMCMfhY040cVHT43K9BFygqYbUPFZKHOg7K73mtTWJRb8pyP3fzf4Ixd5SzdEJQ6MRUg/WBnOLxghZtKKurENQ==}
    engines: {node: '>=10'}
    dependencies:
      ansi-styles: 4.3.0
      astral-regex: 2.0.0
      is-fullwidth-code-point: 3.0.0
    dev: true

  /slice-ansi@5.0.0:
    resolution: {integrity: sha512-FC+lgizVPfie0kkhqUScwRu1O/lF6NOgJmlCgK+/LYxDCTk8sGelYaHDhFcDN+Sn3Cv+3VSa4Byeo+IMCzpMgQ==}
    engines: {node: '>=12'}
    dependencies:
      ansi-styles: 6.2.1
      is-fullwidth-code-point: 4.0.0
    dev: true

  /snake-case@3.0.4:
    resolution: {integrity: sha512-LAOh4z89bGQvl9pFfNF8V146i7o7/CqFPbqzYgP+yYzDIDeS9HaNFtXABamRW+AQzEVODcvE79ljJ+8a9YSdMg==}
    dependencies:
      dot-case: 3.0.4
      tslib: 2.6.2
    dev: true

  /sonic-boom@2.8.0:
    resolution: {integrity: sha512-kuonw1YOYYNOve5iHdSahXPOK49GqwA+LZhI6Wz/l0rP57iKyXXIHaRagOBHAPmGwJC6od2Z9zgvZ5loSgMlVg==}
    dependencies:
      atomic-sleep: 1.0.0

  /source-map-js@1.0.2:
    resolution: {integrity: sha512-R0XvVJ9WusLiqTCEiGCmICCMplcCkIwwR11mOSD9CR5u+IXYdiseeEuXCVAjS54zqwkLcPNnmU4OeJ6tUrWhDw==}
    engines: {node: '>=0.10.0'}

  /source-map-support@0.5.13:
    resolution: {integrity: sha512-SHSKFHadjVA5oR4PPqhtAVdcBWwRYVd6g6cAXnIbRiIwc2EhPrTuKUBdSLvlEKyIP3GCf89fltvcZiP9MMFA1w==}
    dependencies:
      buffer-from: 1.1.2
      source-map: 0.6.1
    dev: true

  /source-map-support@0.5.21:
    resolution: {integrity: sha512-uBHU3L3czsIyYXKX88fdrGovxdSCoTGDRZ6SYXtSRxLZUzHg5P/66Ht6uoUlHu9EZod+inXhKo3qQgwXUT/y1w==}
    dependencies:
      buffer-from: 1.1.2
      source-map: 0.6.1

  /source-map@0.5.7:
    resolution: {integrity: sha512-LbrmJOMUSdEVxIKvdcJzQC+nQhe8FUZQTXQy6+I75skNgn3OoQ0DZA8YnFa7gp8tqtL3KPf1kmo0R5DoApeSGQ==}
    engines: {node: '>=0.10.0'}
    dev: false

  /source-map@0.6.1:
    resolution: {integrity: sha512-UjgapumWlbMhkBgzT7Ykc5YXUT46F0iKu8SGXq0bcwP5dz/h0Plj6enJqjz1Zbq2l5WaqYnrVbwWOWMyF3F47g==}
    engines: {node: '>=0.10.0'}

  /split-ca@1.0.1:
    resolution: {integrity: sha512-Q5thBSxp5t8WPTTJQS59LrGqOZqOsrhDGDVm8azCqIBjSBd7nd9o2PM+mDulQQkh8h//4U6hFZnc/mul8t5pWQ==}
    dev: false

  /split-on-first@1.1.0:
    resolution: {integrity: sha512-43ZssAJaMusuKWL8sKUBQXHWOpq8d6CfN/u1p4gUzfJkM05C8rxTmYrkIPTXapZpORA6LkkzcUulJ8FqA7Uudw==}
    engines: {node: '>=6'}

  /split2@4.2.0:
    resolution: {integrity: sha512-UcjcJOWknrNkF6PLX83qcHM6KHgVKNkV62Y8a5uYDVv9ydGQVwAHMKqHdJje1VTWpljG0WYpCDhrCdAOYH4TWg==}
    engines: {node: '>= 10.x'}

  /sponge-case@1.0.1:
    resolution: {integrity: sha512-dblb9Et4DAtiZ5YSUZHLl4XhH4uK80GhAZrVXdN4O2P4gQ40Wa5UIOPUHlA/nFd2PLblBZWUioLMMAVrgpoYcA==}
    dependencies:
      tslib: 2.6.2
    dev: true

  /sprintf-js@1.0.3:
    resolution: {integrity: sha512-D9cPgkvLlV3t3IzL0D0YLvGA9Ahk4PcvVwUbN0dSGr1aP0Nrt4AEnTUbuGvquEC0mA64Gqt1fzirlRs5ibXx8g==}

  /sshpk@1.18.0:
    resolution: {integrity: sha512-2p2KJZTSqQ/I3+HX42EpYOa2l3f8Erv8MWKsy2I9uf4wA7yFIkXRffYdsx86y6z4vHtV8u7g+pPlr8/4ouAxsQ==}
    engines: {node: '>=0.10.0'}
    hasBin: true
    dependencies:
      asn1: 0.2.6
      assert-plus: 1.0.0
      bcrypt-pbkdf: 1.0.2
      dashdash: 1.14.1
      ecc-jsbn: 0.1.2
      getpass: 0.1.7
      jsbn: 0.1.1
      safer-buffer: 2.1.2
      tweetnacl: 0.14.5
    dev: false

  /stack-utils@2.0.6:
    resolution: {integrity: sha512-XlkWvfIm6RmsWtNJx+uqtKLS8eqFbxUg0ZzLXqY0caEy9l7hruX8IpiDnjsLavoBgqCCR71TqWO8MaXYheJ3RQ==}
    engines: {node: '>=10'}
    dependencies:
      escape-string-regexp: 2.0.0
    dev: true

  /stream-browserify@3.0.0:
    resolution: {integrity: sha512-H73RAHsVBapbim0tU2JwwOiXUj+fikfiaoYAKHF3VJfA0pe2BCzkhAHBlLG6REzE+2WNZcxOXjK7lkso+9euLA==}
    dependencies:
      inherits: 2.0.4
      readable-stream: 3.6.2

  /stream-shift@1.0.1:
    resolution: {integrity: sha512-AiisoFqQ0vbGcZgQPY1cdP2I76glaVA/RauYR4G4thNFgkTqr90yXTo4LYX60Jl+sIlPNHHdGSwo01AvbKUSVQ==}

  /stream-to-it@0.2.4:
    resolution: {integrity: sha512-4vEbkSs83OahpmBybNJXlJd7d6/RxzkkSdT3I0mnGt79Xd2Kk+e1JqbvAvsQfCeKj3aKb0QIWkyK3/n0j506vQ==}
    dependencies:
      get-iterator: 1.0.2
    dev: false

  /streamsearch@1.1.0:
    resolution: {integrity: sha512-Mcc5wHehp9aXz1ax6bZUyY5afg9u2rv5cqQI3mRrYkGC8rW2hM02jWuwjtL++LS5qinSyhj2QfLyNsuc+VsExg==}
    engines: {node: '>=10.0.0'}

  /streamx@2.15.6:
    resolution: {integrity: sha512-q+vQL4AAz+FdfT137VF69Cc/APqUbxy+MDOImRrMvchJpigHj9GksgDU2LYbO9rx7RX6osWgxJB2WxhYv4SZAw==}
    dependencies:
      fast-fifo: 1.3.2
      queue-tick: 1.0.1
    dev: false

  /strict-uri-encode@2.0.0:
    resolution: {integrity: sha512-QwiXZgpRcKkhTj2Scnn++4PKtWsH0kpzZ62L2R6c/LUVYv7hVnZqcg2+sMuT6R7Jusu1vviK/MFsu6kNJfWlEQ==}
    engines: {node: '>=4'}

  /string-argv@0.3.2:
    resolution: {integrity: sha512-aqD2Q0144Z+/RqG52NeHEkZauTAUWJO8c6yTftGJKO3Tja5tUgIfmIl6kExvhtxSDP7fXB6DvzkfMpCd/F3G+Q==}
    engines: {node: '>=0.6.19'}
    dev: true

  /string-env-interpolation@1.0.1:
    resolution: {integrity: sha512-78lwMoCcn0nNu8LszbP1UA7g55OeE4v7rCeWnM5B453rnNr4aq+5it3FEYtZrSEiMvHZOZ9Jlqb0OD0M2VInqg==}
    dev: true

  /string-length@4.0.2:
    resolution: {integrity: sha512-+l6rNN5fYHNhZZy41RXsYptCjA2Igmq4EG7kZAYFQI1E1VTXarr6ZPXBg6eq7Y6eK4FEhY6AJlyuFIb/v/S0VQ==}
    engines: {node: '>=10'}
    dependencies:
      char-regex: 1.0.2
      strip-ansi: 6.0.1
    dev: true

  /string-width@2.1.1:
    resolution: {integrity: sha512-nOqH59deCq9SRHlxq1Aw85Jnt4w6KvLKqWVik6oA9ZklXLNIOlqg4F2yrT1MVaTjAqvVwdfeZ7w7aCvJD7ugkw==}
    engines: {node: '>=4'}
    dependencies:
      is-fullwidth-code-point: 2.0.0
      strip-ansi: 4.0.0
    dev: false

  /string-width@4.2.3:
    resolution: {integrity: sha512-wKyQRQpjJ0sIp62ErSZdGsjMJWsap5oRNihHhu6G7JVO/9jIB6UyevL+tXuOqrng8j/cxKTWyWUwvSTriiZz/g==}
    engines: {node: '>=8'}
    dependencies:
      emoji-regex: 8.0.0
      is-fullwidth-code-point: 3.0.0
      strip-ansi: 6.0.1

  /string-width@5.1.2:
    resolution: {integrity: sha512-HnLOCR3vjcY8beoNLtcjZ5/nxn2afmME6lhrDrebokqMap+XbeW8n9TXpPDOqdGK5qcI3oT0GKTW6wC7EMiVqA==}
    engines: {node: '>=12'}
    dependencies:
      eastasianwidth: 0.2.0
      emoji-regex: 9.2.2
      strip-ansi: 7.1.0
    dev: true

  /string.prototype.matchall@4.0.10:
    resolution: {integrity: sha512-rGXbGmOEosIQi6Qva94HUjgPs9vKW+dkG7Y8Q5O2OYkWL6wFaTRZO8zM4mhP94uX55wgyrXzfS2aGtGzUL7EJQ==}
    dependencies:
      call-bind: 1.0.5
      define-properties: 1.2.1
      es-abstract: 1.22.3
      get-intrinsic: 1.2.2
      has-symbols: 1.0.3
      internal-slot: 1.0.6
      regexp.prototype.flags: 1.5.1
      set-function-name: 2.0.1
      side-channel: 1.0.4
    dev: true

  /string.prototype.trim@1.2.8:
    resolution: {integrity: sha512-lfjY4HcixfQXOfaqCvcBuOIapyaroTXhbkfJN3gcB1OtyupngWK4sEET9Knd0cXd28kTUqu/kHoV4HKSJdnjiQ==}
    engines: {node: '>= 0.4'}
    dependencies:
      call-bind: 1.0.5
      define-properties: 1.2.1
      es-abstract: 1.22.3
    dev: true

  /string.prototype.trimend@1.0.7:
    resolution: {integrity: sha512-Ni79DqeB72ZFq1uH/L6zJ+DKZTkOtPIHovb3YZHQViE+HDouuU4mBrLOLDn5Dde3RF8qw5qVETEjhu9locMLvA==}
    dependencies:
      call-bind: 1.0.5
      define-properties: 1.2.1
      es-abstract: 1.22.3
    dev: true

  /string.prototype.trimstart@1.0.7:
    resolution: {integrity: sha512-NGhtDFu3jCEm7B4Fy0DpLewdJQOZcQ0rGbwQ/+stjnrp2i+rlKeCvos9hOIeCmqwratM47OBxY7uFZzjxHXmrg==}
    dependencies:
      call-bind: 1.0.5
      define-properties: 1.2.1
      es-abstract: 1.22.3
    dev: true

  /string_decoder@0.10.31:
    resolution: {integrity: sha512-ev2QzSzWPYmy9GuqfIVildA4OdcGLeFZQrq5ys6RtiuF+RQQiZWr8TZNyAcuVXyQRYfEO+MsoB/1BuQVhOJuoQ==}
    dev: false

  /string_decoder@1.1.1:
    resolution: {integrity: sha512-n/ShnvDi6FHbbVfviro+WojiFzv+s8MPMHBczVePfUpDJLwoLT0ht1l4YwBCbi8pJAveEEdnkHyPyTP/mzRfwg==}
    dependencies:
      safe-buffer: 5.1.2
    dev: false

  /string_decoder@1.3.0:
    resolution: {integrity: sha512-hkRX8U1WjJFd8LsDJ2yQ/wWWxaopEsABU1XfkM8A+j0+85JAGppt16cr1Whg6KIbb4okU6Mql6BOj+uup/wKeA==}
    dependencies:
      safe-buffer: 5.2.1

  /strip-ansi@4.0.0:
    resolution: {integrity: sha512-4XaJ2zQdCzROZDivEVIDPkcQn8LMFSa8kj8Gxb/Lnwzv9A8VctNZ+lfivC/sV3ivW8ElJTERXZoPBRrZKkNKow==}
    engines: {node: '>=4'}
    dependencies:
      ansi-regex: 3.0.1
    dev: false

  /strip-ansi@6.0.1:
    resolution: {integrity: sha512-Y38VPSHcqkFrCpFnQ9vuSXmquuv5oXOKpGeT6aGrr3o3Gc9AlVa6JBfUSOCnbxGGZF+/0ooI7KrPuUSztUdU5A==}
    engines: {node: '>=8'}
    dependencies:
      ansi-regex: 5.0.1

  /strip-ansi@7.1.0:
    resolution: {integrity: sha512-iq6eVVI64nQQTRYq2KtEg2d2uU7LElhTJwsH4YzIHZshxlgZms/wIc4VoDQTlG/IvVIrBKG06CrZnp0qv7hkcQ==}
    engines: {node: '>=12'}
    dependencies:
      ansi-regex: 6.0.1
    dev: true

  /strip-bom@3.0.0:
    resolution: {integrity: sha512-vavAMRXOgBVNF6nyEEmL3DBK19iRpDcoIwW+swQ+CbGiu7lju6t+JklA1MHweoWtadgt4ISVUsXLyDq34ddcwA==}
    engines: {node: '>=4'}
    dev: true

  /strip-bom@4.0.0:
    resolution: {integrity: sha512-3xurFv5tEgii33Zi8Jtp55wEIILR9eh34FAW00PZf+JnSsTmV/ioewSgQl97JHvgjoRGwPShsWm+IdrxB35d0w==}
    engines: {node: '>=8'}
    dev: true

  /strip-final-newline@2.0.0:
    resolution: {integrity: sha512-BrpvfNAE3dcvq7ll3xVumzjKjZQ5tI1sEUIKr3Uoks0XUl45St3FlatVqef9prk4jRDzhW6WZg+3bk93y6pLjA==}
    engines: {node: '>=6'}

  /strip-final-newline@3.0.0:
    resolution: {integrity: sha512-dOESqjYr96iWYylGObzd39EuNTa5VJxyvVAEm5Jnh7KGo75V43Hk1odPQkNDyXNmUR6k+gEiDVXnjB8HJ3crXw==}
    engines: {node: '>=12'}
    dev: true

  /strip-hex-prefix@1.0.0:
    resolution: {integrity: sha512-q8d4ue7JGEiVcypji1bALTos+0pWtyGlivAWyPuTkHzuTCJqrK9sWxYQZUq6Nq3cuyv3bm734IhHvHtGGURU6A==}
    engines: {node: '>=6.5.0', npm: '>=3'}
    dependencies:
      is-hex-prefixed: 1.0.0
    dev: false

  /strip-json-comments@2.0.1:
    resolution: {integrity: sha512-4gB8na07fecVVkOI6Rs4e7T6NOTki5EmL7TUduTs6bu3EdnSycntVJ4re8kgZA+wx9IueI2Y11bfbgwtzuE0KQ==}
    engines: {node: '>=0.10.0'}
    dev: false

  /strip-json-comments@3.1.1:
    resolution: {integrity: sha512-6fPc+R4ihwqP6N/aIv2f1gMH8lOVtWQHoqC4yK6oSDVVocumAsfCqjkXnqiYMhmMwS/mEHLp7Vehlt3ql6lEig==}
    engines: {node: '>=8'}
    dev: true

  /style-value-types@5.0.0:
    resolution: {integrity: sha512-08yq36Ikn4kx4YU6RD7jWEv27v4V+PUsOGa4n/as8Et3CuODMJQ00ENeAVXAeydX4Z2j1XHZF1K2sX4mGl18fA==}
    dependencies:
      hey-listen: 1.0.8
      tslib: 2.6.2
    dev: false

  /styled-jsx@5.1.1(@babel/core@7.22.9)(react@18.2.0):
    resolution: {integrity: sha512-pW7uC1l4mBZ8ugbiZrcIsiIvVx1UmTfw7UkC3Um2tmfUq9Bhk8IiyEIPl6F8agHgjzku6j0xQEZbfA5uSgSaCw==}
    engines: {node: '>= 12.0.0'}
    peerDependencies:
      '@babel/core': '*'
      babel-plugin-macros: '*'
      react: '>= 16.8.0 || 17.x.x || ^18.0.0-0'
    peerDependenciesMeta:
      '@babel/core':
        optional: true
      babel-plugin-macros:
        optional: true
    dependencies:
      '@babel/core': 7.22.9
      client-only: 0.0.1
      react: 18.2.0
    dev: false

  /stylis@4.2.0:
    resolution: {integrity: sha512-Orov6g6BB1sDfYgzWfTHDOxamtX1bE/zo104Dh9e6fqJ3PooipYyfJ0pUmrZO2wAvO8YbEyeFrkV91XTsGMSrw==}
    dev: false

  /sucrase@3.34.0:
    resolution: {integrity: sha512-70/LQEZ07TEcxiU2dz51FKaE6hCTWC6vr7FOk3Gr0U60C3shtAN+H+BFr9XlYe5xqf3RA8nrc+VIwzCfnxuXJw==}
    engines: {node: '>=8'}
    hasBin: true
    dependencies:
      '@jridgewell/gen-mapping': 0.3.3
      commander: 4.1.1
      glob: 7.1.6
      lines-and-columns: 1.2.4
      mz: 2.7.0
      pirates: 4.0.6
      ts-interface-checker: 0.1.13
    dev: true

  /superstruct@0.14.2:
    resolution: {integrity: sha512-nPewA6m9mR3d6k7WkZ8N8zpTWfenFH3q9pA2PkuiZxINr9DKB2+40wEQf0ixn8VaGuJ78AB6iWOtStI+/4FKZQ==}

  /superstruct@1.0.3:
    resolution: {integrity: sha512-8iTn3oSS8nRGn+C2pgXSKPI3jmpm6FExNazNpjvqS6ZUJQCej3PUXEKM8NjHBOs54ExM+LPW/FBRhymrdcCiSg==}
    engines: {node: '>=14.0.0'}

  /supports-color@5.5.0:
    resolution: {integrity: sha512-QjVjwdXIt408MIiAqCX4oUKsgU2EqAGzs2Ppkm4aQYbjm+ZEWEcW4SfFNTr4uMNZma0ey4f5lgLrkB0aX0QMow==}
    engines: {node: '>=4'}
    dependencies:
      has-flag: 3.0.0

  /supports-color@7.2.0:
    resolution: {integrity: sha512-qpCAvRl9stuOHveKsn7HncJRvv501qIacKzQlO/+Lwxc9+0q2wLyv4Dfvt80/DPn2pqOBsJdDiogXGR9+OvwRw==}
    engines: {node: '>=8'}
    dependencies:
      has-flag: 4.0.0

  /supports-color@8.1.1:
    resolution: {integrity: sha512-MpUEN2OodtUzxvKQl72cUF7RQ5EiHsGvSsVG0ia9c5RbWGL2CI4C7EpPS8UTBIplnlzZiNuV56w+FuNxy3ty2Q==}
    engines: {node: '>=10'}
    dependencies:
      has-flag: 4.0.0

  /supports-hyperlinks@2.3.0:
    resolution: {integrity: sha512-RpsAZlpWcDwOPQA22aCH4J0t7L8JmAvsCxfOSEwm7cQs3LshN36QaTkwd70DnBOXDWGssw2eUoc8CaRWT0XunA==}
    engines: {node: '>=8'}
    dependencies:
      has-flag: 4.0.0
      supports-color: 7.2.0
    dev: false

  /supports-preserve-symlinks-flag@1.0.0:
    resolution: {integrity: sha512-ot0WnXS9fgdkgIcePe6RHNk1WA8+muPa6cSjeR3V8K27q9BB1rTE3R1p7Hv0z1ZyAc8s6Vvv8DIyWf681MAt0w==}
    engines: {node: '>= 0.4'}

  /swap-case@2.0.2:
    resolution: {integrity: sha512-kc6S2YS/2yXbtkSMunBtKdah4VFETZ8Oh6ONSmSd9bRxhqTrtARUCBUiWXH3xVPpvR7tz2CSnkuXVE42EcGnMw==}
    dependencies:
      tslib: 2.6.2
    dev: true

  /symbol-observable@4.0.0:
    resolution: {integrity: sha512-b19dMThMV4HVFynSAM1++gBHAbk2Tc/osgLIBZMKsyqh34jb2e8Os7T6ZW/Bt3pJFdBTd2JwAnAAEQV7rSNvcQ==}
    engines: {node: '>=0.10'}
    dev: false

  /sync-request@6.1.0:
    resolution: {integrity: sha512-8fjNkrNlNCrVc/av+Jn+xxqfCjYaBoHqCsDz6mt030UMxJGr+GSfCV1dQt2gRtlL63+VPidwDVLr7V2OcTSdRw==}
    engines: {node: '>=8.0.0'}
    dependencies:
      http-response-object: 3.0.2
      sync-rpc: 1.3.6
      then-request: 6.0.2
    dev: false

  /sync-rpc@1.3.6:
    resolution: {integrity: sha512-J8jTXuZzRlvU7HemDgHi3pGnh/rkoqR/OZSjhTyyZrEkkYQbk7Z33AXp37mkPfPpfdOuj7Ex3H/TJM1z48uPQw==}
    dependencies:
      get-port: 3.2.0
    dev: false

  /tabbable@6.2.0:
    resolution: {integrity: sha512-Cat63mxsVJlzYvN51JmVXIgNoUokrIaT2zLclCXjRd8boZ0004U4KCs/sToJ75C6sdlByWxpYnb5Boif1VSFew==}
    dev: false

  /tailwind-merge@1.8.1:
    resolution: {integrity: sha512-+fflfPxvHFr81hTJpQ3MIwtqgvefHZFUHFiIHpVIRXvG/nX9+gu2P7JNlFu2bfDMJ+uHhi/pUgzaYacMoXv+Ww==}
    dev: false

  /tailwindcss@3.3.5:
    resolution: {integrity: sha512-5SEZU4J7pxZgSkv7FP1zY8i2TIAOooNZ1e/OGtxIEv6GltpoiXUqWvLy89+a10qYTB1N5Ifkuw9lqQkN9sscvA==}
    engines: {node: '>=14.0.0'}
    hasBin: true
    dependencies:
      '@alloc/quick-lru': 5.2.0
      arg: 5.0.2
      chokidar: 3.5.3
      didyoumean: 1.2.2
      dlv: 1.1.3
      fast-glob: 3.3.2
      glob-parent: 6.0.2
      is-glob: 4.0.3
      jiti: 1.21.0
      lilconfig: 2.1.0
      micromatch: 4.0.5
      normalize-path: 3.0.0
      object-hash: 3.0.0
      picocolors: 1.0.0
      postcss: 8.4.31
      postcss-import: 15.1.0(postcss@8.4.31)
      postcss-js: 4.0.1(postcss@8.4.31)
      postcss-load-config: 4.0.1(postcss@8.4.31)
      postcss-nested: 6.0.1(postcss@8.4.31)
      postcss-selector-parser: 6.0.13
      resolve: 1.22.8
      sucrase: 3.34.0
    transitivePeerDependencies:
      - ts-node
    dev: true

  /tapable@2.2.1:
    resolution: {integrity: sha512-GNzQvQTOIP6RyTfE2Qxb8ZVlNmw0n88vp1szwWRimP02mnTsx3Wtn5qRdqY9w2XduFNUgvOwhNnQsjwCp+kqaQ==}
    engines: {node: '>=6'}
    dev: true

  /tar-fs@1.16.3:
    resolution: {integrity: sha512-NvCeXpYx7OsmOh8zIOP/ebG55zZmxLE0etfWRbWok+q2Qo8x/vOR/IJT1taADXPe+jsiu9axDb3X4B+iIgNlKw==}
    dependencies:
      chownr: 1.1.4
      mkdirp: 0.5.6
      pump: 1.0.3
      tar-stream: 1.6.2
    dev: false

  /tar-fs@2.1.1:
    resolution: {integrity: sha512-V0r2Y9scmbDRLCNex/+hYzvp/zyYjvFbHPNgVTKfQvVrb6guiE/fxP+XblDNR011utopbkex2nM4dHNV6GDsng==}
    dependencies:
      chownr: 1.1.4
      mkdirp-classic: 0.5.3
      pump: 3.0.0
      tar-stream: 2.2.0
    dev: false

  /tar-fs@3.0.4:
    resolution: {integrity: sha512-5AFQU8b9qLfZCX9zp2duONhPmZv0hGYiBPJsyUdqMjzq/mqVpy/rEUSeHk1+YitmxugaptgBh5oDGU3VsAJq4w==}
    dependencies:
      mkdirp-classic: 0.5.3
      pump: 3.0.0
      tar-stream: 3.1.6
    dev: false

  /tar-stream@1.6.2:
    resolution: {integrity: sha512-rzS0heiNf8Xn7/mpdSVVSMAWAoy9bfb1WOTYC78Z0UQKeKa/CWS8FOq0lKGNa8DWKAn9gxjCvMLYc5PGXYlK2A==}
    engines: {node: '>= 0.8.0'}
    dependencies:
      bl: 1.2.3
      buffer-alloc: 1.2.0
      end-of-stream: 1.4.4
      fs-constants: 1.0.0
      readable-stream: 2.3.8
      to-buffer: 1.1.1
      xtend: 4.0.2
    dev: false

  /tar-stream@2.2.0:
    resolution: {integrity: sha512-ujeqbceABgwMZxEJnk2HDY2DlnUZ+9oEcb1KzTVfYHio0UE6dG71n60d8D2I4qNvleWrrXpmjpt7vZeF1LnMZQ==}
    engines: {node: '>=6'}
    dependencies:
      bl: 4.1.0
      end-of-stream: 1.4.4
      fs-constants: 1.0.0
      inherits: 2.0.4
      readable-stream: 3.6.2
    dev: false

  /tar-stream@3.1.6:
    resolution: {integrity: sha512-B/UyjYwPpMBv+PaFSWAmtYjwdrlEaZQEhMIBFNC5oEG8lpiW8XjcSdmEaClj28ArfKScKHs2nshz3k2le6crsg==}
    dependencies:
      b4a: 1.6.4
      fast-fifo: 1.3.2
      streamx: 2.15.6
    dev: false

  /tar@6.2.0:
    resolution: {integrity: sha512-/Wo7DcT0u5HUV486xg675HtjNd3BXZ6xDbzsCUZPt5iw8bTQ63bP0Raut3mvro9u+CUyq7YQd8Cx55fsZXxqLQ==}
    engines: {node: '>=10'}
    dependencies:
      chownr: 2.0.0
      fs-minipass: 2.1.0
      minipass: 5.0.0
      minizlib: 2.1.2
      mkdirp: 1.0.4
      yallist: 4.0.0
    dev: false

  /test-exclude@6.0.0:
    resolution: {integrity: sha512-cAGWPIyOHU6zlmg88jwm7VRyXnMN7iV68OGAbYDk/Mh/xC/pzVPlQtY6ngoIH/5/tciuhGfvESU8GrHrcxD56w==}
    engines: {node: '>=8'}
    dependencies:
      '@istanbuljs/schema': 0.1.3
      glob: 7.2.3
      minimatch: 3.1.2
    dev: true

  /text-encoding-utf-8@1.0.2:
    resolution: {integrity: sha512-8bw4MY9WjdsD2aMtO0OzOCY3pXGYNx2d2FfHRVUKkiCPDWjKuOlhLVASS+pD7VkLTVjW268LYJHwsnPFlBpbAg==}

  /text-table@0.2.0:
    resolution: {integrity: sha512-N+8UisAXDGk8PFXP4HAzVR9nbfmVJ3zYLAWiTIoqC5v5isinhr+r5uaO8+7r3BMfuNIufIsA7RdpVgacC2cSpw==}
    dev: true

  /then-request@6.0.2:
    resolution: {integrity: sha512-3ZBiG7JvP3wbDzA9iNY5zJQcHL4jn/0BWtXIkagfz7QgOL/LqjCEOBQuJNZfu0XYnv5JhKh+cDxCPM4ILrqruA==}
    engines: {node: '>=6.0.0'}
    dependencies:
      '@types/concat-stream': 1.6.1
      '@types/form-data': 0.0.33
      '@types/node': 8.10.66
      '@types/qs': 6.9.10
      caseless: 0.12.0
      concat-stream: 1.6.2
      form-data: 2.5.1
      http-basic: 8.1.3
      http-response-object: 3.0.2
      promise: 8.3.0
      qs: 6.11.2
    dev: false

  /thenify-all@1.6.0:
    resolution: {integrity: sha512-RNxQH/qI8/t3thXJDwcstUO4zeqo64+Uy/+sNVRBx4Xn2OX+OZ9oP+iJnNFqplFra2ZUVeKCSa2oVWi3T4uVmA==}
    engines: {node: '>=0.8'}
    dependencies:
      thenify: 3.3.1
    dev: true

  /thenify@3.3.1:
    resolution: {integrity: sha512-RVZSIV5IG10Hk3enotrhvz0T9em6cyHBLkH/YAZuKqd8hRkKhSfCGIcP2KUY0EPxndzANBmNllzWPwak+bheSw==}
    dependencies:
      any-promise: 1.3.0
    dev: true

  /thread-stream@0.15.2:
    resolution: {integrity: sha512-UkEhKIg2pD+fjkHQKyJO3yoIvAP3N6RlNFt2dUhcS1FGvCD1cQa1M/PGknCLFIyZdtJOWQjejp7bdNqmN7zwdA==}
    dependencies:
      real-require: 0.1.0

  /through@2.3.8:
    resolution: {integrity: sha512-w89qg7PI8wAdvX60bMDP+bFoD5Dvhm9oLheFp5O4a2QF0cSBGsBX4qZmadPMvVqlLJBBci+WqGGOAPvcDeNSVg==}

  /timeout-abort-controller@2.0.0:
    resolution: {integrity: sha512-2FAPXfzTPYEgw27bQGTHc0SzrbmnU2eso4qo172zMLZzaGqeu09PFa5B2FCUHM1tflgRqPgn5KQgp6+Vex4uNA==}
    dependencies:
      abort-controller: 3.0.0
      native-abort-controller: 1.0.4(abort-controller@3.0.0)
      retimer: 3.0.0
    dev: false

  /tiny-case@1.0.3:
    resolution: {integrity: sha512-Eet/eeMhkO6TX8mnUteS9zgPbUMQa4I6Kkp5ORiBD5476/m+PIRiumP5tmh5ioJpH7k51Kehawy2UDfsnxxY8Q==}
    dev: false

  /tiny-warning@1.0.3:
    resolution: {integrity: sha512-lBN9zLN/oAf68o3zNXYrdCt1kP8WsiGW8Oo2ka41b2IM5JL/S1CTyX1rW0mb/zSuJun0ZUrDxx4sqvYS2FWzPA==}
    dev: false

  /title-case@3.0.3:
    resolution: {integrity: sha512-e1zGYRvbffpcHIrnuqT0Dh+gEJtDaxDSoG4JAIpq4oDFyooziLBIiYQv0GBT4FUAnUop5uZ1hiIAj7oAF6sOCA==}
    dependencies:
      tslib: 2.6.2
    dev: true

  /tmp-promise@3.0.3:
    resolution: {integrity: sha512-RwM7MoPojPxsOBYnyd2hy0bxtIlVrihNs9pj5SUvY8Zz1sQcQG2tG1hSr8PDxfgEB8RNKDhqbIlroIarSNDNsQ==}
    dependencies:
      tmp: 0.2.1
    dev: false

  /tmp@0.0.33:
    resolution: {integrity: sha512-jRCJlojKnZ3addtTOjdIqoRuPEKBvNXcGYqzO6zWZX8KfKEpnGY5jfggJQ3EjKuu8D4bJRr0y+cYJFmYbImXGw==}
    engines: {node: '>=0.6.0'}
    dependencies:
      os-tmpdir: 1.0.2
    dev: true

  /tmp@0.2.1:
    resolution: {integrity: sha512-76SUhtfqR2Ijn+xllcI5P1oyannHNHByD80W1q447gU3mp9G9PSpGdWmjUOHRDPiHYacIk66W7ubDTuPF3BEtQ==}
    engines: {node: '>=8.17.0'}
    dependencies:
      rimraf: 3.0.2
    dev: false

  /tmpl@1.0.5:
    resolution: {integrity: sha512-3f0uOEAQwIqGuWW2MVzYg8fV/QNnc/IpuJNG837rLuczAaLVHslWHZQj4IGiEl5Hs3kkbhwL9Ab7Hrsmuj+Smw==}
    dev: true

  /to-buffer@1.1.1:
    resolution: {integrity: sha512-lx9B5iv7msuFYE3dytT+KE5tap+rNYw+K4jVkb9R/asAb+pbBSM17jtunHplhBe6RRJdZx3Pn2Jph24O32mOVg==}
    dev: false

  /to-fast-properties@2.0.0:
    resolution: {integrity: sha512-/OaKK0xYrs3DmxRYqL/yDc+FxFUVYhDlXMhRmv3z915w2HF1tnN1omB354j8VUGO/hbRzyD6Y3sA7v7GS/ceog==}
    engines: {node: '>=4'}

  /to-regex-range@5.0.1:
    resolution: {integrity: sha512-65P7iz6X5yEr1cwcgvQxbbIw7Uk3gOy5dIdtZ4rDveLqhrdJP+Li/Hx6tyK0NEb+2GCyneCMJiGqrADCSNk8sQ==}
    engines: {node: '>=8.0'}
    dependencies:
      is-number: 7.0.0

  /toggle-selection@1.0.6:
    resolution: {integrity: sha512-BiZS+C1OS8g/q2RRbJmy59xpyghNBqrr6k5L/uKBGRsTfxmu3ffiRnd8mlGPUVayg8pvfi5urfnu8TU7DVOkLQ==}

  /toposort@2.0.2:
    resolution: {integrity: sha512-0a5EOkAUp8D4moMi2W8ZF8jcga7BgZd91O/yabJCFY8az+XSzeGyTKs0Aoo897iV1Nj6guFq8orWDS96z91oGg==}
    dev: false

  /touch@3.1.0:
    resolution: {integrity: sha512-WBx8Uy5TLtOSRtIq+M03/sKDrXCLHxwDcquSP2c43Le03/9serjQBIztjRz6FkJez9D/hleyAXTBGLwwZUw9lA==}
    hasBin: true
    dependencies:
      nopt: 1.0.10
    dev: true

  /tough-cookie@2.5.0:
    resolution: {integrity: sha512-nlLsUzgm1kfLXSXfRZMc1KLAugd4hqJHDTvc2hDIwS3mZAfMEuMbc03SujMF+GEcpaX/qboeycw6iO8JwVv2+g==}
    engines: {node: '>=0.8'}
    dependencies:
      psl: 1.9.0
      punycode: 2.3.0
    dev: false

  /tr46@0.0.3:
    resolution: {integrity: sha512-N3WMsuqV66lT30CrXNbEjx4GEwlow3v6rr4mCcv6prnfwhS01rkgyFdjPNBYd9br7LpXV1+Emh01fHnq2Gdgrw==}

  /ts-api-utils@1.0.1(typescript@5.1.6):
    resolution: {integrity: sha512-lC/RGlPmwdrIBFTX59wwNzqh7aR2otPNPR/5brHZm/XKFYKsfqxihXUe9pU3JI+3vGkl+vyCoNNnPhJn3aLK1A==}
    engines: {node: '>=16.13.0'}
    peerDependencies:
      typescript: '>=4.2.0'
    dependencies:
      typescript: 5.1.6
    dev: true

  /ts-api-utils@1.0.3(typescript@5.2.2):
    resolution: {integrity: sha512-wNMeqtMz5NtwpT/UZGY5alT+VoKdSsOOP/kqHFcUW1P/VRhH2wJ48+DN2WwUliNbQ976ETwDL0Ifd2VVvgonvg==}
    engines: {node: '>=16.13.0'}
    peerDependencies:
      typescript: '>=4.2.0'
    dependencies:
      typescript: 5.2.2
    dev: true

  /ts-interface-checker@0.1.13:
    resolution: {integrity: sha512-Y/arvbn+rrz3JCKl9C4kVNfTfSm2/mEp5FSz5EsZSANGPSlQrpRI5M4PKF+mJnE52jOO90PnPSc3Ur3bTQw0gA==}
    dev: true

  /ts-invariant@0.10.3:
    resolution: {integrity: sha512-uivwYcQaxAucv1CzRp2n/QdYPo4ILf9VXgH19zEIjFx2EJufV16P0JtJVpYHy89DItG6Kwj2oIUjrcK5au+4tQ==}
    engines: {node: '>=8'}
    dependencies:
      tslib: 2.6.2
    dev: false

  /ts-log@2.2.5:
    resolution: {integrity: sha512-PGcnJoTBnVGy6yYNFxWVNkdcAuAMstvutN9MgDJIV6L0oG8fB+ZNNy1T+wJzah8RPGor1mZuPQkVfXNDpy9eHA==}
    dev: true

  /ts-node@10.9.1(@swc/core@1.3.71)(@types/node@18.18.9)(typescript@5.2.2):
    resolution: {integrity: sha512-NtVysVPkxxrwFGUUxGYhfux8k78pQB3JqYBXlLRZgdGUqTO5wU/UyHop5p70iEbGhB7q5KmiZiU0Y3KlJrScEw==}
    hasBin: true
    peerDependencies:
      '@swc/core': '>=1.2.50'
      '@swc/wasm': '>=1.2.50'
      '@types/node': '*'
      typescript: '>=2.7'
    peerDependenciesMeta:
      '@swc/core':
        optional: true
      '@swc/wasm':
        optional: true
    dependencies:
      '@cspotcode/source-map-support': 0.8.1
      '@swc/core': 1.3.71
      '@tsconfig/node10': 1.0.9
      '@tsconfig/node12': 1.0.11
      '@tsconfig/node14': 1.0.3
      '@tsconfig/node16': 1.0.4
      '@types/node': 18.18.9
      acorn: 8.10.0
      acorn-walk: 8.3.0
      arg: 4.1.3
      create-require: 1.1.1
      diff: 4.0.2
      make-error: 1.3.6
      typescript: 5.2.2
      v8-compile-cache-lib: 3.0.1
      yn: 3.1.1
    dev: false

  /tsconfig-paths@3.14.2:
    resolution: {integrity: sha512-o/9iXgCYc5L/JxCHPe3Hvh8Q/2xm5Z+p18PESBU6Ff33695QnCHBEjcytY2q19ua7Mbl/DavtBOLq+oG0RCL+g==}
    dependencies:
      '@types/json5': 0.0.29
      json5: 1.0.2
      minimist: 1.2.8
      strip-bom: 3.0.0
    dev: true

  /tslib@1.14.1:
    resolution: {integrity: sha512-Xni35NKzjgMrwevysHTCArtLDpPvye8zV/0E4EyYn43P7/7qvQwPh9BGkHewbMulVntbigmcT7rdX3BNo9wRJg==}

  /tslib@2.5.3:
    resolution: {integrity: sha512-mSxlJJwl3BMEQCUNnxXBU9jP4JBktcEGhURcPR6VQVlnP0FdDEsIaz0C35dXNGLyRfrATNofF0F5p2KPxQgB+w==}
    dev: true

  /tslib@2.6.1:
    resolution: {integrity: sha512-t0hLfiEKfMUoqhG+U1oid7Pva4bbDPHYfJNiB7BiIjRkj1pyC++4N3huJfqY6aRH6VTB0rvtzQwjM4K6qpfOig==}
    dev: true

  /tslib@2.6.2:
    resolution: {integrity: sha512-AEYxH93jGFPn/a2iVAwW87VuUIkR1FVUKB77NwMF7nBTDkDrrT/Hpt/IrCJ0QXhW27jTBDcf5ZY7w6RiqTMw2Q==}

  /tunnel-agent@0.6.0:
    resolution: {integrity: sha512-McnNiV1l8RYeY8tBgEpuodCC1mLUdbSN+CYBL7kJsJNInOP8UjDDEwdk6Mw60vdLLrr5NHKZhMAOSrR2NZuQ+w==}
    dependencies:
      safe-buffer: 5.2.1
    dev: false

  /turbo-darwin-64@1.10.12:
    resolution: {integrity: sha512-vmDfGVPl5/aFenAbOj3eOx3ePNcWVUyZwYr7taRl0ZBbmv2TzjRiFotO4vrKCiTVnbqjQqAFQWY2ugbqCI1kOQ==}
    cpu: [x64]
    os: [darwin]
    requiresBuild: true
    dev: true
    optional: true

  /turbo-darwin-arm64@1.10.12:
    resolution: {integrity: sha512-3JliEESLNX2s7g54SOBqqkqJ7UhcOGkS0ywMr5SNuvF6kWVTbuUq7uBU/sVbGq8RwvK1ONlhPvJne5MUqBCTCQ==}
    cpu: [arm64]
    os: [darwin]
    requiresBuild: true
    dev: true
    optional: true

  /turbo-linux-64@1.10.12:
    resolution: {integrity: sha512-siYhgeX0DidIfHSgCR95b8xPee9enKSOjCzx7EjTLmPqPaCiVebRYvbOIYdQWRqiaKh9yfhUtFmtMOMScUf1gg==}
    cpu: [x64]
    os: [linux]
    requiresBuild: true
    dev: true
    optional: true

  /turbo-linux-arm64@1.10.12:
    resolution: {integrity: sha512-K/ZhvD9l4SslclaMkTiIrnfcACgos79YcAo4kwc8bnMQaKuUeRpM15sxLpZp3xDjDg8EY93vsKyjaOhdFG2UbA==}
    cpu: [arm64]
    os: [linux]
    requiresBuild: true
    dev: true
    optional: true

  /turbo-windows-64@1.10.12:
    resolution: {integrity: sha512-7FSgSwvktWDNOqV65l9AbZwcoueAILeE4L7JvjauNASAjjbuzXGCEq5uN8AQU3U5BOFj4TdXrVmO2dX+lLu8Zg==}
    cpu: [x64]
    os: [win32]
    requiresBuild: true
    dev: true
    optional: true

  /turbo-windows-arm64@1.10.12:
    resolution: {integrity: sha512-gCNXF52dwom1HLY9ry/cneBPOKTBHhzpqhMylcyvJP0vp9zeMQQkt6yjYv+6QdnmELC92CtKNp2FsNZo+z0pyw==}
    cpu: [arm64]
    os: [win32]
    requiresBuild: true
    dev: true
    optional: true

  /turbo@1.10.12:
    resolution: {integrity: sha512-WM3+jTfQWnB9W208pmP4oeehZcC6JQNlydb/ZHMRrhmQa+htGhWLCzd6Q9rLe0MwZLPpSPFV2/bN5egCLyoKjQ==}
    hasBin: true
    requiresBuild: true
    optionalDependencies:
      turbo-darwin-64: 1.10.12
      turbo-darwin-arm64: 1.10.12
      turbo-linux-64: 1.10.12
      turbo-linux-arm64: 1.10.12
      turbo-windows-64: 1.10.12
      turbo-windows-arm64: 1.10.12
    dev: true

  /tweetnacl@0.14.5:
    resolution: {integrity: sha512-KXXFFdAbFXY4geFIwoyNK+f5Z1b7swfXABfL7HXCmoIWMKU3dmS26672A4EeQtDzLKy7SXmfBu51JolvEKwtGA==}
    dev: false

  /type-check@0.4.0:
    resolution: {integrity: sha512-XleUoc9uwGXqjWwXaUTZAmzMcFZ5858QA2vvx1Ur5xIcixXIP+8LnFDgRplU30us6teqdlskFfu+ae4K79Ooew==}
    engines: {node: '>= 0.8.0'}
    dependencies:
      prelude-ls: 1.2.1
    dev: true

  /type-detect@4.0.8:
    resolution: {integrity: sha512-0fr/mIH1dlO+x7TlcMy+bIDqKPsw/70tVyeHW787goQjhmqaZe10uwLujubK9q9Lg6Fiho1KUKDYz0Z7k7g5/g==}
    engines: {node: '>=4'}
    dev: true

  /type-fest@0.20.2:
    resolution: {integrity: sha512-Ne+eE4r0/iWnpAxD852z3A+N0Bt5RN//NjJwRd2VFHEmrywxf5vsZlh4R6lixl6B+wz/8d+maTSAkN1FIkI3LQ==}
    engines: {node: '>=10'}
    dev: true

  /type-fest@0.21.3:
    resolution: {integrity: sha512-t0rzBq87m3fVcduHDUFhKmyyX+9eo6WQjZvf51Ea/M0Q7+T374Jp1aUiyUl0GKxp8M/OETVHSDvmkyPgvX+X2w==}
    engines: {node: '>=10'}

  /type-fest@2.19.0:
    resolution: {integrity: sha512-RAH822pAdBgcNMAfWnCBU3CFZcfZ/i1eZjwFU/dsLKumyuuP3niueg2UAukXYF0E2AAoc82ZSSf9J0WQBinzHA==}
    engines: {node: '>=12.20'}
    dev: false

  /typed-array-buffer@1.0.0:
    resolution: {integrity: sha512-Y8KTSIglk9OZEr8zywiIHG/kmQ7KWyjseXs1CbSo8vC42w7hg2HgYTxSWwP0+is7bWDc1H+Fo026CpHFwm8tkw==}
    engines: {node: '>= 0.4'}
    dependencies:
      call-bind: 1.0.5
      get-intrinsic: 1.2.2
      is-typed-array: 1.1.12
    dev: true

  /typed-array-byte-length@1.0.0:
    resolution: {integrity: sha512-Or/+kvLxNpeQ9DtSydonMxCx+9ZXOswtwJn17SNLvhptaXYDJvkFFP5zbfU/uLmvnBJlI4yrnXRxpdWH/M5tNA==}
    engines: {node: '>= 0.4'}
    dependencies:
      call-bind: 1.0.5
      for-each: 0.3.3
      has-proto: 1.0.1
      is-typed-array: 1.1.12
    dev: true

  /typed-array-byte-offset@1.0.0:
    resolution: {integrity: sha512-RD97prjEt9EL8YgAgpOkf3O4IF9lhJFr9g0htQkm0rchFp/Vx7LW5Q8fSXXub7BXAODyUQohRMyOc3faCPd0hg==}
    engines: {node: '>= 0.4'}
    dependencies:
      available-typed-arrays: 1.0.5
      call-bind: 1.0.5
      for-each: 0.3.3
      has-proto: 1.0.1
      is-typed-array: 1.1.12
    dev: true

  /typed-array-length@1.0.4:
    resolution: {integrity: sha512-KjZypGq+I/H7HI5HlOoGHkWUUGq+Q0TPhQurLbyrVrvnKTBgzLhIJ7j6J/XTQOi0d1RjyZ0wdas8bKs2p0x3Ng==}
    dependencies:
      call-bind: 1.0.5
      for-each: 0.3.3
      is-typed-array: 1.1.12
    dev: true

  /typedarray-to-buffer@3.1.5:
    resolution: {integrity: sha512-zdu8XMNEDepKKR+XYOXAVPtWui0ly0NtohUscw+UmaHiAWT8hrV1rr//H6V+0DvJ3OQ19S979M0laLfX8rm82Q==}
    dependencies:
      is-typedarray: 1.0.0

  /typedarray@0.0.6:
    resolution: {integrity: sha512-/aCDEGatGvZ2BIk+HmLf4ifCJFwvKFNb9/JeZPMulfgFracn9QFcAf5GO8B/mweUjSoblS5In0cWhqpfs/5PQA==}
    dev: false

  /typescript@5.1.6:
    resolution: {integrity: sha512-zaWCozRZ6DLEWAWFrVDz1H6FVXzUSfTy5FUMWsQlU8Ym5JP9eO4xkTIROFCQvhQf61z6O/G6ugw3SgAnvvm+HA==}
    engines: {node: '>=14.17'}
    hasBin: true

  /typescript@5.2.2:
    resolution: {integrity: sha512-mI4WrpHsbCIcwT9cF4FZvr80QUeKvsUsUvKDoR+X/7XHQH98xYD8YHZg7ANtz2GtZt/CBq2QJ0thkGJMHfqc1w==}
    engines: {node: '>=14.17'}
    hasBin: true

  /ua-parser-js@1.0.37:
    resolution: {integrity: sha512-bhTyI94tZofjo+Dn8SN6Zv8nBDvyXTymAdM3LDI/0IboIUwTu1rEhW7v2TfiVsoYWgkQ4kOVqnI8APUFbIQIFQ==}

  /uint8arrays@3.1.1:
    resolution: {integrity: sha512-+QJa8QRnbdXVpHYjLoTpJIdCTiw9Ir62nocClWuXIq2JIh4Uta0cQsTSpFL678p2CN8B+XSApwcU+pQEqVpKWg==}
    dependencies:
      multiformats: 9.9.0

  /unbox-primitive@1.0.2:
    resolution: {integrity: sha512-61pPlCD9h51VoreyJ0BReideM3MDKMKnh6+V9L08331ipq6Q8OFXZYiqP6n/tbHx4s5I9uRhcye6BrbkizkBDw==}
    dependencies:
      call-bind: 1.0.5
      has-bigints: 1.0.2
      has-symbols: 1.0.3
      which-boxed-primitive: 1.0.2
    dev: true

  /unc-path-regex@0.1.2:
    resolution: {integrity: sha512-eXL4nmJT7oCpkZsHZUOJo8hcX3GbsiDOa0Qu9F646fi8dT3XuSVopVqAcEiVzSKKH7UoDti23wNX3qGFxcW5Qg==}
    engines: {node: '>=0.10.0'}
    dev: true

  /undefsafe@2.0.5:
    resolution: {integrity: sha512-WxONCrssBM8TSPRqN5EmsjVrsv4A8X12J4ArBiiayv3DyyG3ZlIg6yysuuSYdZsVz3TKcTg2fd//Ujd4CHV1iA==}
    dev: true

  /undici-types@5.26.5:
    resolution: {integrity: sha512-JlCMO+ehdEIKqlFxk6IfVoAUVmgz7cU7zD/h9XZ0qzeosSHmUJVOzSQvvYSYWXkFXC+IfLKSIffhv0sVZup6pA==}

  /universalify@2.0.1:
    resolution: {integrity: sha512-gptHNQghINnc/vTGIk0SOFGFNXw7JVrlRUtConJRlvaw6DuX0wO5Jeko9sWrMBhh+PsYAZ7oXAiOnf/UKogyiw==}
    engines: {node: '>= 10.0.0'}
    dev: false

  /unixify@1.0.0:
    resolution: {integrity: sha512-6bc58dPYhCMHHuwxldQxO3RRNZ4eCogZ/st++0+fcC1nr0jiGUtAdBJ2qzmLQWSxbtz42pWt4QQMiZ9HvZf5cg==}
    engines: {node: '>=0.10.0'}
    dependencies:
      normalize-path: 2.1.1
    dev: true

  /update-browserslist-db@1.0.11(browserslist@4.21.9):
    resolution: {integrity: sha512-dCwEFf0/oT85M1fHBg4F0jtLwJrutGoHSQXCh7u4o2t1drG+c0a9Flnqww6XUKSfQMPpJBRjU8d4RXB09qtvaA==}
    hasBin: true
    peerDependencies:
      browserslist: '>= 4.21.0'
    dependencies:
      browserslist: 4.21.9
      escalade: 3.1.1
      picocolors: 1.0.0

  /update-browserslist-db@1.0.13(browserslist@4.22.1):
    resolution: {integrity: sha512-xebP81SNcPuNpPP3uzeW1NYXxI3rxyJzF3pD6sH4jE7o/IX+WtSpwnVU+qIsDPyk0d3hmFQ7mjqc6AtV604hbg==}
    hasBin: true
    peerDependencies:
      browserslist: '>= 4.21.0'
    dependencies:
      browserslist: 4.22.1
      escalade: 3.1.1
      picocolors: 1.0.0
    dev: true

  /upper-case-first@2.0.2:
    resolution: {integrity: sha512-514ppYHBaKwfJRK/pNC6c/OxfGa0obSnAl106u97Ed0I625Nin96KAjttZF6ZL3e1XLtphxnqrOi9iWgm+u+bg==}
    dependencies:
      tslib: 2.6.2
    dev: true

  /upper-case@2.0.2:
    resolution: {integrity: sha512-KgdgDGJt2TpuwBUIjgG6lzw2GWFRCW9Qkfkiv0DxqHHLYJHmtmdUIKcZd8rHgFSjopVTlw6ggzCm1b8MFQwikg==}
    dependencies:
      tslib: 2.6.2
    dev: true

  /uri-js@4.4.1:
    resolution: {integrity: sha512-7rKUyy33Q1yc98pQ1DAmLtwX109F7TIfWlW1Ydo8Wl1ii1SeHieeh0HHfPeL2fMXK6z0s8ecKs9frCuLJvndBg==}
    dependencies:
      punycode: 2.3.0

  /urlpattern-polyfill@8.0.2:
    resolution: {integrity: sha512-Qp95D4TPJl1kC9SKigDcqgyM2VDVO4RiJc2d4qe5GrYm+zbIQCWWKAFaJNQ4BhdFeDGwBmAxqJBwWSJDb9T3BQ==}

  /urlpattern-polyfill@9.0.0:
    resolution: {integrity: sha512-WHN8KDQblxd32odxeIgo83rdVDE2bvdkb86it7bMhYZwWKJz0+O0RK/eZiHYnM+zgt/U7hAHOlCQGfjjvSkw2g==}
    dev: true

  /use-callback-ref@1.3.0(@types/react@18.2.37)(react@18.2.0):
    resolution: {integrity: sha512-3FT9PRuRdbB9HfXhEq35u4oZkvpJ5kuYbpqhCfmiZyReuRgpnhDlbr2ZEnnuS0RrJAPn6l23xjFg9kpDM+Ms7w==}
    engines: {node: '>=10'}
    peerDependencies:
      '@types/react': ^16.8.0 || ^17.0.0 || ^18.0.0
      react: ^16.8.0 || ^17.0.0 || ^18.0.0
    peerDependenciesMeta:
      '@types/react':
        optional: true
    dependencies:
      '@types/react': 18.2.37
      react: 18.2.0
      tslib: 2.6.2
    dev: false

  /use-sidecar@1.1.2(@types/react@18.2.37)(react@18.2.0):
    resolution: {integrity: sha512-epTbsLuzZ7lPClpz2TyryBfztm7m+28DlEv2ZCQ3MDr5ssiwyOwGH/e5F9CkfWjJ1t4clvI58yF822/GUkjjhw==}
    engines: {node: '>=10'}
    peerDependencies:
      '@types/react': ^16.9.0 || ^17.0.0 || ^18.0.0
      react: ^16.8.0 || ^17.0.0 || ^18.0.0
    peerDependenciesMeta:
      '@types/react':
        optional: true
    dependencies:
      '@types/react': 18.2.37
      detect-node-es: 1.1.0
      react: 18.2.0
      tslib: 2.6.2
    dev: false

  /use-sync-external-store@1.2.0(react@18.2.0):
    resolution: {integrity: sha512-eEgnFxGQ1Ife9bzYs6VLi8/4X6CObHMw9Qr9tPY43iKwsPw8xE8+EFsf/2cFZ5S3esXgpWgtSCtLNS41F+sKPA==}
    peerDependencies:
      react: ^16.8.0 || ^17.0.0 || ^18.0.0
    dependencies:
      react: 18.2.0

  /utf-8-validate@5.0.10:
    resolution: {integrity: sha512-Z6czzLq4u8fPOyx7TU6X3dvUZVvoJmxSQ+IcrlmagKhilxlhZgxPK6C5Jqbkw1IDUmFTM+cz9QDnnLTwDz/2gQ==}
    engines: {node: '>=6.14.2'}
    requiresBuild: true
    dependencies:
      node-gyp-build: 4.6.1

  /utf8@3.0.0:
    resolution: {integrity: sha512-E8VjFIQ/TyQgp+TZfS6l8yp/xWppSAHzidGiRrqe4bK4XP9pTRyKFgGJpO3SN7zdX4DeomTrwaseCHovfpFcqQ==}
    dev: false

  /util-deprecate@1.0.2:
    resolution: {integrity: sha512-EPD5q1uXyFxJpCrLnCc1nHnq3gOa6DZBocAIiI2TaSCA7VCJ1UJDMagCzIkXNsUYfD1daK//LTEQ8xiIbrHtcw==}

  /util@0.12.5:
    resolution: {integrity: sha512-kZf/K6hEIrWHI6XqOFUiiMa+79wE/D8Q+NCNAWclkyg3b4d2k7s0QGepNjiABc+aR3N1PAyHL7p6UcLY6LmrnA==}
    dependencies:
      inherits: 2.0.4
      is-arguments: 1.1.1
      is-generator-function: 1.0.10
      is-typed-array: 1.1.12
      which-typed-array: 1.1.13

  /uuid@3.4.0:
    resolution: {integrity: sha512-HjSDRw6gZE5JMggctHBcjVak08+KEVhSIiDzFnT9S9aegmp85S/bReBVTb4QTFaRNptJ9kuYaNhnbNEOkbKb/A==}
    deprecated: Please upgrade  to version 7 or higher.  Older versions may use Math.random() in certain circumstances, which is known to be problematic.  See https://v8.dev/blog/math-random for details.
    hasBin: true
    dev: false

  /uuid@8.3.2:
    resolution: {integrity: sha512-+NYs2QeMWy+GWFOEm9xnn6HCDp0l7QBD7ml8zLUmJ+93Q5NF0NocErnwkTkXVFNiX3/fpC6afS8Dhb/gz7R7eg==}
    hasBin: true

  /v8-compile-cache-lib@3.0.1:
    resolution: {integrity: sha512-wa7YjyUGfNZngI/vtK0UHAN+lgDCxBPCylVXGp0zu59Fz5aiGtNXaq3DhIov063MorB+VfufLh3JlF2KdTK3xg==}
    dev: false

  /v8-to-istanbul@9.1.0:
    resolution: {integrity: sha512-6z3GW9x8G1gd+JIIgQQQxXuiJtCXeAjp6RaPEPLv62mH3iPHPxV6W3robxtCzNErRo6ZwTmzWhsbNvjyEBKzKA==}
    engines: {node: '>=10.12.0'}
    dependencies:
      '@jridgewell/trace-mapping': 0.3.18
      '@types/istanbul-lib-coverage': 2.0.4
      convert-source-map: 1.9.0
    dev: true

  /valtio@1.11.2(@types/react@18.2.37)(react@18.2.0):
    resolution: {integrity: sha512-1XfIxnUXzyswPAPXo1P3Pdx2mq/pIqZICkWN60Hby0d9Iqb+MEIpqgYVlbflvHdrp2YR/q3jyKWRPJJ100yxaw==}
    engines: {node: '>=12.20.0'}
    peerDependencies:
      '@types/react': '>=16.8'
      react: '>=16.8'
    peerDependenciesMeta:
      '@types/react':
        optional: true
      react:
        optional: true
    dependencies:
      '@types/react': 18.2.37
      proxy-compare: 2.5.1
      react: 18.2.0
      use-sync-external-store: 1.2.0(react@18.2.0)

  /value-or-promise@1.0.12:
    resolution: {integrity: sha512-Z6Uz+TYwEqE7ZN50gwn+1LCVo9ZVrpxRPOhOLnncYkY1ZzOYtrX8Fwf/rFktZ8R5mJms6EZf5TqNOMeZmnPq9Q==}
    engines: {node: '>=12'}
    dev: true

  /varint@6.0.0:
    resolution: {integrity: sha512-cXEIW6cfr15lFv563k4GuVuW/fiwjknytD37jIOLSdSWuOI6WnO/oKwmP2FQTU2l01LP8/M5TSAJpzUaGe3uWg==}
    dev: false

  /verror@1.10.0:
    resolution: {integrity: sha512-ZZKSmDAEFOijERBLkmYfJ+vmk3w+7hOLYDNkRCuRuMJGEmqYNCNLyBBFwWKVMhfwaEF3WOd0Zlw86U/WC/+nYw==}
    engines: {'0': node >=0.6.0}
    dependencies:
      assert-plus: 1.0.0
      core-util-is: 1.0.2
      extsprintf: 1.3.0
    dev: false

  /viem@1.18.8(typescript@5.2.2):
    resolution: {integrity: sha512-M7ISKqQlkgm3/mxXGB0t6ohTlU7iSwjidQI51xr4UV169vNUEMVqnGq4aXOn0XuQPJ8lLI/FyOitzD4I27uA8w==}
    peerDependencies:
      typescript: '>=5.0.4'
    peerDependenciesMeta:
      typescript:
        optional: true
    dependencies:
      '@adraffy/ens-normalize': 1.9.4
      '@noble/curves': 1.2.0
      '@noble/hashes': 1.3.2
      '@scure/bip32': 1.3.2
      '@scure/bip39': 1.2.1
      abitype: 0.9.8(typescript@5.2.2)
      isows: 1.0.3(ws@8.13.0)
      typescript: 5.2.2
      ws: 8.13.0
    transitivePeerDependencies:
      - bufferutil
      - utf-8-validate
      - zod
    dev: false

  /viem@1.19.9(typescript@5.1.6):
    resolution: {integrity: sha512-Sf9U2x4jU0S/FALqYypcspWOGene0NZyD470oUripNhE0Ta6uOE/OgE4toTDVfRxov8qw0JFinr/wPGxYE3+HQ==}
    peerDependencies:
      typescript: '>=5.0.4'
    peerDependenciesMeta:
      typescript:
        optional: true
    dependencies:
      '@adraffy/ens-normalize': 1.10.0
      '@noble/curves': 1.2.0
      '@noble/hashes': 1.3.2
      '@scure/bip32': 1.3.2
      '@scure/bip39': 1.2.1
      abitype: 0.9.8(typescript@5.1.6)
      isows: 1.0.3(ws@8.13.0)
      typescript: 5.1.6
      ws: 8.13.0
    transitivePeerDependencies:
      - bufferutil
      - utf-8-validate
      - zod
    dev: false

  /viem@1.19.9(typescript@5.2.2):
    resolution: {integrity: sha512-Sf9U2x4jU0S/FALqYypcspWOGene0NZyD470oUripNhE0Ta6uOE/OgE4toTDVfRxov8qw0JFinr/wPGxYE3+HQ==}
    peerDependencies:
      typescript: '>=5.0.4'
    peerDependenciesMeta:
      typescript:
        optional: true
    dependencies:
      '@adraffy/ens-normalize': 1.10.0
      '@noble/curves': 1.2.0
      '@noble/hashes': 1.3.2
      '@scure/bip32': 1.3.2
      '@scure/bip39': 1.2.1
      abitype: 0.9.8(typescript@5.2.2)
      isows: 1.0.3(ws@8.13.0)
      typescript: 5.2.2
      ws: 8.13.0
    transitivePeerDependencies:
      - bufferutil
      - utf-8-validate
      - zod

  /wabt@1.0.24:
    resolution: {integrity: sha512-8l7sIOd3i5GWfTWciPL0+ff/FK/deVK2Q6FN+MPz4vfUcD78i2M/49XJTwF6aml91uIiuXJEsLKWMB2cw/mtKg==}
    hasBin: true
    dev: true

  /wagmi@1.4.5(@types/react@18.2.37)(react-dom@18.2.0)(react@18.2.0)(typescript@5.2.2)(viem@1.18.8):
    resolution: {integrity: sha512-Ph62E6cO5n2Z8Z5LTyZrkaNprxTsbC4w0qZJT4OJdXrEELziI8z/b4FO6amVFXdu2rDp/wpvF56e4mhKC8/Kdw==}
    peerDependencies:
      react: '>=17.0.0'
      typescript: '>=5.0.4'
      viem: '>=0.3.35'
    peerDependenciesMeta:
      typescript:
        optional: true
    dependencies:
      '@tanstack/query-sync-storage-persister': 4.36.1
      '@tanstack/react-query': 4.36.1(react-dom@18.2.0)(react@18.2.0)
      '@tanstack/react-query-persist-client': 4.36.1(@tanstack/react-query@4.36.1)
      '@wagmi/core': 1.4.5(@types/react@18.2.37)(react@18.2.0)(typescript@5.2.2)(viem@1.18.8)
      abitype: 0.8.7(typescript@5.2.2)
      react: 18.2.0
      typescript: 5.2.2
      use-sync-external-store: 1.2.0(react@18.2.0)
      viem: 1.18.8(typescript@5.2.2)
    transitivePeerDependencies:
      - '@react-native-async-storage/async-storage'
      - '@types/react'
      - bufferutil
      - encoding
      - immer
      - lokijs
      - react-dom
      - react-native
      - supports-color
      - utf-8-validate
      - zod
    dev: false

  /wagmi@1.4.5(@types/react@18.2.37)(react@18.2.0)(typescript@5.2.2)(viem@1.19.9):
    resolution: {integrity: sha512-Ph62E6cO5n2Z8Z5LTyZrkaNprxTsbC4w0qZJT4OJdXrEELziI8z/b4FO6amVFXdu2rDp/wpvF56e4mhKC8/Kdw==}
    peerDependencies:
      react: '>=17.0.0'
      typescript: '>=5.0.4'
      viem: '>=0.3.35'
    peerDependenciesMeta:
      typescript:
        optional: true
    dependencies:
      '@tanstack/query-sync-storage-persister': 4.36.1
      '@tanstack/react-query': 4.36.1(react-dom@18.2.0)(react@18.2.0)
      '@tanstack/react-query-persist-client': 4.36.1(@tanstack/react-query@4.36.1)
      '@wagmi/core': 1.4.5(@types/react@18.2.37)(react@18.2.0)(typescript@5.2.2)(viem@1.19.9)
      abitype: 0.8.7(typescript@5.2.2)
      react: 18.2.0
      typescript: 5.2.2
      use-sync-external-store: 1.2.0(react@18.2.0)
      viem: 1.19.9(typescript@5.2.2)
    transitivePeerDependencies:
      - '@react-native-async-storage/async-storage'
      - '@types/react'
      - bufferutil
      - encoding
      - immer
      - lokijs
      - react-dom
      - react-native
      - supports-color
      - utf-8-validate
      - zod
    dev: true

  /walker@1.0.8:
    resolution: {integrity: sha512-ts/8E8l5b7kY0vlWLewOkDXMmPdLcVV4GmOQLyxuSswIJsweeFZtAsMF7k1Nszz+TYBQrlYRmzOnr398y1JemQ==}
    dependencies:
      makeerror: 1.0.12
    dev: true

  /watchpack@2.4.0:
    resolution: {integrity: sha512-Lcvm7MGST/4fup+ifyKi2hjyIAwcdI4HRgtvTpIUxBRhB+RFtUh8XtDOxUfctVCnhVi+QQj49i91OyvzkJl6cg==}
    engines: {node: '>=10.13.0'}
    dependencies:
      glob-to-regexp: 0.4.1
      graceful-fs: 4.2.11
    dev: false

  /wcwidth@1.0.1:
    resolution: {integrity: sha512-XHPEwS0q6TaxcvG85+8EYkbiCux2XtWG2mkc47Ng2A77BQu9+DqIOJldST4HgPkuea7dvKSj5VgX3P1d4rW8Tg==}
    dependencies:
      defaults: 1.0.4

  /web-streams-polyfill@3.2.1:
    resolution: {integrity: sha512-e0MO3wdXWKrLbL0DgGnUV7WHVuw9OUvL4hjgnPkIeEvESk74gAITi5G606JtZPp39cd8HA9VQzCIvA49LpPN5Q==}
    engines: {node: '>= 8'}

  /web3-eth-abi@1.7.0:
    resolution: {integrity: sha512-heqR0bWxgCJwjWIhq2sGyNj9bwun5+Xox/LdZKe+WMyTSy0cXDXEAgv3XKNkXC4JqdDt/ZlbTEx4TWak4TRMSg==}
    engines: {node: '>=8.0.0'}
    dependencies:
      '@ethersproject/abi': 5.0.7
      web3-utils: 1.7.0
    dev: false

  /web3-utils@1.7.0:
    resolution: {integrity: sha512-O8Tl4Ky40Sp6pe89Olk2FsaUkgHyb5QAXuaKo38ms3CxZZ4d3rPGfjP9DNKGm5+IUgAZBNpF1VmlSmNCqfDI1w==}
    engines: {node: '>=8.0.0'}
    dependencies:
      bn.js: 4.12.0
      ethereum-bloom-filters: 1.0.10
      ethereumjs-util: 7.1.5
      ethjs-unit: 0.1.6
      number-to-bn: 1.7.0
      randombytes: 2.1.0
      utf8: 3.0.0
    dev: false

  /webcrypto-core@1.7.7:
    resolution: {integrity: sha512-7FjigXNsBfopEj+5DV2nhNpfic2vumtjjgPmeDKk45z+MJwXKKfhPB7118Pfzrmh4jqOMST6Ch37iPAHoImg5g==}
    dependencies:
      '@peculiar/asn1-schema': 2.3.8
      '@peculiar/json-schema': 1.1.12
      asn1js: 3.0.5
      pvtsutils: 1.3.5
      tslib: 2.6.2

  /webidl-conversions@3.0.1:
    resolution: {integrity: sha512-2JAn3z8AR6rjK8Sm8orRC0h/bcl/DqL7tRPdGZ4I1CjdF+EaMLmYxBHyXuKL849eucPFhvBoxMsflfOb8kxaeQ==}

  /whatwg-url@5.0.0:
    resolution: {integrity: sha512-saE57nupxk6v3HY35+jzBwYa0rKSy0XR8JSxZPwgLr7ys0IBzhGviA1/TUGJLmSVqs8pb9AnvICXEuOHLprYTw==}
    dependencies:
      tr46: 0.0.3
      webidl-conversions: 3.0.1

  /which-boxed-primitive@1.0.2:
    resolution: {integrity: sha512-bwZdv0AKLpplFY2KZRX6TvyuN7ojjr7lwkg6ml0roIy9YeuSr7JS372qlNW18UQYzgYK9ziGcerWqZOmEn9VNg==}
    dependencies:
      is-bigint: 1.0.4
      is-boolean-object: 1.1.2
      is-number-object: 1.0.7
      is-string: 1.0.7
      is-symbol: 1.0.4
    dev: true

  /which-builtin-type@1.1.3:
    resolution: {integrity: sha512-YmjsSMDBYsM1CaFiayOVT06+KJeXf0o5M/CAd4o1lTadFAtacTUM49zoYxr/oroopFDfhvN6iEcBxUyc3gvKmw==}
    engines: {node: '>= 0.4'}
    dependencies:
      function.prototype.name: 1.1.6
      has-tostringtag: 1.0.0
      is-async-function: 2.0.0
      is-date-object: 1.0.5
      is-finalizationregistry: 1.0.2
      is-generator-function: 1.0.10
      is-regex: 1.1.4
      is-weakref: 1.0.2
      isarray: 2.0.5
      which-boxed-primitive: 1.0.2
      which-collection: 1.0.1
      which-typed-array: 1.1.13
    dev: true

  /which-collection@1.0.1:
    resolution: {integrity: sha512-W8xeTUwaln8i3K/cY1nGXzdnVZlidBcagyNFtBdD5kxnb4TvGKR7FfSIS3mYpwWS1QUCutfKz8IY8RjftB0+1A==}
    dependencies:
      is-map: 2.0.2
      is-set: 2.0.2
      is-weakmap: 2.0.1
      is-weakset: 2.0.2
    dev: true

  /which-module@2.0.1:
    resolution: {integrity: sha512-iBdZ57RDvnOR9AGBhML2vFZf7h8vmBjhoaZqODJBFWHVtKkDmKuHai3cx5PgVMrX5YDNp27AofYbAwctSS+vhQ==}

  /which-typed-array@1.1.13:
    resolution: {integrity: sha512-P5Nra0qjSncduVPEAr7xhoF5guty49ArDTwzJ/yNuPIbZppyRxFQsRCWrocxIY+CnMVG+qfbU2FmDKyvSGClow==}
    engines: {node: '>= 0.4'}
    dependencies:
      available-typed-arrays: 1.0.5
      call-bind: 1.0.5
      for-each: 0.3.3
      gopd: 1.0.1
      has-tostringtag: 1.0.0

  /which@2.0.2:
    resolution: {integrity: sha512-BLI3Tl1TW3Pvl70l3yq3Y64i+awpwXqsGBYWkkqMtnbXgrMD+yj7rhW0kuEDxzJaYXGjEW5ogapKNMEKNMjibA==}
    engines: {node: '>= 8'}
    hasBin: true
    dependencies:
      isexe: 2.0.0

  /widest-line@3.1.0:
    resolution: {integrity: sha512-NsmoXalsWVDMGupxZ5R08ka9flZjjiLvHVAWYOKtiKM8ujtZWr9cRffak+uSE48+Ob8ObalXpwyeUiyDD6QFgg==}
    engines: {node: '>=8'}
    dependencies:
      string-width: 4.2.3
    dev: false

  /wordwrap@1.0.0:
    resolution: {integrity: sha512-gvVzJFlPycKc5dZN4yPkP8w7Dc37BtP1yczEneOb4uq34pXZcvrtRTmWV8W+Ume+XCxKgbjM+nevkyFPMybd4Q==}
    dev: false

  /wrap-ansi@6.2.0:
    resolution: {integrity: sha512-r6lPcBGxZXlIcymEu7InxDMhdW0KDxpLgoFLcguasxCaJ/SOIZwINatK9KY/tf+ZrlywOKU0UDj3ATXUBfxJXA==}
    engines: {node: '>=8'}
    dependencies:
      ansi-styles: 4.3.0
      string-width: 4.2.3
      strip-ansi: 6.0.1

  /wrap-ansi@7.0.0:
    resolution: {integrity: sha512-YVGIj2kamLSTxw6NsZjoBxfSwsn0ycdesmc4p+Q21c5zPuZ1pl+NfxVdxPtdHvmNVOQ6XSYG4AUtyt/Fi7D16Q==}
    engines: {node: '>=10'}
    dependencies:
      ansi-styles: 4.3.0
      string-width: 4.2.3
      strip-ansi: 6.0.1

  /wrap-ansi@8.1.0:
    resolution: {integrity: sha512-si7QWI6zUMq56bESFvagtmzMdGOtoxfR+Sez11Mobfc7tm+VkUckk9bW2UeffTGVUbOksxmSw0AA2gs8g71NCQ==}
    engines: {node: '>=12'}
    dependencies:
      ansi-styles: 6.2.1
      string-width: 5.1.2
      strip-ansi: 7.1.0
    dev: true

  /wrappy@1.0.2:
    resolution: {integrity: sha512-l4Sp/DRseor9wL6EvV2+TuQn63dMkPjZ/sp9XkghTEbV9KlPS1xUsZ3u7/IQO4wxtcFB4bgpQPRcR3QCvezPcQ==}

  /write-file-atomic@4.0.2:
    resolution: {integrity: sha512-7KxauUdBmSdWnmpaGFg+ppNjKF8uNLry8LyzjauQDOVONfFLNKrKvQOxZ/VuTIcS/gge/YNahf5RIIQWTSarlg==}
    engines: {node: ^12.13.0 || ^14.15.0 || >=16.0.0}
    dependencies:
      imurmurhash: 0.1.4
      signal-exit: 3.0.7
    dev: true

  /ws@7.5.9:
    resolution: {integrity: sha512-F+P9Jil7UiSKSkppIiD94dN07AwvFixvLIj1Og1Rl9GGMuNipJnV9JzjD6XuqmAeiswGvUmNLjr5cFuXwNS77Q==}
    engines: {node: '>=8.3.0'}
    peerDependencies:
      bufferutil: ^4.0.1
      utf-8-validate: ^5.0.2
    peerDependenciesMeta:
      bufferutil:
        optional: true
      utf-8-validate:
        optional: true

  /ws@8.13.0:
    resolution: {integrity: sha512-x9vcZYTrFPC7aSIbj7sRCYo7L/Xb8Iy+pW0ng0wt2vCJv7M9HOMy0UoN3rr+IFC7hb7vXoqS+P9ktyLLLhO+LA==}
    engines: {node: '>=10.0.0'}
    peerDependencies:
      bufferutil: ^4.0.1
      utf-8-validate: '>=5.0.2'
    peerDependenciesMeta:
      bufferutil:
        optional: true
      utf-8-validate:
        optional: true

  /ws@8.14.2(bufferutil@4.0.8)(utf-8-validate@5.0.10):
    resolution: {integrity: sha512-wEBG1ftX4jcglPxgFCMJmZ2PLtSbJ2Peg6TmpJFTbe9GZYOQCDPdMYu/Tm0/bGZkw8paZnJY45J4K2PZrLYq8g==}
    engines: {node: '>=10.0.0'}
    peerDependencies:
      bufferutil: ^4.0.1
      utf-8-validate: '>=5.0.2'
    peerDependenciesMeta:
      bufferutil:
        optional: true
      utf-8-validate:
        optional: true
    dependencies:
      bufferutil: 4.0.8
      utf-8-validate: 5.0.10

  /xtend@4.0.2:
    resolution: {integrity: sha512-LKYU1iAXJXUgAXn9URjiu+MWhyUXHsvfp7mcuYm9dSUKK0/CjtrUwFAxD82/mCWbtLsGjFIad0wIsod4zrTAEQ==}
    engines: {node: '>=0.4'}

  /y18n@4.0.3:
    resolution: {integrity: sha512-JKhqTOwSrqNA1NY5lSztJ1GrBiUodLMmIZuLiDaMRJ+itFd+ABVE8XBjOvIWL+rSqNDC74LCSFmlb/U4UZ4hJQ==}

  /y18n@5.0.8:
    resolution: {integrity: sha512-0pfFzegeDWJHJIAmTLRP2DwHjdF5s7jo9tuztdQxAhINCdvS+3nGINqPd00AphqJR/0LhANUS6/+7SCb98YOfA==}
    engines: {node: '>=10'}
    dev: true

  /yallist@3.1.1:
    resolution: {integrity: sha512-a4UGQaWPH59mOXUYnAG2ewncQS4i4F43Tv3JoAM+s2VDAmS9NsK8GpDMLrCHPksFT7h3K6TOoUNn2pb7RoXx4g==}

  /yallist@4.0.0:
    resolution: {integrity: sha512-3wdGidZyq5PB084XLES5TpOSRA3wjXAlIWMhum2kRcv/41Sn2emQ0dycQW4uZXLejwKvg6EsvbdlVL+FYEct7A==}

  /yaml-ast-parser@0.0.43:
    resolution: {integrity: sha512-2PTINUwsRqSd+s8XxKaJWQlUuEMHJQyEuh2edBbW8KNJz0SJPwUSD2zRWqezFEdN7IzAgeuYHFUCF7o8zRdZ0A==}
    dev: true

  /yaml@1.10.2:
    resolution: {integrity: sha512-r3vXyErRCYJ7wg28yvBY5VSoAF8ZvlcW9/BwUzEtUsjvX/DKs24dIkuwjtuprwJJHsbyUbLApepYTR1BN4uHrg==}
    engines: {node: '>= 6'}
    dev: false

  /yaml@2.3.1:
    resolution: {integrity: sha512-2eHWfjaoXgTBC2jNM1LRef62VQa0umtvRiDSk6HSzW7RvS5YtkabJrwYLLEKWBc8a5U2PTSCs+dJjUTJdlHsWQ==}
    engines: {node: '>= 14'}
    dev: true

  /yaml@2.3.4:
    resolution: {integrity: sha512-8aAvwVUSHpfEqTQ4w/KMlf3HcRdt50E5ODIQJBw1fQ5RL34xabzxtUlzTXVqc4rkZsPbvrXKWnABCD7kWSmocA==}
    engines: {node: '>= 14'}
    dev: true

  /yargs-parser@16.1.0:
    resolution: {integrity: sha512-H/V41UNZQPkUMIT5h5hiwg4QKIY1RPvoBV4XcjUbRM8Bk2oKqqyZ0DIEbTFZB0XjbtSPG8SAa/0DxCQmiRgzKg==}
    dependencies:
      camelcase: 5.3.1
      decamelize: 1.2.0
    dev: false

  /yargs-parser@18.1.3:
    resolution: {integrity: sha512-o50j0JeToy/4K6OZcaQmW6lyXXKhq7csREXcDwk2omFPJEwUNOVtJKvmDr9EI1fAJZUyZcRF7kxGBWmRXudrCQ==}
    engines: {node: '>=6'}
    dependencies:
      camelcase: 5.3.1
      decamelize: 1.2.0

  /yargs-parser@21.1.1:
    resolution: {integrity: sha512-tVpsJW7DdjecAiFpbIB1e3qxIQsE6NoPc5/eTdrbbIC4h0LVsWhnoa3g+m2HclBIujHzsxZ4VJVA+GUuc2/LBw==}
    engines: {node: '>=12'}
    dev: true

  /yargs@15.4.1:
    resolution: {integrity: sha512-aePbxDmcYW++PaqBsJ+HYUFwCdv4LVvdnhBy78E57PIor8/OVvhMrADFFEDh8DHDFRv/O9i3lPhsENjO7QX0+A==}
    engines: {node: '>=8'}
    dependencies:
      cliui: 6.0.0
      decamelize: 1.2.0
      find-up: 4.1.0
      get-caller-file: 2.0.5
      require-directory: 2.1.1
      require-main-filename: 2.0.0
      set-blocking: 2.0.0
      string-width: 4.2.3
      which-module: 2.0.1
      y18n: 4.0.3
      yargs-parser: 18.1.3

  /yargs@17.7.2:
    resolution: {integrity: sha512-7dSzzRQ++CKnNI/krKnYRV7JKKPUXMEh61soaHKg9mrWEhzFWhFnxPxGl+69cD1Ou63C13NUPCnmIcrvqCuM6w==}
    engines: {node: '>=12'}
    dependencies:
      cliui: 8.0.1
      escalade: 3.1.1
      get-caller-file: 2.0.5
      require-directory: 2.1.1
      string-width: 4.2.3
      y18n: 5.0.8
      yargs-parser: 21.1.1
    dev: true

  /yn@3.1.1:
    resolution: {integrity: sha512-Ux4ygGWsu2c7isFWe8Yu1YluJmqVhxqK2cLXNQA5AcC3QfbGNpM7fu0Y8b/z16pXLnFxZYvWhd3fhBY9DLmC6Q==}
    engines: {node: '>=6'}
    dev: false

  /yocto-queue@0.1.0:
    resolution: {integrity: sha512-rVksvsnNCdJ/ohGc6xgPwyN8eheCxsiLM8mxuE/t/mOVqJewPuO1miLpTHQiRgTKCLexL4MeAFVagts7HmNZ2Q==}
    engines: {node: '>=10'}
    dev: true

  /yup@1.3.2:
    resolution: {integrity: sha512-6KCM971iQtJ+/KUaHdrhVr2LDkfhBtFPRnsG1P8F4q3uUVQ2RfEM9xekpha9aA4GXWJevjM10eDcPQ1FfWlmaQ==}
    dependencies:
      property-expr: 2.0.6
      tiny-case: 1.0.3
      toposort: 2.0.2
      type-fest: 2.19.0
    dev: false

  /zen-observable-ts@1.2.5:
    resolution: {integrity: sha512-QZWQekv6iB72Naeake9hS1KxHlotfRpe+WGNbNx5/ta+R3DNjVO2bswf63gXlWDcs+EMd7XY8HfVQyP1X6T4Zg==}
    dependencies:
      zen-observable: 0.8.15
    dev: false

  /zen-observable@0.8.15:
    resolution: {integrity: sha512-PQ2PC7R9rslx84ndNBZB/Dkv8V8fZEpk83RLgXtYd0fwUgEjseMn1Dgajh2x6S8QbZAFa9p2qVCEuYZNgve0dQ==}
    dev: false

  /zustand@4.4.6(@types/react@18.2.37)(react@18.2.0):
    resolution: {integrity: sha512-Rb16eW55gqL4W2XZpJh0fnrATxYEG3Apl2gfHTyDSE965x/zxslTikpNch0JgNjJA9zK6gEFW8Fl6d1rTZaqgg==}
    engines: {node: '>=12.7.0'}
    peerDependencies:
      '@types/react': '>=16.8'
      immer: '>=9.0'
      react: '>=16.8'
    peerDependenciesMeta:
      '@types/react':
        optional: true
      immer:
        optional: true
      react:
        optional: true
    dependencies:
      '@types/react': 18.2.37
      react: 18.2.0
      use-sync-external-store: 1.2.0(react@18.2.0)

  github.com/edgeandnode/gluegun/b34b9003d7bf556836da41b57ef36eb21570620a(debug@4.3.4):
    resolution: {tarball: https://codeload.github.com/edgeandnode/gluegun/tar.gz/b34b9003d7bf556836da41b57ef36eb21570620a}
    id: github.com/edgeandnode/gluegun/b34b9003d7bf556836da41b57ef36eb21570620a
    name: gluegun
    version: 4.3.1
    hasBin: true
    dependencies:
      apisauce: 1.1.5(debug@4.3.4)
      app-module-path: 2.2.0
      cli-table3: 0.5.1
      colors: 1.3.3
      cosmiconfig: 6.0.0
      cross-spawn: 7.0.3
      ejs: 2.7.4
      enquirer: 2.3.4
      execa: 3.4.0
      fs-jetpack: 2.4.0
      lodash.camelcase: 4.3.0
      lodash.kebabcase: 4.1.1
      lodash.lowercase: 4.3.0
      lodash.lowerfirst: 4.3.1
      lodash.pad: 4.5.1
      lodash.padend: 4.6.1
      lodash.padstart: 4.6.1
      lodash.repeat: 4.1.0
      lodash.snakecase: 4.1.1
      lodash.startcase: 4.4.0
      lodash.trim: 4.5.1
      lodash.trimend: 4.5.1
      lodash.trimstart: 4.5.1
      lodash.uppercase: 4.3.0
      lodash.upperfirst: 4.3.1
      ora: 4.1.1
      pluralize: 8.0.0
      ramdasauce: 2.1.3
      semver: 7.5.4
      which: 2.0.2
      yargs-parser: 16.1.0
    transitivePeerDependencies:
      - debug
    dev: false<|MERGE_RESOLUTION|>--- conflicted
+++ resolved
@@ -3079,7 +3079,6 @@
       - '@types/react'
     dev: false
 
-<<<<<<< HEAD
   /@rionetwork/sdk-react@0.1.0-alpha.12(graphql@16.8.1)(react@18.2.0)(typescript@5.2.2)(wagmi@1.4.5):
     resolution: {integrity: sha512-CYQYA7DAwmUQt3j2/zns366GhThryB7bv6LWTsJvbX8bzDbJeVs6L0m1E0yNvINmTAZslZ2bd6S1Vc24yDkOZw==}
     engines: {node: '>=16', pnpm: '>=7.5.1'}
@@ -3114,14 +3113,6 @@
       - typescript
       - utf-8-validate
       - zod
-=======
-  /@repeaterjs/repeater@3.0.5:
-    resolution: {integrity: sha512-l3YHBLAol6d/IKnB9LhpD0cEZWAoe3eFKUyTYWmFmCO2Q/WOckxLQAUyMZWwZV2M/m3+4vgRoaolFqaII82/TA==}
-    dev: true
-
-  /@rescript/std@9.0.0:
-    resolution: {integrity: sha512-zGzFsgtZ44mgL4Xef2gOy1hrRVdrs9mcxCOOKZrIPsmbZW14yTkaF591GXxpQvjXiHtgZ/iA9qLyWH6oSReIxQ==}
->>>>>>> 169aced5
     dev: false
 
   /@rushstack/eslint-patch@1.5.1:
@@ -4499,11 +4490,7 @@
     resolution: {integrity: sha512-nne9/IiQ/hzIhY6pdDnbBtz7DjPTKrY00P/zvPSm5pOFkl6xuGrGnXn/VtTNNfNtAfZ9/1RtehkszU9qcTii0Q==}
     dev: true
 
-<<<<<<< HEAD
   /abitype@0.10.3(typescript@5.2.2):
-=======
-  /abitype@0.10.3(typescript@5.1.6):
->>>>>>> 169aced5
     resolution: {integrity: sha512-tRN+7XIa7J9xugdbRzFv/95ka5ivR/sRe01eiWvM0HWWjHuigSZEACgKa0sj4wGuekTDtghCx+5Izk/cOi78pQ==}
     peerDependencies:
       typescript: '>=5.0.4'
@@ -4514,11 +4501,7 @@
       zod:
         optional: true
     dependencies:
-<<<<<<< HEAD
       typescript: 5.2.2
-=======
-      typescript: 5.1.6
->>>>>>> 169aced5
     dev: false
 
   /abitype@0.8.7(typescript@5.2.2):
@@ -8736,17 +8719,8 @@
     hasBin: true
     dev: true
 
-<<<<<<< HEAD
   /js-big-decimal@2.0.4:
     resolution: {integrity: sha512-y2IkNqwCqJyUVkiW/ddqxDAzCojoIKKBHIXBGEprtEs+93Zk64Y2ZWHt1MzTRM+ASpKdOurYLcss4BX25bkGyQ==}
-=======
-  /jose@5.1.3:
-    resolution: {integrity: sha512-GPExOkcMsCLBTi1YetY2LmkoY559fss0+0KVa6kOfb2YFe84nAM7Nm/XzuZozah4iHgmBGrCOHL5/cy670SBRw==}
-    dev: true
-
-  /js-sha3@0.8.0:
-    resolution: {integrity: sha512-gF1cRrHhIzNfToc802P800N8PpXS+evLLXfsVpowqmAFR9uwbi89WvXg2QspOmXL8QL86J4T1EpFu+yUkwJY3Q==}
->>>>>>> 169aced5
     dev: false
 
   /js-tokens@4.0.0:
