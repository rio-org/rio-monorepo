--- conflicted
+++ resolved
@@ -19,12 +19,8 @@
     private readonly _logger: LoggerService,
     private readonly _databaseService: DatabaseService,
   ) {
-<<<<<<< HEAD
+    this._logger.setContext(this.constructor.name);
     this.drizzlePool = this._databaseService.getApiPoolConnection();
-=======
-    this._logger.setContext(this.constructor.name);
-    this.drizzlePool = this._databaseService.getPoolConnection();
->>>>>>> 3f3e58a3
   }
 
   /**
