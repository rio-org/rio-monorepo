import { HttpException, HttpStatus, Injectable } from '@nestjs/common';
import { getDrizzlePool, schema, sql } from '@internal/db';
import { zeroAddress } from 'viem';
<<<<<<< HEAD
import {
  RewardsResponse,
  RewardsForAddressQueryResponse,
} from '@rio-app/common/types/rewards.types';
=======
import { RewardsQueryResponse } from '@rio-app/common';
>>>>>>> b179cc64
import { DatabaseService, LoggerService } from '@rio-app/common';

@Injectable()
export class RewardsService {
  private readonly drizzlePool: ReturnType<typeof getDrizzlePool>;
  constructor(
    private readonly _logger: LoggerService,
    private readonly _databaseService: DatabaseService,
  ) {
    this.drizzlePool = this._databaseService.getPoolConnection();
  }
  /**
   * Returns the current time in millis
   */
  getTime(): string {
    return Date.now().toString();
  }

  /**
   * Calculates the total protocol rewards for a given token
   * @param token The token to pull the reward rate for
   */
  async getProtocolRewardRate(token: string): Promise<RewardsResponse> {
    const { transfer, balanceSheet } = schema;
    const { db } = this.drizzlePool;

    const eligibleTokens = await db
      .selectDistinct({ asset: transfer.asset })
      .from(transfer)
      .then((r) => r.map((r) => r.asset));
    const _token = eligibleTokens.find(
      (t) => t.toLowerCase() === token.toLowerCase(),
    );

    if (!_token) {
      throw new HttpException(`Token not supported`, HttpStatus.NO_CONTENT);
    }

    try {
      const results = await db.execute<RewardsForAddressQueryResponse>(
        sql`
          WITH extrapolation AS (
            SELECT ROUND(
              (EXTRACT(EPOCH FROM INTERVAL '1 year') * 1000)
              / (EXTRACT(EPOCH FROM INTERVAL '14 days') * 1000)
            ) as extrapolation
          ),
          balance as (
            SELECT
              COALESCE(SUM(
                CASE WHEN ${transfer.to} = ${zeroAddress}
                  THEN - ${transfer.value}
                  ELSE ${transfer.value}
                END
              ), 0) as balance
            FROM ${transfer}
            WHERE
              ${transfer.chainId} = 17000
              AND ${transfer.asset} = ${_token}
              AND (${transfer.to} = ${zeroAddress} OR ${transfer.from} = ${zeroAddress})
          ),
          starting_rate as (
            SELECT
              COALESCE(MAX(${balanceSheet.exchangeRate}), 1) as starting_rate
            FROM
              ${balanceSheet}
            WHERE
              ${balanceSheet.timestamp} <= CURRENT_TIMESTAMP - INTERVAL '14 DAYS'
              AND ${balanceSheet.chainId} = 17000
              AND ${balanceSheet.restakingToken} = ${_token}
          ),
          final_rate as (
            SELECT
              COALESCE(MAX(${balanceSheet.exchangeRate}), 1) as final_rate
            FROM
              rio_restaking.balance_sheet
            WHERE ${balanceSheet.chainId} = 17000
              AND ${balanceSheet.restakingToken} = ${_token}
          )
        SELECT
          TRUNC(
            ((balance * final_rate) - (COALESCE(balance) * starting_rate)) / 1e18,
            18
          ) as eth_rewards_in_period,
          TRUNC(
            (final_rate - starting_rate) * extrapolation * 100,
            18
          ) as yearly_rewards_percent
        FROM
          balance
          JOIN extrapolation on 1=1
          JOIN final_rate on 1=1
          JOIN starting_rate on 1=1;
        `,
      );

      return {
        eth_rewards_in_period: results[0]?.eth_rewards_in_period || '0',
        yearly_rewards_percent: results[0]?.yearly_rewards_percent || '0',
      };
    } catch (e) {
      this._logger.error(`[Error] Token: ${token}`, e.toString());
      console.log('error', e.toString());
      throw new HttpException(
        `Internal Server Error`,
        HttpStatus.INTERNAL_SERVER_ERROR,
      );
    }
  }

  /**
   * Calculates the rewards for a given token and address extrapolated from the last 14 days
   * @param token The token to pull the reward rate for
   * @param address The address to calculate the rewards for
   */
  async getAddressRewardRate(
    token: string,
    address: string,
  ): Promise<RewardsResponse> {
    const { transfer, balanceSheet } = schema;
    const { asset, to, from, value, chainId, timestamp } = schema.transfer;
    const { db } = this.drizzlePool;

    const eligibleTokens = await db
      .selectDistinct({ asset })
      .from(transfer)
      .then((r) => r.map((r) => r.asset));

    const _address = address.toLowerCase();
    const _token = eligibleTokens.find(
      (t) => t.toLowerCase() === token.toLowerCase(),
    );

    if (!_token) {
      throw new HttpException(`Token not supported`, HttpStatus.NO_CONTENT);
    }

    try {
      const results = await db.execute<RewardsForAddressQueryResponse>(
        sql`
          -- Filter the user's transfers and calculate their
          -- running LRT balance at the time of each transfer
          WITH transfers_with_balances AS (
            SELECT
              *,
              SUM(COALESCE(
                CASE WHEN ${to} = ${_address} THEN ${value} ELSE -${value} END, 0
              )) OVER (ORDER BY ${timestamp} ASC) - ${value} AS balance_before
            FROM ${transfer}
            WHERE ${chainId} = 17000
            AND (${to} = ${_address} OR ${from} = ${_address} AND ${to} != ${zeroAddress})
          ),
          -- ...
          user_transfers AS (
            SELECT * FROM transfers_with_balances
            WHERE timestamp >= current_timestamp - INTERVAL '14 days'
          ),
          -- i will comment this later
          derived_variables AS (
            SELECT
              ROW_NUMBER() OVER (ORDER BY timestamp ASC) AS row_num,
              t.timestamp,
              t.balance_before,
              bs.exchange_rate,
              (CASE WHEN  t.to = ${_address} THEN  t.value ELSE -t.value END) AS delta
            FROM transfers_with_balances t
            CROSS JOIN LATERAL (
              SELECT
                b.delta_rate_per_second AS rate_per_second,
                b.exchange_rate
              FROM ${balanceSheet} b
              WHERE b.chain_id = 17000 and b.timestamp <= t.timestamp
              ORDER BY b.timestamp DESC
              LIMIT 1
            ) bs
            ORDER BY t.timestamp ASC
          ),
          -- i will comment this later
          with_rates AS (
            SELECT dv.*,
              (CASE WHEN row_num = 1 THEN fr.val ELSE 0 END) AS final_rate,
              (CASE WHEN row_num = 1 THEN sr.val ELSE 0 END) AS start_rate,
              (CASE WHEN row_num = 1 THEN dv.balance_before ELSE 0 END) AS start_balance
            FROM derived_variables dv
            JOIN (SELECT exchange_rate AS val FROM ${balanceSheet} ORDER BY ${balanceSheet.timestamp} DESC LIMIT 1) fr on 1=1
            JOIN (SELECT exchange_rate AS val FROM ${balanceSheet} ORDER BY ${balanceSheet.timestamp} ASC  LIMIT 1) sr on 1=1
          ),
          -- i will comment this later
          sums AS (
            SELECT
            SUM(start_rate) AS starting_rate,
            SUM(final_rate) AS final_rate,
            SUM(start_balance) / 1e18 AS starting_token_balance,
            SUM(delta) / 1e18 as token_change,
            SUM(delta) * SUM(final_rate) / 1e18 AS token_change_eth_value,
            SUM(delta * exchange_rate) / 1e18 AS total_eth_paid_in_range,
            (SUM(delta) * SUM(final_rate)) / (SUM(delta * exchange_rate)) - 1 as change_eth_value_reward_ratio,
            ROUND((EXTRACT(EPOCH FROM INTERVAL '1 year') * 1000) / (EXTRACT(EPOCH FROM INTERVAL '14 days') * 1000)) as extrapolation
            FROM with_rates
          ),
          final AS (
          -- kill me
            SELECT
              *,
              starting_rate * starting_token_balance AS start_eth_value,
              starting_token_balance + token_change AS final_token_balance,
              final_rate * (starting_token_balance + token_change) AS final_eth_value,
              final_rate * starting_token_balance - starting_rate * starting_token_balance AS eth_rewards_on_starting_balance,
              token_change_eth_value - total_eth_paid_in_range AS eth_rewards_on_change,
              (CASE
              WHEN starting_token_balance != 0
              THEN (starting_token_balance * (final_rate / starting_rate) / starting_token_balance) - 1
              ELSE 0
              END) AS change_eth_value_starting_balance_ratio
            FROM sums
          )
          -- no
          SELECT
            TRUNC(COALESCE(eth_rewards_on_starting_balance + eth_rewards_on_change, 0), 18) as eth_rewards_in_period,
            TRUNC(COALESCE(extrapolation * (eth_rewards_on_starting_balance + eth_rewards_on_change), 0), 18) as yearly_eth_rewards,
            TRUNC(COALESCE(100 * extrapolation * (change_eth_value_starting_balance_ratio + change_eth_value_reward_ratio), 0), 18) as yearly_rewards_percent,
            TRUNC(COALESCE(starting_rate, 1), 18) as starting_rate,
            TRUNC(COALESCE(final_rate, 1), 18) as final_rate,
            TRUNC(COALESCE(starting_token_balance, 0), 18) as starting_token_balance,
            TRUNC(COALESCE(token_change, 0), 18) as token_change,
            TRUNC(COALESCE(token_change_eth_value, 0), 18) as token_change_eth_value,
            TRUNC(COALESCE(total_eth_paid_in_range, 0), 18) as total_eth_paid_in_range,
            TRUNC(COALESCE(change_eth_value_reward_ratio, 0), 18) as change_eth_value_reward_ratio
          FROM final;
        `,
      );

      return {
        eth_rewards_in_period: results[0]?.eth_rewards_in_period || '0',
        yearly_rewards_percent: results[0]?.yearly_rewards_percent || '0',
      };
    } catch (e) {
      this._logger.error(`[Error] Address: ${address}, Token: ${token}`, e);
      throw new HttpException(
        `Internal Server Error`,
        HttpStatus.INTERNAL_SERVER_ERROR,
      );
    }
  }
}<|MERGE_RESOLUTION|>--- conflicted
+++ resolved
@@ -1,15 +1,12 @@
 import { HttpException, HttpStatus, Injectable } from '@nestjs/common';
 import { getDrizzlePool, schema, sql } from '@internal/db';
 import { zeroAddress } from 'viem';
-<<<<<<< HEAD
 import {
+  DatabaseService,
+  LoggerService,
   RewardsResponse,
   RewardsForAddressQueryResponse,
-} from '@rio-app/common/types/rewards.types';
-=======
-import { RewardsQueryResponse } from '@rio-app/common';
->>>>>>> b179cc64
-import { DatabaseService, LoggerService } from '@rio-app/common';
+} from '@rio-app/common';
 
 @Injectable()
 export class RewardsService {
