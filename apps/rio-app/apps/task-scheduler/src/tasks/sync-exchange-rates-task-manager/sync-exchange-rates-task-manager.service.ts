--- conflicted
+++ resolved
@@ -47,15 +47,10 @@
     this.client = client;
   }
 
-<<<<<<< HEAD
   @Cron('10 0-23/1 * * *')
-=======
-  @Cron('48 0-23/1 * * *')
-  // @Cron(CronExpression.EVERY_MINUTE)
   /**
    * Syncs the exchanges rates
    */
->>>>>>> 75b8d066
   async syncExchangeRates() {
     if (this.task?.chainIds.length === 0) {
       throw new Error(`No chain ids defined for ${this.task.task}`);
